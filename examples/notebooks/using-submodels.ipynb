{
 "cells": [
  {
   "cell_type": "markdown",
   "metadata": {},
   "source": [
    "# Using submodels in PyBaMM\n",
    "In this notebook we show how to modify existing models by swapping out submodels, and how to build your own model from scratch using exisitng submodels. To see all of the models and submodels available in PyBaMM, please take a look at the documentation [here](https://pybamm.readthedocs.io/en/latest/source/models/index.html)."
   ],
   "execution_count": null,
   "outputs": []
  },
  {
   "cell_type": "markdown",
   "metadata": {},
   "source": [
    "## Changing a submodel in an exisiting battery model\n",
    "PyBaMM is designed to be a flexible modelling package that allows users to easily compare different models and numerical techniques within a common framework. Battery models within PyBaMM are built up using a number of submodels that describe different physics included within the model, such as mass conservation in the electrolyte or charge conservation in the solid. For ease of use, a number of popular battery models are pre-configured in PyBaMM. As an example, we look at the Single Particle Model (for more information see [here](./models/SPM.ipynb)). First we import PyBaMM and any other packages we need"
   ],
   "execution_count": null,
   "outputs": []
  },
  {
   "cell_type": "code",
   "execution_count": 1,
   "metadata": {},
   "outputs": [],
   "source": [
    "import pybamm\n",
    "import os\n",
    "import numpy as np\n",
    "import matplotlib.pyplot as plt\n",
    "os.chdir(pybamm.__path__[0]+'/..')"
   ]
  },
  {
   "cell_type": "markdown",
   "metadata": {},
   "source": [
    "Then we load the SPM"
   ],
   "execution_count": null,
   "outputs": []
  },
  {
   "cell_type": "code",
   "execution_count": 2,
   "metadata": {},
   "outputs": [
    {
     "ename": "DomainError",
     "evalue": "Primary broadcast from current collector domain must be to electrode\n                or separator",
     "output_type": "error",
     "traceback": [
      "\u001b[0;31m---------------------------------------------------------------------------\u001b[0m",
      "\u001b[0;31mDomainError\u001b[0m                               Traceback (most recent call last)",
      "\u001b[0;32m<ipython-input-2-64212570b990>\u001b[0m in \u001b[0;36m<module>\u001b[0;34m\u001b[0m\n\u001b[0;32m----> 1\u001b[0;31m \u001b[0mmodel\u001b[0m \u001b[0;34m=\u001b[0m \u001b[0mpybamm\u001b[0m\u001b[0;34m.\u001b[0m\u001b[0mlithium_ion\u001b[0m\u001b[0;34m.\u001b[0m\u001b[0mSPM\u001b[0m\u001b[0;34m(\u001b[0m\u001b[0;34m)\u001b[0m\u001b[0;34m\u001b[0m\u001b[0;34m\u001b[0m\u001b[0m\n\u001b[0m",
      "\u001b[0;32m~/Documents/Energy_storage/PyBaMM/pybamm/models/full_battery_models/lithium_ion/spm.py\u001b[0m in \u001b[0;36m__init__\u001b[0;34m(self, options, name, build)\u001b[0m\n\u001b[1;32m     46\u001b[0m \u001b[0;34m\u001b[0m\u001b[0m\n\u001b[1;32m     47\u001b[0m         \u001b[0;32mif\u001b[0m \u001b[0mbuild\u001b[0m\u001b[0;34m:\u001b[0m\u001b[0;34m\u001b[0m\u001b[0;34m\u001b[0m\u001b[0m\n\u001b[0;32m---> 48\u001b[0;31m             \u001b[0mself\u001b[0m\u001b[0;34m.\u001b[0m\u001b[0mbuild_model\u001b[0m\u001b[0;34m(\u001b[0m\u001b[0;34m)\u001b[0m\u001b[0;34m\u001b[0m\u001b[0;34m\u001b[0m\u001b[0m\n\u001b[0m\u001b[1;32m     49\u001b[0m \u001b[0;34m\u001b[0m\u001b[0m\n\u001b[1;32m     50\u001b[0m     \u001b[0;32mdef\u001b[0m \u001b[0mset_porosity_submodel\u001b[0m\u001b[0;34m(\u001b[0m\u001b[0mself\u001b[0m\u001b[0;34m)\u001b[0m\u001b[0;34m:\u001b[0m\u001b[0;34m\u001b[0m\u001b[0;34m\u001b[0m\u001b[0m\n",
      "\u001b[0;32m~/Documents/Energy_storage/PyBaMM/pybamm/models/full_battery_models/base_battery_model.py\u001b[0m in \u001b[0;36mbuild_model\u001b[0;34m(self)\u001b[0m\n\u001b[1;32m    493\u001b[0m             \u001b[0mself\u001b[0m\u001b[0;34m.\u001b[0m\u001b[0mbuild_fundamental_and_external\u001b[0m\u001b[0;34m(\u001b[0m\u001b[0;34m)\u001b[0m\u001b[0;34m\u001b[0m\u001b[0;34m\u001b[0m\u001b[0m\n\u001b[1;32m    494\u001b[0m \u001b[0;34m\u001b[0m\u001b[0m\n\u001b[0;32m--> 495\u001b[0;31m         \u001b[0mself\u001b[0m\u001b[0;34m.\u001b[0m\u001b[0mbuild_coupled_variables\u001b[0m\u001b[0;34m(\u001b[0m\u001b[0;34m)\u001b[0m\u001b[0;34m\u001b[0m\u001b[0;34m\u001b[0m\u001b[0m\n\u001b[0m\u001b[1;32m    496\u001b[0m \u001b[0;34m\u001b[0m\u001b[0m\n\u001b[1;32m    497\u001b[0m         \u001b[0mself\u001b[0m\u001b[0;34m.\u001b[0m\u001b[0mbuild_model_equations\u001b[0m\u001b[0;34m(\u001b[0m\u001b[0;34m)\u001b[0m\u001b[0;34m\u001b[0m\u001b[0;34m\u001b[0m\u001b[0m\n",
      "\u001b[0;32m~/Documents/Energy_storage/PyBaMM/pybamm/models/full_battery_models/base_battery_model.py\u001b[0m in \u001b[0;36mbuild_coupled_variables\u001b[0;34m(self)\u001b[0m\n\u001b[1;32m    425\u001b[0m                     \u001b[0;32mtry\u001b[0m\u001b[0;34m:\u001b[0m\u001b[0;34m\u001b[0m\u001b[0;34m\u001b[0m\u001b[0m\n\u001b[1;32m    426\u001b[0m                         self.variables.update(\n\u001b[0;32m--> 427\u001b[0;31m                             \u001b[0msubmodel\u001b[0m\u001b[0;34m.\u001b[0m\u001b[0mget_coupled_variables\u001b[0m\u001b[0;34m(\u001b[0m\u001b[0mself\u001b[0m\u001b[0;34m.\u001b[0m\u001b[0mvariables\u001b[0m\u001b[0;34m)\u001b[0m\u001b[0;34m\u001b[0m\u001b[0;34m\u001b[0m\u001b[0m\n\u001b[0m\u001b[1;32m    428\u001b[0m                         )\n\u001b[1;32m    429\u001b[0m                         \u001b[0msubmodels\u001b[0m\u001b[0;34m.\u001b[0m\u001b[0mremove\u001b[0m\u001b[0;34m(\u001b[0m\u001b[0msubmodel_name\u001b[0m\u001b[0;34m)\u001b[0m\u001b[0;34m\u001b[0m\u001b[0;34m\u001b[0m\u001b[0m\n",
      "\u001b[0;32m~/Documents/Energy_storage/PyBaMM/pybamm/models/submodels/particle/fickian/fickian_single_particle.py\u001b[0m in \u001b[0;36mget_coupled_variables\u001b[0;34m(self, variables)\u001b[0m\n\u001b[1;32m     44\u001b[0m         T_k_xav = pybamm.PrimaryBroadcast(\n\u001b[1;32m     45\u001b[0m             \u001b[0mvariables\u001b[0m\u001b[0;34m[\u001b[0m\u001b[0;34m\"X-averaged \"\u001b[0m \u001b[0;34m+\u001b[0m \u001b[0mself\u001b[0m\u001b[0;34m.\u001b[0m\u001b[0mdomain\u001b[0m\u001b[0;34m.\u001b[0m\u001b[0mlower\u001b[0m\u001b[0;34m(\u001b[0m\u001b[0;34m)\u001b[0m \u001b[0;34m+\u001b[0m \u001b[0;34m\" electrode temperature\"\u001b[0m\u001b[0;34m]\u001b[0m\u001b[0;34m,\u001b[0m\u001b[0;34m\u001b[0m\u001b[0;34m\u001b[0m\u001b[0m\n\u001b[0;32m---> 46\u001b[0;31m             \u001b[0;34m[\u001b[0m\u001b[0mself\u001b[0m\u001b[0;34m.\u001b[0m\u001b[0mdomain\u001b[0m\u001b[0;34m.\u001b[0m\u001b[0mlower\u001b[0m\u001b[0;34m(\u001b[0m\u001b[0;34m)\u001b[0m \u001b[0;34m+\u001b[0m \u001b[0;34m\" particle\"\u001b[0m\u001b[0;34m]\u001b[0m\u001b[0;34m,\u001b[0m\u001b[0;34m\u001b[0m\u001b[0;34m\u001b[0m\u001b[0m\n\u001b[0m\u001b[1;32m     47\u001b[0m         )\n\u001b[1;32m     48\u001b[0m         \u001b[0mN_s_xav\u001b[0m \u001b[0;34m=\u001b[0m \u001b[0mself\u001b[0m\u001b[0;34m.\u001b[0m\u001b[0m_flux_law\u001b[0m\u001b[0;34m(\u001b[0m\u001b[0mc_s_xav\u001b[0m\u001b[0;34m,\u001b[0m \u001b[0mT_k_xav\u001b[0m\u001b[0;34m)\u001b[0m\u001b[0;34m\u001b[0m\u001b[0;34m\u001b[0m\u001b[0m\n",
      "\u001b[0;32m~/Documents/Energy_storage/PyBaMM/pybamm/expression_tree/broadcasts.py\u001b[0m in \u001b[0;36m__init__\u001b[0;34m(self, child, broadcast_domain, name)\u001b[0m\n\u001b[1;32m     85\u001b[0m \u001b[0;34m\u001b[0m\u001b[0m\n\u001b[1;32m     86\u001b[0m     \u001b[0;32mdef\u001b[0m \u001b[0m__init__\u001b[0m\u001b[0;34m(\u001b[0m\u001b[0mself\u001b[0m\u001b[0;34m,\u001b[0m \u001b[0mchild\u001b[0m\u001b[0;34m,\u001b[0m \u001b[0mbroadcast_domain\u001b[0m\u001b[0;34m,\u001b[0m \u001b[0mname\u001b[0m\u001b[0;34m=\u001b[0m\u001b[0;32mNone\u001b[0m\u001b[0;34m)\u001b[0m\u001b[0;34m:\u001b[0m\u001b[0;34m\u001b[0m\u001b[0;34m\u001b[0m\u001b[0m\n\u001b[0;32m---> 87\u001b[0;31m         \u001b[0msuper\u001b[0m\u001b[0;34m(\u001b[0m\u001b[0;34m)\u001b[0m\u001b[0;34m.\u001b[0m\u001b[0m__init__\u001b[0m\u001b[0;34m(\u001b[0m\u001b[0mchild\u001b[0m\u001b[0;34m,\u001b[0m \u001b[0mbroadcast_domain\u001b[0m\u001b[0;34m,\u001b[0m \u001b[0mbroadcast_type\u001b[0m\u001b[0;34m=\u001b[0m\u001b[0;34m\"primary\"\u001b[0m\u001b[0;34m,\u001b[0m \u001b[0mname\u001b[0m\u001b[0;34m=\u001b[0m\u001b[0mname\u001b[0m\u001b[0;34m)\u001b[0m\u001b[0;34m\u001b[0m\u001b[0;34m\u001b[0m\u001b[0m\n\u001b[0m\u001b[1;32m     88\u001b[0m \u001b[0;34m\u001b[0m\u001b[0m\n\u001b[1;32m     89\u001b[0m     def check_and_set_domains(\n",
      "\u001b[0;32m~/Documents/Energy_storage/PyBaMM/pybamm/expression_tree/broadcasts.py\u001b[0m in \u001b[0;36m__init__\u001b[0;34m(self, child, broadcast_domain, broadcast_auxiliary_domains, broadcast_type, name)\u001b[0m\n\u001b[1;32m     53\u001b[0m         \u001b[0;31m# perform some basic checks and set attributes\u001b[0m\u001b[0;34m\u001b[0m\u001b[0;34m\u001b[0m\u001b[0;34m\u001b[0m\u001b[0m\n\u001b[1;32m     54\u001b[0m         domain, auxiliary_domains = self.check_and_set_domains(\n\u001b[0;32m---> 55\u001b[0;31m             \u001b[0mchild\u001b[0m\u001b[0;34m,\u001b[0m \u001b[0mbroadcast_type\u001b[0m\u001b[0;34m,\u001b[0m \u001b[0mbroadcast_domain\u001b[0m\u001b[0;34m,\u001b[0m \u001b[0mbroadcast_auxiliary_domains\u001b[0m\u001b[0;34m\u001b[0m\u001b[0;34m\u001b[0m\u001b[0m\n\u001b[0m\u001b[1;32m     56\u001b[0m         )\n\u001b[1;32m     57\u001b[0m         \u001b[0mself\u001b[0m\u001b[0;34m.\u001b[0m\u001b[0mbroadcast_type\u001b[0m \u001b[0;34m=\u001b[0m \u001b[0mbroadcast_type\u001b[0m\u001b[0;34m\u001b[0m\u001b[0;34m\u001b[0m\u001b[0m\n",
      "\u001b[0;32m~/Documents/Energy_storage/PyBaMM/pybamm/expression_tree/broadcasts.py\u001b[0m in \u001b[0;36mcheck_and_set_domains\u001b[0;34m(self, child, broadcast_type, broadcast_domain, broadcast_auxiliary_domains)\u001b[0m\n\u001b[1;32m    102\u001b[0m             raise pybamm.DomainError(\n\u001b[1;32m    103\u001b[0m                 \"\"\"Primary broadcast from current collector domain must be to electrode\n\u001b[0;32m--> 104\u001b[0;31m                 or separator\"\"\"\n\u001b[0m\u001b[1;32m    105\u001b[0m             )\n\u001b[1;32m    106\u001b[0m         elif child.domain[0] in [\n",
      "\u001b[0;31mDomainError\u001b[0m: Primary broadcast from current collector domain must be to electrode\n                or separator"
     ]
    }
   ],
   "source": [
    "model = pybamm.lithium_ion.SPM()"
   ]
  },
  {
   "cell_type": "markdown",
   "metadata": {},
   "source": [
    "We can look at the submodels that make up the SPM by accessing `model.submodels`, which is a dictionary of the submodel's name (i.e. the physics it represents) and the submodel that is selected"
   ],
   "execution_count": null,
   "outputs": []
  },
  {
   "cell_type": "code",
   "execution_count": null,
   "metadata": {},
   "outputs": [
    {
     "output_type": "stream",
<<<<<<< HEAD
     "name": "stdout",
     "text": "external circuit <pybamm.models.submodels.external_circuit.current_control_external_circuit.CurrentControl object at 0x7f8511cdcd68>\nporosity <pybamm.models.submodels.porosity.constant_porosity.Constant object at 0x7f8511cdce10>\nelectrolyte tortuosity <pybamm.models.submodels.tortuosity.bruggeman_tortuosity.Bruggeman object at 0x7f8511cdce48>\nelectrode tortuosity <pybamm.models.submodels.tortuosity.bruggeman_tortuosity.Bruggeman object at 0x7f8511cdce80>\nconvection <pybamm.models.submodels.convection.no_convection.NoConvection object at 0x7f8511cdceb8>\nnegative interface <pybamm.models.submodels.interface.inverse_kinetics.inverse_butler_volmer.InverseButlerVolmer object at 0x7f8511cdcef0>\npositive interface <pybamm.models.submodels.interface.inverse_kinetics.inverse_butler_volmer.InverseButlerVolmer object at 0x7f8511cdcf28>\nnegative particle <pybamm.models.submodels.particle.fickian_single_particle.FickianSingleParticle object at 0x7f8511cdcf60>\npositive particle <pybamm.models.submodels.particle.fickian_single_particle.FickianSingleParticle object at 0x7f8511cdcf98>\nnegative electrode <pybamm.models.submodels.electrode.ohm.leading_ohm.LeadingOrder object at 0x7f8511cdcfd0>\nleading-order electrolyte conductivity <pybamm.models.submodels.electrolyte.stefan_maxwell.conductivity.leading_stefan_maxwell_conductivity.LeadingOrder object at 0x7f8511c71048>\nelectrolyte diffusion <pybamm.models.submodels.electrolyte.stefan_maxwell.diffusion.constant_stefan_maxwell_diffusion.ConstantConcentration object at 0x7f8511c71080>\npositive electrode <pybamm.models.submodels.electrode.ohm.leading_ohm.LeadingOrder object at 0x7f8511c710b8>\nthermal <pybamm.models.submodels.thermal.isothermal.isothermal.Isothermal object at 0x7f8511c710f0>\ncurrent collector <pybamm.models.submodels.current_collector.homogeneous_current_collector.Uniform object at 0x7f8511c71128>\nanode decomposition <pybamm.models.submodels.anode_decomposition.no_anode_decomposition.NoAnodeDecomposition object at 0x7f8511c71160>\ncathode decomposition <pybamm.models.submodels.cathode_decomposition.no_cathode_decomposition.NoCathodeDecomposition object at 0x7f8511c71198>\n"
=======
     "text": [
      "external circuit <pybamm.models.submodels.external_circuit.current_control_external_circuit.CurrentControl object at 0x13674b310>\n",
      "porosity <pybamm.models.submodels.porosity.constant_porosity.Constant object at 0x13615a850>\n",
      "electrolyte tortuosity <pybamm.models.submodels.tortuosity.bruggeman_tortuosity.Bruggeman object at 0x13674b610>\n",
      "electrode tortuosity <pybamm.models.submodels.tortuosity.bruggeman_tortuosity.Bruggeman object at 0x13615a250>\n",
      "convection <pybamm.models.submodels.convection.no_convection.NoConvection object at 0x1367f2e50>\n",
      "negative interface <pybamm.models.submodels.interface.inverse_kinetics.inverse_butler_volmer.InverseButlerVolmer object at 0x1367f2c90>\n",
      "positive interface <pybamm.models.submodels.interface.inverse_kinetics.inverse_butler_volmer.InverseButlerVolmer object at 0x1355c46d0>\n",
      "negative particle <pybamm.models.submodels.particle.fickian_single_particle.FickianSingleParticle object at 0x1367e71d0>\n",
      "positive particle <pybamm.models.submodels.particle.fickian_single_particle.FickianSingleParticle object at 0x1367f2ed0>\n",
      "negative electrode <pybamm.models.submodels.electrode.ohm.leading_ohm.LeadingOrder object at 0x1367f2e90>\n",
      "leading-order electrolyte conductivity <pybamm.models.submodels.electrolyte_conductivity.leading_order_conductivity.LeadingOrder object at 0x1363dd590>\n",
      "electrolyte diffusion <pybamm.models.submodels.electrolyte_diffusion.constant_concentration.ConstantConcentration object at 0x1367f2e10>\n",
      "positive electrode <pybamm.models.submodels.electrode.ohm.leading_ohm.LeadingOrder object at 0x1360b9890>\n",
      "thermal <pybamm.models.submodels.thermal.isothermal.isothermal.Isothermal object at 0x1367f2f10>\n",
      "current collector <pybamm.models.submodels.current_collector.homogeneous_current_collector.Uniform object at 0x136336e10>\n"
     ]
>>>>>>> 9b72b1ec
    }
   ],
   "source": [
    "for name, submodel in model.submodels.items():\n",
    "    print(name, submodel)"
   ]
  },
  {
   "cell_type": "markdown",
   "metadata": {},
   "source": [
    "When you load a model in PyBaMM it builds by default. Building the model sets all of the model variables and sets up any variables which are coupled between different submodels: this is the process which couples the submodels together and allows one submodel to access variables from another. If you would like to swap out a submodel in an exisitng battery model you need to load it without building it by passing the keyword `build=False`"
   ],
   "execution_count": null,
   "outputs": []
  },
  {
   "cell_type": "code",
   "execution_count": null,
   "metadata": {},
   "outputs": [],
   "source": [
    "model = pybamm.lithium_ion.SPM(build=False)"
   ]
  },
  {
   "cell_type": "markdown",
   "metadata": {},
   "source": [
    "This collects all of the submodels which make up the SPM, but doesn't build the model. Now you are free to swap out one submodel for another. For instance, you may want to assume that diffusion within the negative particles is infinitely fast, so that the PDE describing diffusion is replaced with an ODE for the uniform particle concentration. To change a submodel you simply update the dictionary entry"
   ],
   "execution_count": null,
   "outputs": []
  },
  {
   "cell_type": "code",
   "execution_count": null,
   "metadata": {},
   "outputs": [],
   "source": [
    "model.submodels[\"negative particle\"] = pybamm.particle.FastSingleParticle(model.param, \"Negative\")"
   ]
  },
  {
   "cell_type": "markdown",
   "metadata": {},
   "source": [
    "Now if we look at the submodels again we see that the model for the negative particle has been changed"
   ],
   "execution_count": null,
   "outputs": []
  },
  {
   "cell_type": "code",
   "execution_count": null,
   "metadata": {},
<<<<<<< HEAD
   "outputs": [],
=======
   "outputs": [
    {
     "name": "stdout",
     "output_type": "stream",
     "text": [
      "external circuit <pybamm.models.submodels.external_circuit.current_control_external_circuit.CurrentControl object at 0x136d34190>\n",
      "porosity <pybamm.models.submodels.porosity.constant_porosity.Constant object at 0x136d34250>\n",
      "electrolyte tortuosity <pybamm.models.submodels.tortuosity.bruggeman_tortuosity.Bruggeman object at 0x136d34310>\n",
      "electrode tortuosity <pybamm.models.submodels.tortuosity.bruggeman_tortuosity.Bruggeman object at 0x136d343d0>\n",
      "convection <pybamm.models.submodels.convection.no_convection.NoConvection object at 0x136d34410>\n",
      "negative interface <pybamm.models.submodels.interface.inverse_kinetics.inverse_butler_volmer.InverseButlerVolmer object at 0x136d34450>\n",
      "positive interface <pybamm.models.submodels.interface.inverse_kinetics.inverse_butler_volmer.InverseButlerVolmer object at 0x136d34490>\n",
      "negative particle <pybamm.models.submodels.particle.fast_single_particle.FastSingleParticle object at 0x1367f2e10>\n",
      "positive particle <pybamm.models.submodels.particle.fickian_single_particle.FickianSingleParticle object at 0x136d34510>\n",
      "negative electrode <pybamm.models.submodels.electrode.ohm.leading_ohm.LeadingOrder object at 0x136d34550>\n",
      "leading-order electrolyte conductivity <pybamm.models.submodels.electrolyte_conductivity.leading_order_conductivity.LeadingOrder object at 0x136d34590>\n",
      "electrolyte diffusion <pybamm.models.submodels.electrolyte_diffusion.constant_concentration.ConstantConcentration object at 0x136d345d0>\n",
      "positive electrode <pybamm.models.submodels.electrode.ohm.leading_ohm.LeadingOrder object at 0x136d34610>\n",
      "thermal <pybamm.models.submodels.thermal.isothermal.isothermal.Isothermal object at 0x136d34650>\n",
      "current collector <pybamm.models.submodels.current_collector.homogeneous_current_collector.Uniform object at 0x136d34690>\n"
     ]
    }
   ],
>>>>>>> 9b72b1ec
   "source": [
    "for name, submodel in model.submodels.items():\n",
    "    print(name, submodel)"
   ]
  },
  {
   "cell_type": "markdown",
   "metadata": {},
   "source": [
    "Building the model also sets up the equations, boundary and initial conditions for the model. For example, if we look at `model.rhs` before building we see that it is empty "
   ],
   "execution_count": null,
   "outputs": []
  },
  {
   "cell_type": "code",
   "execution_count": null,
   "metadata": {},
   "outputs": [],
   "source": [
    "model.rhs"
   ]
  },
  {
   "cell_type": "markdown",
   "metadata": {},
   "source": [
    "If we try to use this empty model, PyBaMM will give an error. So, before proceeding we must build the model"
   ],
   "execution_count": null,
   "outputs": []
  },
  {
   "cell_type": "code",
   "execution_count": null,
   "metadata": {},
   "outputs": [],
   "source": [
    "model.build_model()"
   ]
  },
  {
   "cell_type": "markdown",
   "metadata": {},
   "source": [
    "Now if we look at `model.rhs` we see that it contains an entry relating to the concentration in each particle, as expected for the SPM"
   ],
   "execution_count": null,
   "outputs": []
  },
  {
   "cell_type": "code",
   "execution_count": null,
   "metadata": {},
<<<<<<< HEAD
   "outputs": [],
=======
   "outputs": [
    {
     "data": {
      "text/plain": [
       "{Variable(0xed7452bed2f1969, Discharge capacity [A.h], children=[], domain=[], auxiliary_domains={}): Division(0x381d630aa1528443, /, children=['Current function [A] * 96485.33212 * Maximum concentration in negative electrode [mol.m-3] * Negative electrode thickness [m] + Separator thickness [m] + Positive electrode thickness [m] / function (absolute)', '3600.0'], domain=[], auxiliary_domains={}),\n",
       " Variable(0x5f6d314a2ae28139, X-averaged negative particle surface concentration, children=[], domain=['current collector'], auxiliary_domains={}): Division(-0x51e6c8f5bc31c548, /, children=['-3.0 * broadcast(Current function [A] / Typical current [A] * function (sign)) / Negative electrode thickness [m] / Negative electrode thickness [m] + Separator thickness [m] + Positive electrode thickness [m]', 'Negative electrode surface area density [m-1] * Negative particle radius [m]'], domain=['current collector'], auxiliary_domains={}),\n",
       " Variable(0x25e9b81e826ecc78, X-averaged positive particle concentration, children=[], domain=['positive particle'], auxiliary_domains={'secondary': \"['current collector']\"}): Multiplication(0x2cd744f1f248da68, *, children=['-1.0 / Positive particle radius [m] ** 2.0 / Positive electrode diffusivity [m2.s-1] / 96485.33212 * Maximum concentration in negative electrode [mol.m-3] * Negative electrode thickness [m] + Separator thickness [m] + Positive electrode thickness [m] / function (absolute)', 'div(-Positive electrode diffusivity [m2.s-1] / Positive electrode diffusivity [m2.s-1] * grad(X-averaged positive particle concentration))'], domain=['positive particle'], auxiliary_domains={'secondary': \"['current collector']\"})}"
      ]
     },
     "execution_count": 9,
     "metadata": {},
     "output_type": "execute_result"
    }
   ],
>>>>>>> 9b72b1ec
   "source": [
    "model.rhs"
   ]
  },
  {
   "cell_type": "markdown",
   "metadata": {},
   "source": [
    "Now the model can be processed and solved in the usual way, and we still have access to model defaults such as the default geometry and default spatial methods"
   ],
   "execution_count": null,
   "outputs": []
  },
  {
   "cell_type": "code",
   "execution_count": null,
   "metadata": {},
<<<<<<< HEAD
   "outputs": [],
=======
   "outputs": [
    {
     "data": {
      "image/png": "iVBORw0KGgoAAAANSUhEUgAAAYIAAAEJCAYAAACZjSCSAAAABHNCSVQICAgIfAhkiAAAAAlwSFlzAAALEgAACxIB0t1+/AAAADh0RVh0U29mdHdhcmUAbWF0cGxvdGxpYiB2ZXJzaW9uMy4yLjAsIGh0dHA6Ly9tYXRwbG90bGliLm9yZy8GearUAAAgAElEQVR4nO3deXScd33v8fdX+76PZMmSvMi7HcdOlLUhhOxQMBTCeoFSUkIXKLcsbbltIQnnnt5AC7c95VJSCgTKFgIBE5JASBxCIHaieIsdO4733ZIsS5ZkS7Kk7/1jHjuKkKWxrWcWzed1zpx5ZuY3z/N9bNlf/XZzd0REJH1lJDoAERFJLCUCEZE0p0QgIpLmlAhERNKcEoGISJpTIhARSXNZYZ3YzPKAp4Dc4DoPuPtnR5VpBO4DyoBM4O/c/eHxzltVVeUzZ84MJWYRkanq+eefb3f3yFifhZYIgH7genfvMbNs4Gkze8TdV48o8w/A/e7+FTNbBDwMzBzvpDNnzqSlpSW0oEVEpiIz23O2z0JLBB6dqdYTvMwOHqNnrzlQEhyXAgfDikdERMYWah+BmWWa2XqgFXjM3deMKnIn8F4z20+0NvDRMOMREZHfF2oicPchd18G1AOXm9mSUUXeDXzT3euBNwDfNrPfi8nM7jCzFjNraWtrCzNkEZG0E5dRQ+7eCawCbh310e3A/UGZZ4A8oGqM79/r7s3u3hyJjNnXISIi5ym0RGBmETMrC47zgZuAraOK7QVuCMosJJoI9Cu/iEgchTlqqBa4z8wyiSac+939ITO7G2hx95XAJ4D/NLO/Jtpx/AHXcqgiInEV5qihjcDyMd7/zIjjF4E/CCsGERGZWNrMLN7d3ss9j25leFgVDhGRkdImEfzyxcN85ckdfHblZtT6JCLyijD7CJLKh14zm6M9A3z1qZ3kZWfwv96wEDNLdFgiIgmXNonAzPi71y+gf3CY//zNLnKyMvjkzfOVDEQk7aVNIoBoMvjMGxfRPzjEl1ftYM3ODu5csZgl00sTHZqISMKkTR/BaRkZxv9+y0V8/ral7GrvZcW/P83fP/gCbd39iQ5NRCQhLNU6Tpubm32yVh/tOnmKLz22jW+v3kNOZgZ/fPVMPnztbMoLcybl/CIiycLMnnf35jE/S+dEcNqu9l7+9Vfb+OmGgxTmZPH+q2bwwWtmUVWUO6nXERFJFCWCGG070s2/Pv4yD79wiNysDN51WSMfunY208vyQ7meiEi8KBGcox1tPXzlyR38ZN0BHHjT0lruuLaJRXUlE35XRCQZKRGcpwOdJ/n607v4/rN76R0Y4po5Vdz+mlm8dm6EjAwNOxWR1KFEcIG6Tpziv9fs4VvP7ObI8X6aIoX8yR/M4q2XTKcgJ61G4IpIilIimCQDg8M8/MIhvvb0TjYdOE5JXhbvuryR9105g4aKgoTEJCISCyWCSebuPL/nGN/43W4e3XSYYXeun1/N+66awbVqNhKRJDReIlC7xnkwM5pnVtA8s4JDXSf53pq9fPfZfTz+jedorCjgPVc08vZL66nU8FMRSQGqEUySgcFhHt18mO+s3sOaXR3kZGZwy5JpvPuyBq6cXalagogklJqG4uzlI918Z81efrx2P8f7BplRWcA7L2vgbZfUU1OSl+jwRCQNKREkSN+pIR7ZdIjvPbuPZ3d1kGFw3fxq3n5pPdcvrCY3KzPRIYpImlAfQYLkZWfyR8vr+aPl9exq7+WHLfv40dr9PLG1lbKCbN60tI63XjKdZQ1lWg5bRBJGNYI4Gxwa5unt7fxo7QF+ufkw/YPDzKoq5C3LpvOW5XXMqCxMdIgiMgWpaShJHe87xaMvHObBdQdYveso7nBxfSlvuriONy6tY1qp+hNEZHIoEaSAQ10n+dmGg6zccJBNB44DcNnMct5wUS2vX1KrpCAiF0SJIMXsbOvhoY2HePiFQ2w93A3AJY1lvH5JLbcsnkZjpWYxi8i5USJIYdtbe3jkhUM8uvkwmw9GawoLphVz86Iablo0jSXTS9TRLCITSkgiMLM84Ckgl+jopAfc/bOjynwJeF3wsgCodvey8c6bbolgpH0dJ/jF5sP88sUjtOzuYNihpiSX6xfUcMOCaq6eU6lF8ERkTIlKBAYUunuPmWUDTwMfc/fVZyn/UWC5u39wvPOmcyIYqaN3gCe2tvLE1iM8ta2dnv5BcrIyuGJWBdfNr+a18yI0RQpVWxARIEHzCDyaYXqCl9nBY7ys827gs+N8LiNUFOZw26X13HZpPQODwzy7q4MnX2pl1UutfO6hF/kcML0sn9fMreKauVVc3VRFhfZiFpExhNpHYGaZwPPAHODL7v63Zyk3A1gN1Lv70HjnVI1gYvs6TvDUy238Zls7v93RTnffIACL60q4uqmSq5oquWxmBcV52QmOVETiJeGdxWZWBjwIfNTdN43x+d8STQIfPcv37wDuAGhsbLx0z549YYY7pQwODbPxQBe/297Ob15uZ93eTgaGhskwuGh6KZfPquCKWdHEUFqgxCAyVSU8EQRBfAY44e7/PMZn64C/dPffTXQe1QguTN+pIdbuOcYzO4+yZmcH6/dFEwPA/JpimmeW0zyznEsbK2ioyFcfg8gUkZA+AjOLAKfcvdPM8oGbgHvGKLcAKAeeCSsWeUVediZXz6ni6jlVQDQxrN/XScvuDp7bfYyV6w/ynTV7AagqymF5YznLGspY3lDG0oYyinI1KklkqgnzX3UtcF/QT5AB3O/uD5nZ3UCLu68Myr0L+L6n2oSGKSIvO5MrZ1dy5exKAIaGnW1Hulm79xjP7z7Gun2dPPbiEQDMoClSxMX1ZVzcUMriulIW1ZaQn6NVVEVSmSaUyYSO9Q6wfn8nG/Z1snF/Fxv3d9LeMwBAZoYxJ1LE4roSFtWVsGR6KQtrSyjNV3+DSDJJij6CyaJEkHjuzqGuPl440MWm4LH54HFau/vPlJlels/C2hIWTCtmQW0xC6YVM7OykKzMjARGLpK+tB+BTCozo64sn7qyfG5ZPO3M+23d/Ww+2MWWQ91sOXScLYeOs+qlVoaGo79s5GRmMDtSyLyaYubVFDG3pph5NcU0lOcrQYgkkBKBTJpIcS7Xza/muvnVZ97rHxxie2sPLx3u5qUj3Ww73M3ze46xcsPBM2VyMjOYVVXInOoimqqLaIoU0hQpYnakUEtmiMSB/pVJqHKzMllcF+1YHqmnf5DtrT1sO9LNjtYetrf2sOlgF49sOsTwiNbK2tI8ZkcKmV0VTQyzI0XMriqkriyfzAwNbRWZDEoEkhBFuVksayhjWcOr1xjsHxxiz9ETbG/tYWdbDzvbetnR1sNP1h2gu3/wTLmcrAxmVRYGyaGQWVXRmsTsSJE6qkXOkRKBJJXcrMygD6H4Ve+7O+09A+xs62FXey8723vZ2dbLS0e6eezFIwyOqEZEinNpihQyt7qYuTVFzKkuYn5NMZVFufG+HZGUoEQgKcHMiBTnEinO5YpgzsNpp4aG2ddxgh1tvexsizYzbR+jFhEpzmXBtGIW1ZWwuK6UJXUlzKwsJENNTJLmlAgk5WVnZkT7DiJFQM2Z992d1u5+XjrczbYj3Ww93M3Ww8f5xtO7zyyrUZKXxcXBzOnmmRVcOqOcQs2eljSjn3iZssyMmpI8akryuHZe5Mz7A4PD0c7pA12s29fJ+n2d/Puq7Qx7dILckumlXDOnkmvnRrhkRjnZGtoqU5wmlIkAvf2DrN17jGd3dfDMjqOs29fJ0LBTlJvFtfOquGXxNK6bX62OaElZmlAmMoHC3CxeMzfCa+ZGaw7H+07xu+1H+fW2Nh7fcoSHXzhMVobxB3OqWHFxHTcvrtF+DjJlqEYgMoHhYWfD/k4e3XyYn288xP5jJ8nJyuDGhdW87ZJ6rp0XUfORJD2tNSQySdydtXs7+dmGg6zccJCO3gGqinJ4y7LpvL25gfnTiic+iUgCKBGIhGBgcJgnX2rlR2v38/iWVgaHnYvrS3l7cwNvWlqnHd8kqSgRiITsaE8/P1l/kB+27GPr4W5ysjK4eVENb7u0ntfMqdKiepJwSgQiceLubD54nAee389P1h+g88QpKgtzeOPSWlYsq2N5Q7kmsElCKBGIJED/4BC/fqmNn64/yK+2HKF/cJjq4lxuWTyNWxZP47JZ5eRmaXc3iQ8lApEE6+47xRNbW3nkhcM8ua2VvlPDFORkcnVTJdfOi3DV7ErmVBdhptqChEPzCEQSrDgvmzcvm86bl03n5MAQv93ezq+3tfHktlZ+taUVgMrCHC6bWcHyxjIubijjoumlWu5C4kI/ZSJxlp+TyY2LarhxUQ3uzt6OE6zZ2cHqXUdp2X2MRzcfBsAMZlUWsrC2hIW10RVZ51QX0VhRoM5nmVRKBCIJZGbMqCxkRmUh77isAYiOQNq4v4v1+zrZcug4Gw908vMXDp35Tk5mBo2VBcysLGRWVQEzKgtprCigoaKAurI89TvIOVMiEEkylUW5vG5BNa9b8MqWn919p9jR1svLR7rZ3tbD7vZedrX38tTLbQwMDp8pZwbVxbnUlxcwPdhXenpZHrWl+UwrzaOuLJ/ygmz1RcirKBGIpIDivOwxd3QbHo4utb234wR7jvZyoPMk+4+d5MCxk9FlMTYdPrPk9mm5WRlMK81jWkle9Pn0cUke1cF7kaJccrLU/JQulAhEUlhGhp35z/zyWRW/9/nwsNPe08/Brj4OdZ7kYFcfR473cairj8NdJ1m79xhHuvp/L1lAtPO6uiSPmpJcaoqjz5GSPKqLc6OPEiWMqSK0RGBmecBTQG5wnQfc/bNjlHsHcCfgwAZ3f09YMYmkm4wMozr4TX90beI0d+fYiVMc7urjSHcfR7r6OHy8j9buflqPR49fPHic9p5+hscYbV5ekE2kOJfq4rwzu8hFiqLPVUW5VBXnUFWUS3lBDpmaTJeUwqwR9APXu3uPmWUDT5vZI+6++nQBM5sLfBr4A3c/ZmbVZzuZiITDzKgozKGiMIdFlJy13ODQMEd7B2g93k9rdzRRtHUHx8f7aevpZ/fuXlq7+1/Vb3FahkFFYTQpVBYFz4XR48rCHCqLcoPPo8eFOZnqy4iT0BKBR2eq9QQvs4PH6N8nPgR82d2PBd9pDSseEbkwWZkZZ3Z8g9KzlnN3uvsHaevup727n/aeAdp7+kc8oq/X7e3kaE8/vQNDY54nNyvjVQnidPKoOvOce6YGUlGQo6U7LkDMicDMCtz9xLmc3MwygeeBOUT/w18zqsi8oNxvgUzgTnd/9FyuISLJxcwoycumJC+bpkjRhOVPDgxxtLefjt4BjvYMcLR3gI7e/jPHR3v6Odo7wMtHumnvHRiztpGVYWf6LaaX5VMbjJBqrCigsbKAxooC8rI1rPZsJkwEZnY18DWgCGg0s4uBD7v7X0z0XXcfApaZWRnwoJktcfdNo64/F7gOqAeeMrOL3L1zVAx3AHcANDY2xnRjIpIa8nMyqc8poL68YMKy7k7P6dpGULNoDfozjhzv5/Dxk2w5dJzHtx6h79SrE0Z9eT5zqouYW13EoroSLppeyqyqIvVbEFuN4EvALcBKAHffYGbXnstF3L3TzFYBtwIjE8F+YI27nwJ2mdk2oonhuVHfvxe4F6JrDZ3LtUVk6jAzivOyKc7LZnbk7OXcnaO9A+zrOMHejhPsbj/BjrYetrf28MyOo/QHtYqCnEwuaSznilkVXDG7kuWNZWm521xMTUPuvm9Up83YjXojmFkEOBUkgXzgJuCeUcV+Arwb+IaZVRFtKtoZS0wiImdjZmf6EZY3lr/qs8GhYXa09fLCgS427u/k2V0d/Mtj2wAozc/mhgXV3Ly4huvmV6dNc1IsiWBf0DzkweifjwFbYvheLXBf0E+QAdzv7g+Z2d1Ai7uvBH4B3GxmLxJNLp9y96PndSciIjHIysxg/rRi5k8r5rZL6wE41jvAml1HeezFVh7feoQfrztAWUE2t11Sz3uuaGR2DH0dqWzCZaiD39T/FbgRMOCXwMcS9R+2lqEWkTANDg2zemcH33tuL7/YdJjBYefGhdV88pb5LJh29uG1yU77EYiInIfW7j6+t2YfX3t6Jz39g7xl2XQ+cfO8mDq2k80FJQIz+7cx3u4i2rzz00mI75woEYhIvHWeGOArv97BN3+7m+zMDO5asZi3XjI9pSa8jZcIYukezwOWAS8Hj6VEh3rebmb/d9KiFBFJUmUFOXz69Qv51cdfy6LaEj7xww185Lvr6DwxkOjQJkUsncVLiS4BMQRgZl8BfgNcA7wQYmwiIkmloaKA791xJV99agdf/OU2Nh3s4r9vv4KGitRrKhoplhpBOdHJZKcVAhVBYugPJSoRkSSVmWH8xXVz+MGHr+JY7wDv+OozbG/tmfiLSSyWRPB5YL2ZfcPMvgmsA75gZoXAr8IMTkQkWV06o5wffPgqTg057/zqM2w60JXokM5bTKOGzKwWuDx4+Zy7Hww1qnGos1hEksmu9l7e+7U19J0a4mcfvYa6svxEhzSmC+0sBugDDgHHgDnnusSEiMhUNauqkPs+eDn9g8P8+XfW0j844cILSWfCRGBmf0p0g5lfAHcFz3eGG5aISOqYU13EP799KRv2dXLXz15MdDjnLJYawceAy4A97v46YDnQOf5XRETSy61Lavmz1zbx3TV7ub9lX6LDOSexJII+d+8DMLNcd98KzA83LBGR1PPJm+dxdVMld67czJHjfYkOJ2axJIL9wX4CPwEeM7OfAnvCDUtEJPVkZWbwf966lMEh555HtyY6nJhNmAjc/Y/cvdPd7wT+Efgv4M1hByYikooaKwv44DWz+PHaA6zflxqt6LF0Fn/79LG7/zpYPvrroUYlIpLCPnL9HKqKcrn7Z5tJhYU9Y2kaWjzyRbC/wKXhhCMikvqKcrP4m1vms3ZvJys3JGzaVczOmgjM7NNm1g0sNbPjwaMbaAXivuqoiEgque3SepZML+GeR7Zyamh44i8k0FkTgbv/k7sXA19w95LgUezule7+6TjGKCKScjIyjL++cR4Hu/r45eYjiQ5nXGddfdTMLgkOfzji+Ax3XxtaVCIiU8B186upL8/n26t384dLaxMdzlmNtwz1v4zzmQPXT3IsIiJTSmaG8T+umME9j25l25Fu5tUUJzqkMZ01EQSziEVE5AK887IGvvSrbXz7mT187i1LEh3OmGIZPpptZn9lZg8Ej4+YWXY8ghMRSXUVhTm8cWktP167n57+wUSHM6ZYho9+hehw0f8XPC4N3hMRkRi878oZ9A4M8eDa/YkOZUyxbFV5mbtfPOL1E2a2IayARESmmmUNZVw0vZRvPbOH9145I+k2vY+lRjBkZk2nX5jZbCD1FtwWEUkQM+NdlzfwcmsPLx3pTnQ4vyeWRPApYJWZPWlmvwaeAD4x0ZfMLM/MnjWzDWa22czuGqPMB8yszczWB48/PfdbEBFJfjctrAHg8S2tCY7k903YNOTuj5vZXF5Zevold49l0/p+4Hp37wk6l582s0fcffWocj9w94+cW9giIqmluiSPpfWl/GrLEf7ydXMSHc6rxDJqaCPwcaDX3TfGmATwqJ7gZXbwSP7Vl0REQnLDghrW7+ukvSem/0bjJpamoTcR7RO438yeM7NPmlljLCc3s0wzW090faLH3H3NGMXeZmYbg6GpDWc5zx1m1mJmLW1tbbFcWkQk6dywsBp3eGJrcjUPxbIfwR53/7y7Xwq8B1gK7Irl5O4+5O7LgHrgcjMbPZviZ8BMd18KPAbcd5bz3Ovuze7eHIlEYrm0iEjSWVxXQm1pHk8kWT9BLDUCzGyGmf0N8H1gAfA353IRd+8EVgG3jnr/6Iimpq+h5a1FZAozM65fUM1vXm6jfzB5Bl/G0kewBngwKPt2d7/c3cdbh+j09yLBFpeYWT5wE7B1VJmRqzCtALacQ+wiIinnxoU19A4MsXpnR6JDOSOWCWXvd/eXzuPctcB9wUY2GcD97v6Qmd0NtAQ7nf2Vma0ABoEO4APncR0RkZRxVVMledkZPL7lCK+dlxxN3bEMHz2fJIC7bwSWj/H+Z0YcfxrQ3gYikjbysjO5Zk6Ex7e0ctcKT4pZxjH1EYiIyOS5fkE1BzpPsrO9N9GhAEoEIiJx1zyzHID1ezsTHEnUeDuUvXW8L7r7jyc/HBGRqa8pUkRRbhbr93XytkvrEx3OuH0EbxrnMweUCEREzkNmhrG0vpR1+44lOhRg/B3K/iSegYiIpJNlDWXc+9RO+k4NkZedmdBYYhk+ipn9IbAYyDv9nrvfHVZQIiJT3bKGMgaHnU0HumieWZHQWGKZUPYfwDuBjwIGvB2YEXJcIiJT2rLGMgDW70t8h3Eso4audvf3A8fc/S7gKmBeuGGJiExt1cV5TC/LZ12KJIKTwfMJM6sDThGdNSwiIhdgWWNZUgwhjSURPBSsGfQFYC2wG/hemEGJiKSD5Q1lHOg8SWt3X0LjiGUZ6s+5e6e7/4ho38ACd//H8EMTEZnaljUE/QQJrhXEOmroamDm6fJmhrt/K8S4RESmvCXTS8nKMNbv6+TmxdMSFseEicDMvg00AeuJ7lQG0QllSgQiIhcgLzuTBbXFCR85FEuNoBlY5O7ab1hEZJItbyjnwXUHGBp2MjMSsxJpLJ3Fm4DE1VlERKawZQ1l9PQPsrOtJ2ExxFIjqAJeNLNngdPbSuLuK0KLSkQkTcyfVgzA9tYe5tYUJySGWBLBnWEHISKSrmZVFQKwI5lrBO7+63gEIiKSjgpzs6gtzWNnW+I2qRlvP4Kn3f0aM+smOkrozEeAu3tJ6NGJiKSBpkhRQmsEZ+0sdvdrgudidy8Z8ShWEhARmTxNkUJ2tPWSqMGZsU4oKwcaRpZ397VhBSUikk5mR4ro6R+krbuf6pK8ib8wyWKZUPY54APATmA4eNuB68MLS0QkfTRFigDY3taTnIkAeAfQ5O4DYQcjIpKOmqqjI4d2tvVydVNV3K8f64SysrADERFJV9NK8ijIyUxYh3EsNYJ/AtaZ2SbOYUKZmeUBTwG5wXUecPfPnqXs24AHgMvcvSXG2EVEpgQzY3akMGFDSGNJBPcB9wAv8EofQSz6gevdvcfMsoGnzewRd189spCZFQMfA9acw7lFRKaU2VVFrN17LCHXjiURnHD3fzvXEweL1J2u52QHj7HGRn2OaKL51LleQ0RkqmiKFPGzjQfpOzVEXnZmXK8dSx/Bb8zsn8zsKjO75PQjlpObWaaZrQdagcfcfc2ozy8BGtz95xOc5w4zazGzlra2tlguLSKSUpqqC3GHXe3xbx6KpUawPHi+csR7MQ0fdfchYFmw1eWDZrbE3TcBmFkG8EWiQ1MnOs+9wL0Azc3NWg5bRKac2VXRIaQ72npYWBvfObvjJgIzywRWuvuXLuQi7t5pZquAW4mOQgIoBpYAT5oZRJe6XmlmK9RhLCLpZlZVIWYkpMN43Kah4Df6d5/Pic0sEtQEMLN84CZg64hzd7l7lbvPdPeZwGpASUBE0lJ+TibTy/ITMoQ0lqah35rZvwM/AM6kqhiWmKgF7gtqFRnA/e7+kJndDbS4+8rzDVpEZCqanaDF52JJBMuC57tHvDdhH4G7b+SV/oWR73/mLOWviyEWEZEpqylSSMvuDtydoMk8LmLZj+B18QhERCTdNUWKODEwxOHjfdSW5sftuhMOHzWzGjP7LzN7JHi9yMxuDz80EZH0MjvYrWxXnDuMY5lH8E3gF0Bd8Hob8D/DCkhEJF1NL4/WAg529cX1umdNBGZ2utmoyt3vJ1hewt0HgaE4xCYiklZqgiWoD3WejOt1x6sRPBs895pZJcHyEGZ2JdAVdmAiIukmLzuTysIcDh2Pb41gvM7i013WHwdWAk1m9lsgAtwWdmAiIumotiwv7jWC8RJBxMw+Hhw/CDxMNDn0AzcCG0OOTUQk7UwryWf/sRNxveZ4TUOZQBHRpSAKiSaNTKAgeE9ERCZZXVkeh+LcWTxejeCQu989zuciIjLJppXm0XXyFCcGBinIiWXO74Ubr0YQv2ltIiICQF0wkSyetYLxEsENcYtCRESAaI0A4FBnEiQCd++IWxQiIgKMrBHEb+RQLDOLRUQkTmpKc4HkaRoSEZE4y83KpKooR4lARCSd1Zbmq2lIRCSdTSvN47BqBCIi6auuNI+DcVxmQolARCTJTCvN53jfIL39g3G5nhKBiEiSqSsL5hLEqXlIiUBEJMlMO70vQZw6jJUIRESSTF1ZfJeZUCIQEUky1SXBpLI4LTOhRCAikmSik8py1TQkIpLOakvjty9BaInAzPLM7Fkz22Bmm83srjHK/JmZvWBm683saTNbFFY8IiKpJJoIUr9G0A9c7+4XA8uAW4ON70f6rrtf5O7LgM8DXwwxHhGRlFFXlp/6NQKP6gleZgcPH1Xm+IiXhaM/FxFJV9NK8+juG6QnDpPKQu0jMLNMM1sPtAKPufuaMcr8pZntIFoj+KuznOcOM2sxs5a2trYwQxYRSQq1wQY1h+PQPBRqInD3oaDZpx643MyWjFHmy+7eBPwt8A9nOc+97t7s7s2RSCTMkEVEkkJtsEHNwTgMIY3LqCF37wRWAbeOU+z7wFviEY+ISLKrCeYStHb3h36tMEcNRcysLDjOB24Cto4qM3fEyz8EXg4rHhGRVFJRmAPAsd6B0K+VFeK5a4H7zCyTaMK5390fMrO7gRZ3Xwl8xMxuBE4Bx4A/DjEeEZGUUZSbRXamcTSVE4G7bwSWj/H+Z0Ycfyys64uIpDIzo6Iwh47eFG4aEhGRC1NRmEtHHGoESgQiIkmqsjAnLk1DSgQiIkmqojAnLp3FSgQiIkmqQjUCEZH0VlGYQ3ffIAODw6FeR4lARCRJnZlLcCLcWoESgYhIkqoMEsHRHiUCEZG0VK4agYhIejtTIwi5w1iJQEQkSZ3uI+joCXd2sRKBiEiSKivIwYzQZxcrEYiIJKnMDKO8IPy5BEoEIiJJrLwgW53FIiLprLIwV8NHRUTSWXQpaiUCEZG0VVGkRCAiktYqCnI4dmKA4WEP7RpKBCIiSayiMIdhh66Tp0K7hhKBiEgSqywKfwnsPX0AAAZ9SURBVHaxEoGISBI7M7tYiUBEJD29kgjCW2ZCiUBEJIm9kgjURyAikpZUIxARSXO5WZkU5WalZmexmeWZ2bNmtsHMNpvZXWOU+biZvWhmG83scTObEVY8IiKpKuzZxWHWCPqB6939YmAZcKuZXTmqzDqg2d2XAg8Anw8xHhGRlFSeqonAo3qCl9nBw0eVWeXuJ4KXq4H6sOIREUlVlamaCADMLNPM1gOtwGPuvmac4rcDj5zlPHeYWYuZtbS1tYURqohI0krlpiHcfcjdlxH9Tf9yM1syVjkzey/QDHzhLOe5192b3b05EomEF7CISBKqLIxuTuMeznpDcRk15O6dwCrg1tGfmdmNwN8DK9w93I05RURSUEVhDgODw/QODIVy/jBHDUXMrCw4zgduAraOKrMc+CrRJNAaViwiIqms/Mwm9uE0D4VZI6gFVpnZRuA5on0ED5nZ3Wa2IijzBaAI+KGZrTezlSHGIyKSkipPJ4KQtqzMCuWsgLtvBJaP8f5nRhzfGNb1RUSmirBnF2tmsYhIkqsszAUIbe9iJQIRkSRXWZTDLYtrqCnJC+X8oTUNiYjI5CjMzeKr72sO7fyqEYiIpDklAhGRNKdEICKS5pQIRETSnBKBiEiaUyIQEUlzSgQiImlOiUBEJM1ZWOtbh8XM2oA95/n1KqB9EsNJBbrn9KB7Tg8Xcs8z3H3MDV1SLhFcCDNrcffwpuclId1zetA9p4ew7llNQyIiaU6JQEQkzaVbIrg30QEkgO45Peie00Mo95xWfQQiIvL70q1GICIio0zJRGBmt5rZS2a23cz+bozPc83sB8Hna8xsZvyjnFwx3PPHzexFM9toZo+b2YxExDmZJrrnEeXeZmZuZik/wiSWezazdwR/15vN7LvxjnGyxfCz3Whmq8xsXfDz/YZExDlZzOzrZtZqZpvO8rmZ2b8Ffx4bzeySC76ou0+pB5AJ7ABmAznABmDRqDJ/AfxHcPwu4AeJjjsO9/w6oCA4/vN0uOegXDHwFLAaaE503HH4e54LrAPKg9fViY47Dvd8L/DnwfEiYHei477Ae74WuATYdJbP3wA8AhhwJbDmQq85FWsElwPb3X2nuw8A3wfePKrMm4H7guMHgBvMzOIY42Sb8J7dfZW7nwhergbq4xzjZIvl7xngc8A9QF88gwtJLPf8IeDL7n4MwN1b4xzjZIvlnh0oCY5LgYNxjG/SuftTQMc4Rd4MfMujVgNlZlZ7IdeciolgOrBvxOv9wXtjlnH3QaALqIxLdOGI5Z5Hup3obxSpbMJ7DqrMDe7+83gGFqJY/p7nAfPM7LdmttrMbo1bdOGI5Z7vBN5rZvuBh4GPxie0hDnXf+8T0p7FacbM3gs0A69NdCxhMrMM4IvABxIcSrxlEW0euo5ore8pM7vI3TsTGlW43g18093/xcyuAr5tZkvcfTjRgaWKqVgjOAA0jHhdH7w3ZhkzyyJanTwal+jCEcs9Y2Y3An8PrHD3/jjFFpaJ7rkYWAI8aWa7ibalrkzxDuNY/p73Ayvd/ZS77wK2EU0MqSqWe74duB/A3Z8B8oiuyTNVxfTv/VxMxUTwHDDXzGaZWQ7RzuCVo8qsBP44OL4NeMKDXpgUNeE9m9ly4KtEk0CqtxvDBPfs7l3uXuXuM919JtF+kRXu3pKYcCdFLD/bPyFaG8DMqog2Fe2MZ5CTLJZ73gvcAGBmC4kmgra4RhlfK4H3B6OHrgS63P3QhZxwyjUNufugmX0E+AXREQdfd/fNZnY30OLuK4H/Ilp93E60U+ZdiYv4wsV4z18AioAfBv3ie919RcKCvkAx3vOUEuM9/wK42cxeBIaAT7l7ytZ2Y7znTwD/aWZ/TbTj+AOp/IudmX2PaDKvCvo9PgtkA7j7fxDtB3kDsB04AfzJBV8zhf+8RERkEkzFpiERETkHSgQiImlOiUBEJM0pEYiIpDklAhGRNKdEICKS5pQIRETSnBKByCQws3oze2ei4xA5H0oEIpPjBqJryIukHM0sFrlAZnYN8FOgE+gG3uruqby+j6QZJQKRSWBmjwKfdPcxtxcUSWZqGhKZHPOBrYkOQuR8KBGIXKBgueeuYLc7kZSjRCBy4WaS4vvkSnpTIhC5cFuJrh2/ycyuTnQwIudKncUiImlONQIRkTSnRCAikuaUCERE0pwSgYhImlMiEBFJc0oEIiJpTolARCTNKRGIiKS5/w+EuWboAAjw7wAAAABJRU5ErkJggg==\n",
      "text/plain": [
       "<Figure size 432x288 with 1 Axes>"
      ]
     },
     "metadata": {
      "needs_background": "light"
     },
     "output_type": "display_data"
    }
   ],
>>>>>>> 9b72b1ec
   "source": [
    "# create geometry\n",
    "geometry = model.default_geometry\n",
    "\n",
    "# load parameter values and process model and geometry\n",
    "param = model.default_parameter_values\n",
    "param.process_model(model)\n",
    "param.process_geometry(geometry)\n",
    "\n",
    "# set mesh\n",
    "mesh = pybamm.Mesh(geometry, model.default_submesh_types, model.default_var_pts)\n",
    "\n",
    "# discretise model\n",
    "disc = pybamm.Discretisation(mesh, model.default_spatial_methods)\n",
    "disc.process_model(model)\n",
    "\n",
    "# solve model\n",
    "t_eval = np.linspace(0, 3600, 100)\n",
    "solution = model.default_solver.solve(model, t_eval)\n",
    "\n",
    "# extract voltage\n",
    "voltage = solution['Terminal voltage [V]']\n",
    "\n",
    "# plot\n",
    "plt.plot(solution[\"Time [h]\"](solution.t), voltage(solution.t))\n",
    "plt.xlabel(r'$t$')\n",
    "plt.ylabel('Terminal voltage')\n",
    "plt.show()"
   ]
  },
  {
   "cell_type": "markdown",
   "metadata": {},
   "source": [
    "## Building a custom model from submodels\n",
    "Instead of editing a pre-exisitng model, you may wish to build your own model from scratch by combining exisitng submodels of you choice. In this section, we build a Single Particle Model in which the diffusion is assumed infinitely fast in both particles. \n",
    "\n",
    "To begin, we load a base lithium-ion model. This sets up the basic model structure behind the scenes, and also sets the default paramaters to be those corresponding to a lithium-ion battery. Note that the base model does not select any default submodels, so there is no need to pass `build=False`."
   ],
   "execution_count": null,
   "outputs": []
  },
  {
   "cell_type": "code",
   "execution_count": null,
   "metadata": {},
   "outputs": [],
   "source": [
    "model = pybamm.lithium_ion.BaseModel()"
   ]
  },
  {
   "cell_type": "markdown",
   "metadata": {},
   "source": [
    "Submodels can be added to the `model.submodels` dictionary in the same way that we changed the submodels earlier. \n",
    "\n",
    "We use the simplest model for the external circuit, which is the \"current control\" submodel"
   ],
   "execution_count": null,
   "outputs": []
  },
  {
   "cell_type": "code",
   "execution_count": null,
   "metadata": {},
   "outputs": [],
   "source": [
    "model.submodels[\"external circuit\"] = pybamm.external_circuit.CurrentControl(model.param)"
   ]
  },
  {
   "cell_type": "markdown",
   "metadata": {},
   "source": [
    "We want to build a 1D model, so select the `Uniform` current collector model (if the current collectors are behaving uniformly, then a 1D model is appropriate). We also want the model to be isothermal, so slect the thermal model accordingly. "
   ],
   "execution_count": null,
   "outputs": []
  },
  {
   "cell_type": "code",
   "execution_count": null,
   "metadata": {},
   "outputs": [],
   "source": [
    "model.submodels[\"current collector\"] = pybamm.current_collector.Uniform(model.param)\n",
    "model.submodels[\"thermal\"] = pybamm.thermal.isothermal.Isothermal(model.param)"
   ]
  },
  {
   "cell_type": "markdown",
   "metadata": {},
   "source": [
    "We assume that the current density varies linearly in the electrodes. This corresponds the the leading-order terms in Ohm's law in the limit in which the SPM is derived in [1]"
   ],
   "execution_count": null,
   "outputs": []
  },
  {
   "cell_type": "code",
   "execution_count": null,
   "metadata": {},
   "outputs": [],
   "source": [
    "model.submodels[\"negative electrode\"] = pybamm.electrode.ohm.LeadingOrder(\n",
    "    model.param, \"Negative\"\n",
    ")\n",
    "model.submodels[\"positive electrode\"] = pybamm.electrode.ohm.LeadingOrder(\n",
    "    model.param, \"Positive\"\n",
    ")"
   ]
  },
  {
   "cell_type": "markdown",
   "metadata": {},
   "source": [
    "We assume that diffusion is infinitely fast in both the negative and positive particles "
   ],
   "execution_count": null,
   "outputs": []
  },
  {
   "cell_type": "code",
   "execution_count": null,
   "metadata": {},
   "outputs": [],
   "source": [
    "model.submodels[\"negative particle\"] = pybamm.particle.FastSingleParticle(\n",
    "    model.param, \"Negative\"\n",
    ")\n",
    "model.submodels[\"positive particle\"] = pybamm.particle.FastSingleParticle(\n",
    "    model.param, \"Positive\"\n",
    ")"
   ]
  },
  {
   "cell_type": "markdown",
   "metadata": {},
   "source": [
    "In the Single Particle Model, the overpotential can be obtianed by inverting the Butler-Volmer relation, so we choose the `InverseButlerVolmer` submodel for the interface, with the \"main\" lithium-ion reaction"
   ],
   "execution_count": null,
   "outputs": []
  },
  {
   "cell_type": "code",
   "execution_count": null,
   "metadata": {},
   "outputs": [],
   "source": [
    "model.submodels[\n",
    "    \"negative interface\"\n",
    "] = pybamm.interface.InverseButlerVolmer(model.param, \"Negative\", \"lithium-ion main\")\n",
    "model.submodels[\n",
    "    \"positive interface\"\n",
    "] = pybamm.interface.InverseButlerVolmer(model.param, \"Positive\", \"lithium-ion main\")\n"
   ]
  },
  {
   "cell_type": "markdown",
   "metadata": {},
   "source": [
    "Finally, for the electrolyte we assume that diffusion is infinitely fast so that the concentration is uniform, and also use the leading-order model for charge conservation, which leads to a linear variation in ionic current in the electrodes"
   ],
   "execution_count": null,
   "outputs": []
  },
  {
   "cell_type": "code",
   "execution_count": null,
   "metadata": {},
   "outputs": [],
   "source": [
    "model.submodels[\"electrolyte diffusion\"] = pybamm.electrolyte_diffusion.ConstantConcentration(\n",
    "    model.param\n",
    ")\n",
    "model.submodels[\"electrolyte conductivity\"] = pybamm.electrolyte_conductivity.LeadingOrder(\n",
    "    model.param\n",
    ")"
   ]
  },
  {
   "cell_type": "markdown",
   "metadata": {},
   "source": [
    "Now that we have set all of the submodels we can build the model"
   ],
   "execution_count": null,
   "outputs": []
  },
  {
   "cell_type": "code",
   "execution_count": null,
   "metadata": {},
   "outputs": [],
   "source": [
    "model.build_model()"
   ]
  },
  {
   "cell_type": "markdown",
   "metadata": {},
   "source": [
    "The base lithium-ion model doesn't come with a default geometry, so we choose a 1D macroscopic geometry for the electrodes and separator, and 1D microscopic geometry for the particles (i.e. the geometry of the standard Newman model [2])"
   ],
   "execution_count": null,
   "outputs": []
  },
  {
   "cell_type": "code",
   "execution_count": null,
   "metadata": {},
   "outputs": [],
   "source": [
    "geometry = pybamm.Geometry(\"1D macro\", \"1D micro\")"
   ]
  },
  {
   "cell_type": "markdown",
   "metadata": {},
   "source": [
    "The base model does come with defaults for the parameters, spatial methods and submeshes, so we can now proceed to solve the model in the usual way "
   ],
   "execution_count": null,
   "outputs": []
  },
  {
   "cell_type": "code",
   "execution_count": null,
   "metadata": {},
<<<<<<< HEAD
   "outputs": [],
=======
   "outputs": [
    {
     "data": {
      "image/png": "iVBORw0KGgoAAAANSUhEUgAAAYgAAAEMCAYAAADeYiHoAAAABHNCSVQICAgIfAhkiAAAAAlwSFlzAAALEgAACxIB0t1+/AAAADh0RVh0U29mdHdhcmUAbWF0cGxvdGxpYiB2ZXJzaW9uMy4yLjAsIGh0dHA6Ly9tYXRwbG90bGliLm9yZy8GearUAAAgAElEQVR4nO3deXxV5b3v8c8vc8g8MiRAmAIqImigDnVAqtJW0U5We06rra23raWe1vb29p6e01bPuW1Px9NT71Hb05Z6W6v1VEtxqgOCA1OQWQUhTAkIgRAgBDL+7h97oTFukg3J3jubfN+v135lr7WetdZvCebH8zzreR5zd0RERLpLincAIiIyMClBiIhIWEoQIiISlhKEiIiEpQQhIiJhKUGIiEhYUUsQZpZhZsvNbI2ZbTCz74YpM8rMFprZKjNba2Yf6HLsm2a22cw2mtlV0YpTRETCs2iNgzAzA7LcvcnMUoEXgdvdfWmXMvcBq9z9P83sTOBxd68Ivj8AzABGAM8Ale7eEZVgRUTkXaJWg/CQpmAzNfh0z0YO5Abf84BdwfdrgT+6e4u7bwU2E0oWIiISIynRvLiZJQMrgfHA3e6+rFuR7wB/M7O5QBbwvmB/GbC0S7naYN8JFRcXe0VFRT9ELSIyeKxcuXKfu5eEOxbVBBE0CU01s3zgETOb7O7ruxS5Efitu//YzC4A7jezyZFe38xuBW4FGDVqFNXV1f0ZvojIac/Mtp/oWEzeYnL3RmAhMLvboVuAh4IyS4AMoBioA0Z2KVce7Ot+3fvcvcrdq0pKwiZAERE5RdF8i6kkqDlgZpnAFcDr3YrtAGYFZc4glCDqgfnADWaWbmZjgAnA8mjFKiIi7xbNJqbhwLygHyIJeMjdF5jZnUC1u88H7gB+aWZfIdRhfbOHXqvaYGYPAa8C7cBteoNJRCS2ovaaa6xVVVW5+iBERE6Oma1096pwxzSSWkREwlKCEBGRsJQgREQkrEGfIDo7nf/z+Gts23ck3qGIiAwogz5BbNt/hD8u38H7//0F/t/S7ZwunfYiIn016BPE2JJsnvrKJVRVFPCtR9dz029WsOfQsXiHJSISd4M+QQAMz8vkd5+ZwV3XnsXyrfu58qeL+euaXb2fKCJyGlOCCJgZn7yggse/fDFjirOY+8AqvvzAKhqbW+MdmohIXChBdDO2JJuHP38Bd1xRyePrdnPVzxazaFN9vMMSEYk5JYgwUpKTmDtrAo/edhG5Ganc9OvlfOvRdTS3tsc7NBGRmFGC6MHksjz+Ove9fO7iMfx+2Q4+8O8vsHJ7Q7zDEhGJCSWIXmSkJvOPHzyTBz53Pu2dzsfuWcL3nniNlnbNHSgipzcliAidP7aIJ//hEq6vGsm9i2qY8x8vsb7uYLzDEhGJGiWIk5CdnsL3PzKF39w8nQPNrVx390v87JlNtHV0xjs0EZF+pwRxCmZOKuVvX7mEa84Zwc+eeYPr7n6J13YfindYIiL9SgniFOUPSeOnH5/KvZ88jz2HjjHnFy/y82ffUG1CRE4b0VxyNMPMlpvZGjPbYGbfDVPmp2a2OvhsMrPGLsc6uhybH604++qqs4bx9Fcu5f2Th/OTpzdx7S9eYsMu9U2ISOKL2opyZmZAlrs3mVkq8CJwu7svPUH5ucA0d/9MsN3k7tmR3m8grCj35Po3+daj62lsbuXzl45j7qzxpKckxzUmEZGexGVFOQ9pCjZTg09P2ehG4IFoxRMLsycP45mvXsKcqSP4xcLNfPDnL7Jy+4F4hyUickqi2gdhZslmthrYCzzt7stOUG40MAZ4rsvuDDOrNrOlZnbdCc67NShTXV8/MKbDyB+Sxk+un8pvPj2d5pZ2PnrPy3xn/gaaWjQKW0QSS9SamN5xE7N84BFgrruvD3P8G0C5u8/tsq/M3evMbCyhxDHL3bec6B4DoYmpu6aWdn701EbmLdnG8NwM7rpuMrPOGBrvsERE3hKXJqau3L0RWAjMPkGRG+jWvOTudcHPGuB5YFoUQ4yK7PQUvjPnLB7+/AVkZ6Rwy7xqvvj7lVpvQkQSQjTfYioJag6YWSZwBfB6mHKTgAJgSZd9BWaWHnwvBi4CXo1WrNF23uhCFsy9mK9fNZFnX9vLrB8v4jcvbaWjU6vXicjAFc0axHBgoZmtBVYQ6oNYYGZ3mtmcLuVuAP7o72zrOgOoNrM1hGoe33f3hE0QAGkpSdw2czxP/cMlTBuVz3f/+ipzfvEiq3c29n6yiEgcxKQPIhYGYh/Eibg7j63bzZ1/fZX6phZumD6Sr181icKstHiHJiKDTNz7IOSdzIyrp4zg2Tsu5ZaLxvBQdS0zf/Q89y/drmYnERkwlCDiKCcjlW9dfSZP3H4xZwzP4Z8eXc/V//EiS2v2xzs0EREliIGgcmgOD3zufH7xiWkcOtrGDfct5Yu/X8nOhuZ4hyYig1hKvAOQkOPNTrMmDeW+xTX856LNPPPqXj793gpumzme3IzUeIcoIoOMahADTGZaMre/bwILv3YZV58znHsX1XDZD59n3svbaG3XTLEiEjtKEAPU8LxMfnL9VBbMfS+VQ7P59vwNXPnTRTy2djeny5tnIjKwKUEMcJPL8njgc+fzm5unh8ZS/OEVrr37JV54o16JQkSiSgkiAZgZMyeV8sTtl/DDj05hf1Mrn/yv5Xzil8s0W6yIRI0GyiWglvYO/rBsB3cv3My+plYurSzhK1dUMnVkfrxDE5EE09NAOSWIBNbc2s7vlmzn3kVbONDcxuWTSpl7+XimjSqId2gikiCUIE5zTS3tzHt5G798oYbG5jYunlDMl2dNYHpFYbxDE5EBTglikGhqaef/Ld3OLxfXsP9IK9MrCvjiZeO5bGIJoRVgRUTeSQlikDna2sGDK3bwyxe2Utd4lEnDcvjcxWO55pwRpKXovQQReZsSxCDV1tHJX1bv4r7FW9i0p4lhuRncfFEFN04fRd4QjcwWESWIQc/deX5TPfctqmFJzX6GpCXz0fPKufnCCsaWZMc7PBGJo7gkCDPLABYD6YTmfHrY3b/drcxPgZnB5hCg1N2Pr0J3E/Ct4Ni/uPu8nu6nBBGZDbsO8puXtjF/9S5aOzq5pLKEmy4YzWUTS0lOUj+FyGATrwRhQJa7N5lZKvAicLu7Lz1B+bnANHf/jJkVAtVAFeDASuA8dz/hqDAliJNTf7iFB5bv4PfLtrPnUAvlBZncOGMU11eNpCQnPd7hiUiMxGXBIA9pCjZTg09P2ehG4IHg+1WElihtCJLC08DsaMU6GJXkpPPlWRN48RuX83//7lxGFQ7hh09t5MLvP8ttv3+FF96op1OLF4kMalGd7tvMkgn96388cLe7LztBudHAGOC5YFcZsLNLkdpgX/fzbgVuBRg1alT/BT6IpCYn8YGzh/OBs4ezpb6JB5bt4OFXanls3W7K8jO5vmokHzmvjPKCIfEOVURiLCad1GaWDzwCzHX39WGOfwMod/e5wfbXgAx3/5dg+5+Ao+7+oxPdQ01M/aelvYO/bdjDgyt28uLmfQBcMLaIj55XzuzJw8hK1zIiIqeLnpqYYvJ/urs3mtlCQs1E70oQwA3AbV2264DLumyXA89HKz55p/SUZK45ZwTXnDOC2gPNPPJKHQ+/Ussdf1rDtx5dz5VnDeW6aWW8d3wxqckaVyFyuopmJ3UJ0BYkh0zgb8AP3H1Bt3KTgCeBMR4EE3RSrwTODYq9QqiTuuFE91MNIrrcnZXbD/DIqjoWrN3NwaNtFGal8f7Jw7jmnBFMryjUW1AiCSheNYjhwLygHyIJeMjdF5jZnUC1u88Pyt0A/NG7ZCp3bzCzu4AVwa47e0oOEn1mRlVFIVUVhXz7mrN4fuNe/rp2N39+pY7fL9tBSU467588jPdPHs6MMUoWIqcDDZSTPmlubefZ1/by+LrdLNy4l2NtnRRlpXHFmUO5avIwLhxXRHpKcrzDFJET0EhqiYkjLe0s3LiXpzbs4bnX9nCktYOstGQunVjCFWcO5bLKUgqy0uIdpoh0EfdOahkcstJTuHrKCK6eMoJjbR28vGUfT7+6l2de28Pj694kyeDcUQXMnFTK5ZNKmTQsR7PMigxgqkFI1HV2OmtqG1n4+l6e27iX9XWHABiam86llSVcWlnKReOLyB+i2oVIrKmJSQaUPYeOsWhjPYs21bP4jXoOH2snyWBKeT4XTyjmovHFTBuVr74LkRhQgpABq72jkzW1jSzetI/Fb9SzZmcjnQ4ZqUnMGFPEBWOLuHBcEWeNyCVFYy5E+p0ShCSMQ8faWFbTwEub9/Hyln1s2hOazisnPYXpYwo5f2wh7xmjhCHSX9RJLQkjNyOVK84cyhVnDgVCs84urdnPkpr9LKvZz3Ov7wUgKy2Z8yoKec+YQqZXFDKlPI+MVDVJifQn1SAkoew9fIxlNQ0s3xr6bNxzGIC0lCSmluczfUwB0ysKOW90ATkZWjVPpDdqYpLT1oEjrazY1sCKbaGEsX7XITo6nSSDM4bnMmNMITMqCpk+ppDibK1zIdKdEoQMGkda2lm1o5Hl2xpYsbWBV3YcoKW9E4Dxpdm8Z0whF4wr4vyxRUoYIihByCDW2t7JurqDLNu6n2U1DVRva+BIawcAlUOzuWh8MZdMKOE9YwsZkqYuORl8lCBEAu0doYSxpGY/S7bsZ/nWBlraO0lLTmLGmEIun1TKrDNKGV2UFe9QRWJCCULkBI61dbBiWwOLN9WzcGM9m/eGXqutHJrN+ycP54NThjOhNFtTgshpSwlCJELb9x/h2df28uSGN1mxrQH3ULL4yLnlfGhaGaW5GfEOUaRf9UuCMLMh7t7cr5H1IyUI6W97Dx/jyfVv8siqOlbtaCTJ4LKJpXzqgtFcMqGEJK15IaeBPiUIM7sQ+BWQ7e6jzOwc4H+4+xd7OS8DWAykExqQ97C7fztMueuB7wAOrHH3TwT7O4B1QbEd7j6np/spQUg0balv4s+v1PLgilr2NbVQUTSEmy6s4OPTR6pzWxJaXxPEMuCjwHx3nxbsW+/uk3s5z4Asd28ys1TgReB2d1/apcwE4CHgcnc/YGal7r43ONbk7tmRPqQShMRCa3snT254k3kvb2Pl9gMUDEnl0xeN4aYLKsgbooF5knj6PNWGu+/s1knXEcE5DjQFm6nBp3s2+hxwt7sfCM7ZG0k8IvGSlpLEnHNGMOecEazc3sD/XbiFnzy9iV8uruGzF4/lM++t0AhuOW1EMtvZzqCZyc0s1cy+BrwWycXNLNnMVgN7gafdfVm3IpVApZm9ZGZLzWx2l2MZZlYd7L8ukvuJxNJ5owv5r5un88TtF3PR+GJ++swmLvm3hfzqhRpa2nv9N5TIgBdJE1Mx8O/A+wAD/kaoqWh/xDcxywceAea6+/ou+xcAbcD1QDmhPouz3b3RzMrcvc7MxgLPAbPcfUu3694K3AowatSo87Zv3x5pSCL9bs3ORn70t4288MY+RhZm8o3Zk/jg2cP1iqwMaD01MfVag3D3fe7+d+4+1N1L3f3vTyY5BNdoBBYCs7sdqiXUt9Hm7luBTcCE4Jy64GcN8DwwLcx173P3KnevKikpOZmQRPrdOSPzuf+W93D/LTPISkvhS39YxYf/82VW7TgQ79BETkkkNYifh9l9EKh297/0cF4J0BbUBjIJ1Tx+4O4LupSZDdzo7jcFNZVVwFSgE2h295Zg/xLgWnd/9UT3Uye1DCQdnc5/r6zlh3/bSP3hFj40rYxvzJ7EsDyNo5CBpU81CCCD0C/tN4LPFELNQbeY2c96OG84sNDM1gIrCPVBLDCzO83s+CurTwH7zexVQjWMrwe1kzOAajNbE+z/fk/JQWSgSU4yrp8+koVfu4wvXjaOx9btZuaPnudnz2yiubU93uGJRCSSGsRS4CJ37wi2U4AXgPcC69z9zKhHGQHVIGQg29nQzPefeJ3H1u1mWG4GX79qIh+aVqbBdhJ3fa1BFABdxyNkAYVBwmjph/hETnsjC4dw99+dy58+fwGluenc8ac1fODnL/Dc63s4Xaa7kdNPJAni34DVZvYbM/stoX6CH5pZFvBMNIMTOd1Mryjk0S9exL/fMJWjbR185rfVXH/vEl7avE+JQgaciOZiMrPhwIxgc4W774pqVKdATUySaNo6OnlwxU5+/uwb7D3cwrRR+Xxp5ngun1SqV2MlZvo8WZ+ZFRB6/fStVzDcfXG/RdgPlCAkUR1r6+DhlbXcs2gLtQeOMq4ki5surODD55aTna55niS6+joX02eB2wm9ubQaOB9Y4u6X93egfaEEIYmuraOTBWt38duXtrGm9iA56Slcfc4IPnpeGeeOKlCtQqKirwliHTAdWOruU81sEvB/3P3D/R/qqVOCkNPJqh0HuH/Jdp5Y/yZH2zqoKBrCNeeM4KqzhnHWiFwlC+k3fU0QK9x9ejCn0nuCwWsb3P2saAR7qpQg5HTU1NLOE+t288iqOpbW7KfTobwgk1mTSrl0Ygnnjy3SdOPSJ32dzbU2mEvpUeBpMzsAaNIjkRjITk/hY1Uj+VjVSPY3tby12t2D1TuZt2Q7aclJTB2Vz/ljCpkxpohzR+crYUi/OaklR83sUiAPeMLd26IW1SlQDUIGk2NtHVRvO8DiN+pZsmU/G3YdpNNDI7gnDs1h2qh8zhmZz9lleUwozSYlOZI32mUw6msT0/3u/sne9sWbEoQMZoePtVG9/QCrth9g1c5GVu9o5HBLaEqPjNQkJg3L5YzhuZw5PIczhudSOSyHXK1bIfS9iekdfQ1mlgyc1x+BiUj/yMlIZebEUmZOLAWgs9Op2XeE9XUHWVd3kA27DvL4ut08sHzHW+eU5WcycVgOE4ZmU1ka+jmuJJssvVorgRP+TTCzbwL/G8g0s0PHdwOtwH0xiE1ETlFSkjG+NJvxpdlcN60MAHdn18FjvL77EK+/eZiNbx5m057DvPjGPlo7Ot86tyw/861zx5WEfo4tyaIoK01vTw0ykTQxfc/dvxmjeE6ZmphETk17Ryfb9jfzxp7DbN7bxOb6Jt7Y00TNviaOtb2dOHIzUhhXms2Y4izGlYR+ji3JoqIoi4zU5Dg+gfTFKfVBmNm5PV3U3V/ph9j6jRKESP/q7HR2HTzK5r1N1NQfoWZf8LP+CG8eOvaOsmX5mVQUD2F0URZjirKoKM6iomgIIwuHKHkMcKfaB/HjHo45MKBGUotI/0pKMsoLhlBeMITLJr7z2JGWdrbuO/LWp6a+ia37m3ls7W4OHn37BUczGJ6bweiiLEYXDWFU0RBGFQ5hdGEWowqHkDdEHeUD2QkThLvPjGUgIpI4stJTmFyWx+SyvHcdO3CklW37j7B9fzNb9x1hR0Mz2/cf4elX97D/SOs7yuZkpDCyYAgjCzMZWTCE8oLMUFIqzKQsP5McvWkVV72+rmBmqcAXgEuCXc8D9/Y2DsLMMoDFQHpwn4fd/dthyl0PfIdQrWSNu38i2H8T8K2g2L+4+7wInkdE4qwgK42CrDSmjSp417GmlnZ2NjSzfX8ztQea2dnQzI6GZrbUH2HRpvp39HlAqN+jrGAIZfkZlOVnMiI/k7KC4Gd+JiXZ6Vp0KYoi6aT+FZAKHP8F/Umgw90/28t5BmS5e1OQZF4Ebnf3pV3KTAAeAi539wNmVurue82sEKgGqggljpXAee5+wtXf1QchktjcnX1NrdQeaKau8Sh1B45Se+AouxqPvrV9fGzHcanJxrC8DEbkZb6VQN6qhQSJJC1FgwR70tdxENPd/Zwu288Fa0X3yEOZpynYTA0+3bPR54C7j//id/e9wf6rCK1h3RA8wNPAbOCBCOIVkQRkZpTkpFOSkx629gFw6FgbuxuPUdfYzK7GY28lj12NR1las583Dx2j07teE0bkhZJGRVEWY4K3rsaXZjG6KItUjTDvUSQJosPMxrn7FgAzGwt0RHLxYFDdSmA8oUSwrFuRyqDcS0Ay8B13fxIoA3Z2KVcb7Ot+/VuBWwFGjRoVSUgiksByM1LJHZbKxGE5YY+3dXTy5sFj1DUeZWdDMzsPHKW2oZntDc08+/oe9lW/3QeSmmyMKc5i0rBcJpflctaIUJ9KXqb6PY6LJEF8HVhoZjWEBsqNBj4dycWDdaunBpP9PWJmk919fbf7TwAuI7TexGIzOzvS4N39PoJBe1VVVVqvUWSQS01OYmRh6PXa88cWvev4oWNtbK0/wpb6JjbtaeKNPYep3tbA/DWhRTLNoLI0h/MqCnjPmELeO76Youz0WD/GgNFrgnD3Z4O+guMvum1095aTuYm7N5rZQkLNRF0TRC2wLOjw3mpmmwgljDpCSeO4ckKd4yIipyw3I5VzRoYmMuyq4UgrG3YdZPWORqq3H+Cva3bxh2U7MIPJI/K4fFIpV08ZzoSh4Wsup6tIOqnXEmr7f+h4M1NEFzYrAdqC5JAJ/A34gbsv6FJmNnCju99kZsXAKmAqb3dMHx+s9wqhTuqGE91PndQi0l86Op31dQdZvKmeRZvqWbnjAO4wcWgOc6aO4OPTR1J8mtQs+jqb62jg48GnE3iQULLY0ct5Uwi9+ZQMJAXn3GlmdwLV7j4/eNPpx4RqFh3Av7r7H4PzP0NoLiiC/b/p6X5KECISLXsPH+OJdW+yYO0uVmw7QFpyEh+cMpybL6x4V20k0fQpQXS70ATgn4C/c/cBNX5eCUJEYmHz3sPcv2Q7D6+s5UhrB+87Yyhfv2riCTvOB7o+J4hutYgO4EF372kqjphTghCRWDp8rI15L2/j3kU1NLW286FpZXzrg2dSmJUW79BOSl+bmJYRGsPwEKFmopr+D7HvlCBEJB4am1v5z0Vb+PWLW8nNSOVfrpvM+88eHu+wItbXBDHR3TdGJbJ+pAQhIvG08c3DfO1Pa1hXd5BrzhnB9z58NtkJsPhSTwmi12GEiZAcRETibeKwHP78xQv52pWVPL5uNx+7Zwm7Dx6Nd1h9onHmIiL9JDU5iS9dPoFf3zydnQ3NXPuLl1hfdzDeYZ0yJQgRkX52aWUJD3/hAlKTk/jYPUtYuf2EQ7gGtJ5WlPtwTye6+5+jEtEpUh+EiAw0ew8d4+P3LaXhSCsPf/6CATkS+1T7IK7p4XN1fwcpInK6Kc3N4HefmUFaShKf+vXyhOuTOKmBcgOZahAiMlBt2HWQj9+7lBH5GTz8hQvJHUAr5fXpLabgAh80s/9pZv98/NO/IYqInL7OGpHHfZ86jy31R/jO/A3xDidivSYIM7uH0AjquYSm+/4YoSm/RUQkQheOK+a2meP58yt1PLn+zXiHE5FIahAXuvungAPu/l3gAoKFfkREJHJzLx/P5LJc/vGRdexrOqlVE+IikgRxvFel2cxGAG1A4owjFxEZIFKTk/jJ9VM53NLON/+8joHeBxxJglgQrAj3Q0LrMmxDa0OLiJySyqE5/M+rJvL0q3t4fN3AbmqKZKqNu9y90d3/m1DfwyR3/6fohyYicnr69EVjqByazY+f3kh7R2e8wzmhSN9iutDMPkGos/paM/tUBOdkmNlyM1tjZhvM7LthytxsZvVmtjr4fLbLsY4u++efzEOJiAxkyUnGV6+opKb+CH9ZvSve4ZxQr1MNmtn9wDhgNaG1ICC0JOjvejm1Bbjc3ZvMLBV40cyecPel3co96O5fCnP+UXef2lt8IiKJ6KqzhnHWiFx+9uwm5kwdQWrywJv5KJK5aKuAM/0ke1OC8k3BZmrwGdg9MiIiMWJm3HFlJZ/5bTV/qq7lE+8ZFe+Q3iWSlLUeGHYqFzezZDNbDewFnnb3ZWGKfcTM1prZw2Y2ssv+DDOrNrOlZnbdqdxfRGQgmzmxlGmj8vmP597gWFtH7yfEWCQJohh41cyeMrP5xz+RXNzdO4JmonJghplN7lbkr0CFu08BngbmdTk2Ohj+/QngZ2Y2rvv1zezWIIlU19fXRxKSiMiAYWbcccVEdh88xp9fqYt3OO8SyYpyl4bb7+6LTupGoek5mt39Ryc4ngw0uHtemGO/BRa4+8Mnur7mYhKRROTuzP7ZC2SkJfOX2y6K+f37uqLconCfCG5aEoyfwMwygSuA17uV6Trgbg7wWrC/wMzSg+/FwEXAq73dU0Qk0ZgZH6sqZ83ORjbtORzvcN7hhAnCzF4Mfh42s0NdPofN7FAE1x4OLDSztcAKQn0QC8zsTjObE5T5cvAK7Brgy8DNwf4zgOpg/0Lg++6uBCEip6UPTSsjJcn4U/XOeIfyDpruW0RkAPgf91ezcvsBlnxzVkxfee2P6b4LzGyKmZ17/NO/IYqIDG7XV41kX1MrC1/fG+9Q3hLJQLm7CDX91ADHx4Q7cHn0whIRGVwurSyhJCedh6prufKsUxpZ0O8iGSh3PTDO3VujHYyIyGCVkpzEh88t41cvbGXv4WOU5mTEO6SIB8rlRzsQEZHB7mPnjaSj05k/QOZniiRBfA9YdSoD5UREJHLjS7OpHJrNwo0Dox8ikiamecAPgHW83QchIiJRcGllCfNe3k5zaztD0iL5FR09kdQgmt395+6+8GQGyomIyMm7pLKE1o5Oltbsj3coESWIF8zse2Z2gV5zFRGJrukVhWSkJrF40754hxJRE9O04Of5XfbpNVcRkSjISE3m/LFFLNoU/wlIe6xBBBPozXf3md0+Sg4iIlFyaWUJW/cdYcf+5rjG0WOCcPcO4MYYxSIiIoT6IQAWvRHfWkQkfRAvmdkvzOxi9UGIiETf2OIsygsyWbQxvgkikj6I4+tC39lln/ogRESixMy4pLKEv6yqo7W9k7SU+KxX3WuCcPeZsQhERETedmllCX9YtoOV2w9wwbiiuMTQa1oys6Fm9l9m9kSwfaaZ3RL90EREBq8LxxWRkmS8EMd+iEjqLb8FngJGBNubgH+IVkAiIgI5GalMGp7DmtrGuMXQ04pyx5ufit39IYJpNty9Hejo7cJmlmFmy81sTbBq3HfDlLnZzOrNbHXw+WyXYzeZ2RvB56aTfjIRkQR3dlk+62oPEq+F3XqqQSwPfh4xsyJCHdOY2fnAwQiu3QJc7u7nEOronh2c292D7j41+PwquEch8G3gPcAM4NtmVhDRE4mInCamlOdx6EvVc0YAAAxUSURBVFg7OxriMx6ipwRhwc+vAvOBcWb2EvA7YG5vF/aQpmAzNfhEmgavIrSGdYO7HwCeBmZHeK6IyGnh7LI8ANbWRvJv8v7XU4IoMbOvApcBjwD/BjwB/BJ4XyQXN7NkM1sN7CX0C39ZmGIfMbO1ZvawmY0M9pUBXVfvrg32db/+rWZWbWbV9fXxH5YuItKfKofmkJaSxLq6gZcgkoFsIAfIIvRKbDIwJNjXK3fvcPepQDkww8wmdyvyV6DC3acQqiXMO5ng3f0+d69y96qSkpKTOVVEZMBLS0nijOG5rI1TR3VP4yB2u/udPRyPmLs3mtlCQs1E67vs7zqf7a8I1VIA6gjVXI4rB57vj1hERBLJlLI8HllVR2enk5RkvZ/QjyLpgzglZlZiZvnB90zgCuD1bmWGd9mcA7wWfH8KuNLMCoLO6SuDfSIig8rZ5Xk0tbSzdf+RmN+7pxrErD5eezgwL5gRNgl4yN0XmNmdQLW7zwe+bGZzgHagAbgZwN0bzOwuYEVwrTvdvaGP8YiIJJwp5aGO6nW1BxlXkh3Te58wQfT1F7K7r+XttSS67v/nLt+/CXzzBOf/Gvh1X2IQEUl040uyyUhNYm3tQa6b9q53daIqPjNAiYhIRFKSkzhrRB7r6mLfUa0EISIywJ1dlsf6ukN0dMZ2RLUShIjIADelPI+jbR1sqW/qvXA/UoIQERngjndUx3pEtRKEiMgAN6Y4m6y0ZNbFeMCcEoSIyACXnGSMH5rDZjUxiYhId2OLs9i2L7azuipBiIgkgDHFWdQ1HuVYW6/L8fQbJQgRkQRQUZwFwPb9satFKEGIiCSAsUGC2Lovdv0QShAiIgmg4q0EoRqEiIh0kZ2eQklOumoQIiLybmOKsti6L3bTfitBiIgkiDHFWWpiEhGRd6sozmJfUwuHj7XF5H5RSxBmlmFmy81sjZltMLPv9lD2I2bmZlYVbFeY2VEzWx187olWnCIiiWJM0FEdqwFzPa0o11ctwOXu3mRmqcCLZvaEuy/tWsjMcoDbgWXdzt/i7lOjGJ+ISEIZWxJKEDX7mjg7mMAvmqJWg/CQ493tqcEn3GTmdwE/AI5FKxYRkdPBqMIhmMWuBhHVPggzSzaz1cBe4Gl3X9bt+LnASHd/LMzpY8xslZktMrOLoxmniEgiyEhNZkReZsxedY1qgnD3jqCZqByYYWaTjx8zsyTgJ8AdYU7dDYxy92nAV4E/mFlu90JmdquZVZtZdX19fXQeQkRkAAm9yRSbV11j8haTuzcCC4HZXXbnAJOB581sG3A+MN/Mqty9xd33B+euBLYAlWGue5+7V7l7VUlJSbQfQ0Qk7o4nCPfoLz8azbeYSswsP/ieCVwBvH78uLsfdPdid69w9wpgKTDH3auDc5ODc8cCE4CaaMUqIpIoKoqzOHSsnYYjrVG/VzTfYhoOzAt+0ScBD7n7AjO7E6h29/k9nHsJcKeZtQGdwOfdvSGKsYqIJITjk/Zt23+Eouz0qN4ragnC3dcC08Ls/+cTlL+sy/f/Bv47WrGJiCSq45P21dQf4bzRhVG9l0ZSi4gkkPKCTFKSjG37o99RrQQhIpJAUpOTGFk4JCZvMilBiIgkmPKCTOoaoz+2WAlCRCTBDM3NYM9BJQgREelmWG4G9U0tdHRGdyyEEoSISIIZmpdBR6ezr6klqvdRghARSTDDcjMAeDPKzUxKECIiCeatBHFICUJERLoYmhcaQb1HCUJERLoqzkonJcnUxCQiIu+UlGSU5qSriUlERN5taF6GmphEROTdhuVmqIlJRETebWhuBnsOaRyEiIh0Mywvg6aWdppa2qN2DyUIEZEEFIvBctFccjTDzJab2Roz22Bm3+2h7EfMzM2sqsu+b5rZZjPbaGZXRStOEZFENDRIENHsqI7mkqMtwOXu3mRmqcCLZvaEuy/tWsjMcoDbgWVd9p0J3ACcBYwAnjGzSnfviGK8IiIJY1heAtcgPKQp2EwNPuGmHrwL+AHQ9SmvBf7o7i3uvhXYDMyIVqwiIokmFtNtRLUPwsySzWw1sBd42t2XdTt+LjDS3R/rdmoZsLPLdm2wr/v1bzWzajOrrq+v7+foRUQGrsy0ZHIzUqLaxBTVBOHuHe4+FSgHZpjZ5OPHzCwJ+AlwRx+uf5+7V7l7VUlJSd8DFhFJIMPyojsWIiZvMbl7I7AQmN1ldw4wGXjezLYB5wPzg47qOmBkl7LlwT4REQmExkIkYIIwsxIzyw++ZwJXAK8fP+7uB9292N0r3L0CWArMcfdqYD5wg5mlm9kYYAKwPFqxiogkomG5GVHtg4jmW0zDgXlmlkwoET3k7gvM7E6g2t3nn+hEd99gZg8BrwLtwG16g0lE5J2G5WVQf7iF9o5OUpL7/9/7UUsQ7r4WmBZm/z+foPxl3bb/FfjXqAQnInIaGJqbQadDfVMLw/My+/36GkktIpKgoj2aWglCRCRBHR8sF62OaiUIEZEENVQ1CBERCacoK43UZOPNKE37rQQhIpKgQkuPRm8shBKEiEgCG5qbHrUmpmiOgxARkSibObGUY+3RGSamBCEiksDmzpoQtWuriUlERMJSghARkbCUIEREJCwlCBERCUsJQkREwlKCEBGRsJQgREQkLCUIEREJy9w93jH0CzOrB7b34RLFwL5+CidRDLZnHmzPC3rmwaIvzzza3UvCHThtEkRfmVm1u1fFO45YGmzPPNieF/TMg0W0nllNTCIiEpYShIiIhKUE8bb74h1AHAy2Zx5szwt65sEiKs+sPggREQlLNQgREQlrUCUIM5ttZhvNbLOZ/a8wx9PN7MHg+DIzq4h9lP0rgmf+qpm9amZrzexZMxsdjzj7U2/P3KXcR8zMzSzh33iJ5JnN7Prgz3qDmf0h1jH2twj+bo8ys4Vmtir4+/2BeMTZX8zs12a218zWn+C4mdnPg/8ea83s3D7f1N0HxQdIBrYAY4E0YA1wZrcyXwTuCb7fADwY77hj8MwzgSHB9y8MhmcOyuUAi4GlQFW8447Bn/MEYBVQEGyXxjvuGDzzfcAXgu9nAtviHXcfn/kS4Fxg/QmOfwB4AjDgfGBZX+85mGoQM4DN7l7j7q3AH4Fru5W5FpgXfH8YmGVmFsMY+1uvz+zuC929OdhcCpTHOMb+FsmfM8BdwA+A6CzmG1uRPPPngLvd/QCAu++NcYz9LZJndiA3+J4H7IphfP3O3RcDDT0UuRb4nYcsBfLNbHhf7jmYEkQZsLPLdm2wL2wZd28HDgJFMYkuOiJ55q5uIfQvkETW6zMHVe+R7v5YLAOLokj+nCuBSjN7ycyWmtnsmEUXHZE883eAvzezWuBxYG5sQoubk/3/vVdak1oAMLO/B6qAS+MdSzSZWRLwE+DmOIcSaymEmpkuI1RLXGxmZ7t7Y1yjiq4bgd+6+4/N7ALgfjOb7O6d8Q4sUQymGkQdMLLLdnmwL2wZM0shVC3dH5PooiOSZ8bM3gf8IzDH3VtiFFu09PbMOcBk4Hkz20aorXZ+gndUR/LnXAvMd/c2d98KbCKUMBJVJM98C/AQgLsvATIIzVl0uoro//eTMZgSxApggpmNMbM0Qp3Q87uVmQ/cFHz/KPCcB70/CarXZzazacC9hJJDordLQy/P7O4H3b3Y3SvcvYJQv8scd6+OT7j9IpK/248Sqj1gZsWEmpxqYhlkP4vkmXcAswDM7AxCCaI+plHG1nzgU8HbTOcDB919d18uOGiamNy93cy+BDxF6A2IX7v7BjO7E6h29/nAfxGqhm4m1Bl0Q/wi7rsIn/mHQDbwp6A/foe7z4lb0H0U4TOfViJ85qeAK83sVaAD+Lq7J2ztOMJnvgP4pZl9hVCH9c2J/A8+M3uAUJIvDvpVvg2kArj7PYT6WT4AbAaagU/3+Z4J/N9LRESiaDA1MYmIyElQghARkbCUIEREJCwlCBERCUsJQkREwlKCEBGRsJQgREQkLCUIkSgzs3Iz+3i84xA5WUoQItE3i9A8/iIJRSOpRaLIzN4L/AVoBA4DH3b3RJ4DSQYRJQiRKDOzJ4GvuXvYpSJFBio1MYlE30Tg9XgHIXKylCBEoiiYWvtgsEKhSEJRghCJrgoSfC1kGbyUIESi63VC8/evN7ML4x2MyMlQJ7WIiISlGoSIiISlBCEiImEpQYiISFhKECIiEpYShIiIhKUEISIiYSlBiIhIWEoQIiIS1v8HuKiSh8J56tYAAAAASUVORK5CYII=\n",
      "text/plain": [
       "<Figure size 432x288 with 1 Axes>"
      ]
     },
     "metadata": {
      "needs_background": "light"
     },
     "output_type": "display_data"
    }
   ],
>>>>>>> 9b72b1ec
   "source": [
    "# process model and geometry\n",
    "param = model.default_parameter_values\n",
    "param.process_model(model)\n",
    "param.process_geometry(geometry)\n",
    "\n",
    "# set mesh\n",
    "mesh = pybamm.Mesh(geometry, model.default_submesh_types, model.default_var_pts)\n",
    "\n",
    "# discretise model\n",
    "disc = pybamm.Discretisation(mesh, model.default_spatial_methods)\n",
    "disc.process_model(model)\n",
    "\n",
    "# solve model\n",
    "t_eval = np.linspace(0, 3600, 100)\n",
    "solver = pybamm.ScipySolver()\n",
    "solution = solver.solve(model, t_eval)\n",
    "\n",
    "# extract voltage\n",
    "voltage = solution['Terminal voltage [V]']\n",
    "\n",
    "# plot\n",
    "plt.plot(solution[\"Time [h]\"](solution.t), voltage(solution.t))\n",
    "plt.xlabel(r'$t$')\n",
    "plt.ylabel('Terminal voltage')\n",
    "plt.show()"
   ]
  },
  {
   "cell_type": "markdown",
   "metadata": {},
   "source": [
    "## References\n",
    "[1] SG Marquis, V Sulzer, R Timms, CP Please and SJ Chapman. “An asymptotion derivation of a single particle model with electrolyte”. In: arXiv preprint arXiv:1905.12553 (2019).\n",
    "\n",
    "[2] M Doyle, TF Fuller and J Newman. \"Modeling of galvanostatic charge and discharge of the lithium/polymer/insertion cell.\" Journal of the Electrochemical Society 140.6 (1993): 1526-1533."
   ],
   "execution_count": null,
   "outputs": []
  },
  {
   "cell_type": "code",
   "execution_count": null,
   "metadata": {},
   "outputs": [],
   "source": []
  }
 ],
 "metadata": {
  "kernelspec": {
   "display_name": "Python 3",
   "language": "python",
   "name": "python3"
  },
  "language_info": {
   "codemirror_mode": {
    "name": "ipython",
    "version": 3
   },
   "file_extension": ".py",
   "mimetype": "text/x-python",
   "name": "python",
   "nbconvert_exporter": "python",
   "pygments_lexer": "ipython3",
<<<<<<< HEAD
   "version": "3.6.8-final"
=======
   "version": "3.7.7"
>>>>>>> 9b72b1ec
  }
 },
 "nbformat": 4,
 "nbformat_minor": 2
}<|MERGE_RESOLUTION|>--- conflicted
+++ resolved
@@ -86,10 +86,6 @@
    "outputs": [
     {
      "output_type": "stream",
-<<<<<<< HEAD
-     "name": "stdout",
-     "text": "external circuit <pybamm.models.submodels.external_circuit.current_control_external_circuit.CurrentControl object at 0x7f8511cdcd68>\nporosity <pybamm.models.submodels.porosity.constant_porosity.Constant object at 0x7f8511cdce10>\nelectrolyte tortuosity <pybamm.models.submodels.tortuosity.bruggeman_tortuosity.Bruggeman object at 0x7f8511cdce48>\nelectrode tortuosity <pybamm.models.submodels.tortuosity.bruggeman_tortuosity.Bruggeman object at 0x7f8511cdce80>\nconvection <pybamm.models.submodels.convection.no_convection.NoConvection object at 0x7f8511cdceb8>\nnegative interface <pybamm.models.submodels.interface.inverse_kinetics.inverse_butler_volmer.InverseButlerVolmer object at 0x7f8511cdcef0>\npositive interface <pybamm.models.submodels.interface.inverse_kinetics.inverse_butler_volmer.InverseButlerVolmer object at 0x7f8511cdcf28>\nnegative particle <pybamm.models.submodels.particle.fickian_single_particle.FickianSingleParticle object at 0x7f8511cdcf60>\npositive particle <pybamm.models.submodels.particle.fickian_single_particle.FickianSingleParticle object at 0x7f8511cdcf98>\nnegative electrode <pybamm.models.submodels.electrode.ohm.leading_ohm.LeadingOrder object at 0x7f8511cdcfd0>\nleading-order electrolyte conductivity <pybamm.models.submodels.electrolyte.stefan_maxwell.conductivity.leading_stefan_maxwell_conductivity.LeadingOrder object at 0x7f8511c71048>\nelectrolyte diffusion <pybamm.models.submodels.electrolyte.stefan_maxwell.diffusion.constant_stefan_maxwell_diffusion.ConstantConcentration object at 0x7f8511c71080>\npositive electrode <pybamm.models.submodels.electrode.ohm.leading_ohm.LeadingOrder object at 0x7f8511c710b8>\nthermal <pybamm.models.submodels.thermal.isothermal.isothermal.Isothermal object at 0x7f8511c710f0>\ncurrent collector <pybamm.models.submodels.current_collector.homogeneous_current_collector.Uniform object at 0x7f8511c71128>\nanode decomposition <pybamm.models.submodels.anode_decomposition.no_anode_decomposition.NoAnodeDecomposition object at 0x7f8511c71160>\ncathode decomposition <pybamm.models.submodels.cathode_decomposition.no_cathode_decomposition.NoCathodeDecomposition object at 0x7f8511c71198>\n"
-=======
      "text": [
       "external circuit <pybamm.models.submodels.external_circuit.current_control_external_circuit.CurrentControl object at 0x13674b310>\n",
       "porosity <pybamm.models.submodels.porosity.constant_porosity.Constant object at 0x13615a850>\n",
@@ -107,7 +103,6 @@
       "thermal <pybamm.models.submodels.thermal.isothermal.isothermal.Isothermal object at 0x1367f2f10>\n",
       "current collector <pybamm.models.submodels.current_collector.homogeneous_current_collector.Uniform object at 0x136336e10>\n"
      ]
->>>>>>> 9b72b1ec
     }
    ],
    "source": [
@@ -164,9 +159,6 @@
    "cell_type": "code",
    "execution_count": null,
    "metadata": {},
-<<<<<<< HEAD
-   "outputs": [],
-=======
    "outputs": [
     {
      "name": "stdout",
@@ -190,7 +182,6 @@
      ]
     }
    ],
->>>>>>> 9b72b1ec
    "source": [
     "for name, submodel in model.submodels.items():\n",
     "    print(name, submodel)"
@@ -245,9 +236,6 @@
    "cell_type": "code",
    "execution_count": null,
    "metadata": {},
-<<<<<<< HEAD
-   "outputs": [],
-=======
    "outputs": [
     {
      "data": {
@@ -262,7 +250,6 @@
      "output_type": "execute_result"
     }
    ],
->>>>>>> 9b72b1ec
    "source": [
     "model.rhs"
    ]
@@ -280,9 +267,6 @@
    "cell_type": "code",
    "execution_count": null,
    "metadata": {},
-<<<<<<< HEAD
-   "outputs": [],
-=======
    "outputs": [
     {
      "data": {
@@ -297,7 +281,6 @@
      "output_type": "display_data"
     }
    ],
->>>>>>> 9b72b1ec
    "source": [
     "# create geometry\n",
     "geometry = model.default_geometry\n",
@@ -529,9 +512,6 @@
    "cell_type": "code",
    "execution_count": null,
    "metadata": {},
-<<<<<<< HEAD
-   "outputs": [],
-=======
    "outputs": [
     {
      "data": {
@@ -546,7 +526,6 @@
      "output_type": "display_data"
     }
    ],
->>>>>>> 9b72b1ec
    "source": [
     "# process model and geometry\n",
     "param = model.default_parameter_values\n",
@@ -611,11 +590,7 @@
    "name": "python",
    "nbconvert_exporter": "python",
    "pygments_lexer": "ipython3",
-<<<<<<< HEAD
-   "version": "3.6.8-final"
-=======
    "version": "3.7.7"
->>>>>>> 9b72b1ec
   }
  },
  "nbformat": 4,
