--- conflicted
+++ resolved
@@ -26,15 +26,9 @@
 disc = pybamm.Discretisation(mesh, model.default_spatial_methods)
 disc.process_model(model)
 
-<<<<<<< HEAD
-# solve model
-t_eval = np.linspace(0, 0.17, 100)
-solution = pybamm.CasadiSolver(method="cvodes", mode="fast").solve(model, t_eval)
-=======
 # solve model for 1 hour
 t_eval = np.linspace(0, 3600, 100)
 solution = model.default_solver.solve(model, t_eval)
->>>>>>> 53fa5f55
 
 # plot
 plot = pybamm.QuickPlot(solution)
