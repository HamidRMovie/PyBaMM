--- conflicted
+++ resolved
@@ -60,16 +60,12 @@
         def fun(y, t):
             return jax.numpy.stack([0.1 * y[0], y[1] - 2.0 * y[0]])
 
-<<<<<<< HEAD
-        mass = jax.numpy.array([[2.0, 0.0], [0.0, 0.0]])
-=======
         mass = jax.numpy.array(
             [
                 [2.0, 0.0],
                 [0.0, 0.0],
             ]
         )
->>>>>>> 6016bf2b
 
         # give some bad initial conditions, solver should calculate correct ones using
         # this as a guess
@@ -144,11 +140,6 @@
         t_eval = np.linspace(0.0, 1.0, 80)
 
         def fun(y, t, inputs):
-<<<<<<< HEAD
-            return jax.numpy.stack([inputs["rate"] * y[0], y[1] - 2.0 * y[0]])
-
-        mass = jax.numpy.array([[2.0, 0.0], [0.0, 0.0]])
-=======
             return jax.numpy.stack(
                 [
                     inputs["rate"] * y[0],
@@ -162,7 +153,6 @@
                 [0.0, 0.0],
             ]
         )
->>>>>>> 6016bf2b
 
         y0 = jax.numpy.array([1.0, 2.0])
 
