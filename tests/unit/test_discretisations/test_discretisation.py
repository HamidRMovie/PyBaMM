--- conflicted
+++ resolved
@@ -82,11 +82,7 @@
         disc.process_model(model)
 
         self.assertIsInstance(model.variables["b"], pybamm.ExternalVariable)
-<<<<<<< HEAD
-        self.assertEqual(model.variables["b"].evaluate(u={"b": np.array([1])}), 1)
-=======
         self.assertEqual(model.variables["b"].evaluate(inputs={"b": np.array([1])}), 1)
->>>>>>> 282ff825
 
     def test_adding_0D_external_variable_fail(self):
         model = pybamm.BaseModel()
@@ -136,17 +132,11 @@
 
         self.assertEqual(disc.y_slices[a.id][0], slice(0, 10, None))
 
-<<<<<<< HEAD
+        self.assertEqual(model.y_slices[a][0], slice(0, 10, None))
+
         b_test = np.ones((10, 1))
         np.testing.assert_array_equal(
-            model.variables["b"].evaluate(u={"b": b_test}), b_test
-=======
-        self.assertEqual(model.y_slices[a][0], slice(0, 10, None))
-
-        b_test = np.ones((10, 1))
-        np.testing.assert_array_equal(
             model.variables["b"].evaluate(inputs={"b": b_test}), b_test
->>>>>>> 282ff825
         )
 
         # check that b is added to the boundary conditions
@@ -211,15 +201,6 @@
 
         b_test = np.linspace(0, 1, 15)[:, np.newaxis]
         np.testing.assert_array_equal(
-<<<<<<< HEAD
-            model.variables["b"].evaluate(u={"b": b_test}), b_test
-        )
-        np.testing.assert_array_equal(
-            model.variables["b1"].evaluate(u={"b": b_test}), b_test[:10]
-        )
-        np.testing.assert_array_equal(
-            model.variables["b2"].evaluate(u={"b": b_test}), b_test[10:]
-=======
             model.variables["b"].evaluate(inputs={"b": b_test}), b_test
         )
         np.testing.assert_array_equal(
@@ -227,7 +208,6 @@
         )
         np.testing.assert_array_equal(
             model.variables["b2"].evaluate(inputs={"b": b_test}), b_test[10:]
->>>>>>> 282ff825
         )
 
         # check that b is added to the boundary conditions
@@ -1001,8 +981,6 @@
             np.outer(y_test, np.ones(mesh["separator"][0].npts)).reshape(-1, 1),
         )
 
-<<<<<<< HEAD
-=======
         # test broadcast to edges
         broad_to_edges = pybamm.PrimaryBroadcastToEdges(var, "separator")
         broad_to_edges_disc = disc.process_symbol(broad_to_edges)
@@ -1019,15 +997,10 @@
             np.outer(y_test, np.ones(mesh["separator"][0].npts + 1)).reshape(-1, 1),
         )
 
->>>>>>> 282ff825
     def test_secondary_broadcast_2D(self):
         # secondary broadcast in 2D --> Matrix multiplication
         disc = get_discretisation_for_testing()
         mesh = disc.mesh
-<<<<<<< HEAD
-        var = pybamm.Vector(
-            mesh["negative particle"][0].nodes, domain=["negative particle"]
-=======
         var = pybamm.Variable("var", domain=["negative particle"])
         broad = pybamm.SecondaryBroadcast(var, "negative electrode")
 
@@ -1039,20 +1012,9 @@
         self.assertEqual(
             broad_disc.shape,
             (mesh["negative particle"][0].npts * mesh["negative electrode"][0].npts, 1),
->>>>>>> 282ff825
         )
         broad = pybamm.SecondaryBroadcast(var, "negative electrode")
 
-<<<<<<< HEAD
-        disc.set_variable_slices([var])
-        broad_disc = disc.process_symbol(broad)
-        self.assertIsInstance(broad_disc, pybamm.MatrixMultiplication)
-        self.assertIsInstance(broad_disc.children[0], pybamm.Matrix)
-        self.assertIsInstance(broad_disc.children[1], pybamm.Vector)
-        self.assertEqual(
-            broad_disc.shape,
-            (mesh["negative particle"][0].npts * mesh["negative electrode"][0].npts, 1),
-=======
         # test broadcast to edges
         broad_to_edges = pybamm.SecondaryBroadcastToEdges(var, "negative electrode")
         disc.set_variable_slices([var])
@@ -1067,7 +1029,6 @@
                 * (mesh["negative electrode"][0].npts + 1),
                 1,
             ),
->>>>>>> 282ff825
         )
 
     def test_concatenation(self):
@@ -1156,13 +1117,9 @@
 
         # check doesn't raise if broadcast
         model.variables = {
-<<<<<<< HEAD
-            c_n.name: pybamm.PrimaryBroadcast(pybamm.Scalar(2), ["negative electrode"])
-=======
             c_n.name: pybamm.PrimaryBroadcast(
                 pybamm.InputParameter("a"), ["negative electrode"]
             )
->>>>>>> 282ff825
         }
         disc.process_model(model)
 
