--- conflicted
+++ resolved
@@ -168,13 +168,10 @@
                 **model.default_submesh_types,
                 "current collector": pybamm.MeshGenerator(pybamm.Uniform1DSubMesh),
             },
-<<<<<<< HEAD
-=======
             spatial_methods={
                 **model.default_spatial_methods,
                 "current collector": pybamm.FiniteVolume(),
             },
->>>>>>> 908dbdfd
         )
         sim.build()
 
