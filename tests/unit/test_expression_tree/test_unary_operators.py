--- conflicted
+++ resolved
@@ -143,14 +143,11 @@
 
         # space integral *in* secondary domain
         y = pybamm.SpatialVariable("y", ["current collector"])
-<<<<<<< HEAD
-=======
         # without a tertiary domain
         inta_sec_y = pybamm.Integral(a_sec, y)
         self.assertEqual(inta_sec_y.domain, ["negative electrode"])
         self.assertEqual(inta_sec_y.auxiliary_domains, {})
         # with a tertiary domain
->>>>>>> 00cbe194
         inta_tert_y = pybamm.Integral(a_tert, y)
         self.assertEqual(inta_tert_y.domain, ["negative electrode"])
         self.assertEqual(
@@ -302,17 +299,12 @@
         self.assertEqual(boundary_a.side, "right")
         self.assertEqual(boundary_a.child.id, a.id)
 
-    def test_evaluates_on_edges(self, dimension):
+    def test_evaluates_on_edges(self):
         a = pybamm.StateVector(slice(0, 10))
-<<<<<<< HEAD
-        self.assertFalse(a[1].evaluates_on_edges("primary"))
-        self.assertFalse(pybamm.Laplacian(a).evaluates_on_edges("primary"))
-=======
         self.assertFalse(pybamm.Index(a, slice(1)).evaluates_on_edges("primary"))
         self.assertFalse(pybamm.Laplacian(a).evaluates_on_edges("primary"))
         self.assertTrue(pybamm.Gradient_Squared(a).evaluates_on_edges("primary"))
         self.assertFalse(pybamm.BoundaryIntegral(a).evaluates_on_edges("primary"))
->>>>>>> 00cbe194
 
     def test_boundary_value(self):
         a = pybamm.Scalar(1)
