--- conflicted
+++ resolved
@@ -9,20 +9,12 @@
 
 
 class TestLeadAcidFull(unittest.TestCase):
-<<<<<<< HEAD
-    @unittest.skipIf(~pybamm.have_scikits_odes(), "scikits.odes not installed")
-=======
->>>>>>> 8829213a
     def test_basic_processing(self):
         options = {"thermal": "isothermal"}
         model = pybamm.lead_acid.Full(options)
         modeltest = tests.StandardModelTest(model)
         modeltest.test_all(t_eval=np.linspace(0, 0.6))
 
-<<<<<<< HEAD
-    @unittest.skipIf(~pybamm.have_scikits_odes(), "scikits.odes not installed")
-=======
->>>>>>> 8829213a
     def test_basic_processing_with_convection(self):
         options = {"thermal": "isothermal", "convection": True}
         model = pybamm.lead_acid.Full(options)
@@ -46,10 +38,6 @@
         np.testing.assert_array_almost_equal(original, simp_and_known)
         np.testing.assert_array_almost_equal(original, simp_and_python)
 
-<<<<<<< HEAD
-    @unittest.skipIf(~pybamm.have_scikits_odes(), "scikits.odes not installed")
-=======
->>>>>>> 8829213a
     def test_set_up(self):
         options = {"thermal": "isothermal"}
         model = pybamm.lead_acid.Full(options)
@@ -67,10 +55,6 @@
         modeltest = tests.StandardModelTest(model)
         modeltest.test_all()
 
-<<<<<<< HEAD
-    @unittest.skipIf(~pybamm.have_scikits_odes(), "scikits.odes not installed")
-=======
->>>>>>> 8829213a
     def test_basic_processing_algebraic(self):
         options = {"surface form": "algebraic"}
         model = pybamm.lead_acid.Full(options)
@@ -90,10 +74,6 @@
         np.testing.assert_array_almost_equal(original, using_known_evals)
         np.testing.assert_array_almost_equal(original, simp_and_known, decimal=5)
 
-<<<<<<< HEAD
-    @unittest.skipIf(~pybamm.have_scikits_odes(), "scikits.odes not installed")
-=======
->>>>>>> 8829213a
     def test_set_up(self):
         options = {"surface form": "differential"}
         model = pybamm.lead_acid.Full(options)
