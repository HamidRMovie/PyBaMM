--- conflicted
+++ resolved
@@ -138,22 +138,6 @@
 
 def edit_parameter(arguments=None):
     """
-<<<<<<< HEAD
-    Output a list of available parameter sets for a given chemistry and component.
-    The list is divided into package parameter serts and local parameter sets,
-    located in the current working directory.
-
-    >>> from pybamm.parameters_cli import list_parameters
-    >>> list_parameters(["lithium-ion", "anodes"])
-    Available package parameters:
-      * graphite_Ecker2015
-      * graphite_Chen2020
-      * graphite_mcmb2528_Marquis2019
-      * graphite_UMBL_Mohtat2020
-      * graphite_Kim2011
-      * li_metal_Xu2019
-    Available local parameters:
-=======
     Copy a given default parameter directory to the current working directory
     for editing. For example
 
@@ -171,7 +155,6 @@
         ...
 
     in the current working directory.
->>>>>>> 08de4171
     """
     desc = "Pull parameter directory dir to current working directory for editing."
     parser = argparse.ArgumentParser(description=desc)
