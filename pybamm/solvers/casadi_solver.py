--- conflicted
+++ resolved
@@ -85,16 +85,13 @@
         sensitivity=None,
     ):
         super().__init__(
-<<<<<<< HEAD
             "problem dependent",
             rtol,
             atol,
             root_method,
             root_tol,
+            extrap_tol,
             sensitivity=sensitivity,
-=======
-            "problem dependent", rtol, atol, root_method, root_tol, extrap_tol
->>>>>>> f4ea0e7c
         )
         if mode in ["safe", "fast", "safe without grid"]:
             self.mode = mode
@@ -134,19 +131,11 @@
             Any external variables or input parameters to pass to the model when solving
         """
         # Record whether there are any symbolic inputs
-<<<<<<< HEAD
-        inputs_dict = inputs or {}
-=======
         inputs_dict = inputs_dict or {}
-        has_symbolic_inputs = any(
-            isinstance(v, casadi.MX) for v in inputs_dict.values()
-        )
->>>>>>> f4ea0e7c
 
         # convert inputs to casadi format
         inputs = casadi.vertcat(*[x for x in inputs_dict.values()])
 
-<<<<<<< HEAD
         if self.sensitivity == "casadi" and inputs_dict != {}:
             # If the solution has already been created, we can reuse it
             if model in self.y_sols:
@@ -158,30 +147,19 @@
                 # Create integrator without grid, which will be called repeatedly
                 # This is necessary for casadi to compute sensitivities
                 self.create_integrator(model, inputs_dict)
-                solution = self._run_integrator(model, model.y0, inputs_dict, t_eval)
-=======
-        if has_symbolic_inputs:
-            # Create integrator without grid to avoid having to create several times
-            self.create_integrator(model, inputs)
-            solution = self._run_integrator(
-                model, model.y0, inputs_dict, inputs, t_eval
-            )
->>>>>>> f4ea0e7c
+                solution = self._run_integrator(
+                    model, model.y0, inputs_dict, inputs, t_eval
+                )
             solution.termination = "final time"
             return solution
         elif self.mode == "fast" or not model.events:
             if not model.events:
                 pybamm.logger.info("No events found, running fast mode")
             # Create an integrator with the grid (we just need to do this once)
-<<<<<<< HEAD
             self.create_integrator(model, inputs_dict, t_eval)
-            solution = self._run_integrator(model, model.y0, inputs_dict, t_eval)
-=======
-            self.create_integrator(model, inputs, t_eval)
             solution = self._run_integrator(
                 model, model.y0, inputs_dict, inputs, t_eval
             )
->>>>>>> f4ea0e7c
             solution.termination = "final time"
             return solution
         elif self.mode in ["safe", "safe without grid"]:
@@ -236,13 +214,7 @@
                 # to avoid having to create several times
                 self.create_integrator(model, inputs_dict)
                 # Initialize solution
-<<<<<<< HEAD
-                solution = pybamm.Solution(
-                    np.array([t]), y0, model=model, inputs=inputs_dict
-                )
-=======
                 solution = pybamm.Solution(np.array([t]), y0, model, inputs_dict)
->>>>>>> f4ea0e7c
                 solution.solve_time = 0
                 solution.integration_time = 0
             else:
@@ -282,11 +254,7 @@
                     # halve the step size and try again.
                     try:
                         current_step_sol = self._run_integrator(
-<<<<<<< HEAD
-                            model, y0, inputs_dict, t_window
-=======
                             model, y0, inputs_dict, inputs, t_window
->>>>>>> f4ea0e7c
                         )
                         solved = True
                     except pybamm.SolverError:
@@ -407,23 +375,11 @@
                     t_window = np.concatenate(
                         ([t], t_eval[(t_eval > t) & (t_eval < t_event)])
                     )
-<<<<<<< HEAD
-                    if len(t_window) == 1:
-                        t_window = np.array([t, t_event])
-
-                    if self.mode == "safe":
-                        self.create_integrator(model, inputs_dict, t_window)
-                    current_step_sol = self._run_integrator(
-                        model, y0, inputs_dict, t_window
-                    )
-
-=======
                     y_sol_casadi = casadi.DM(y_sol(t_window))
                     current_step_sol = pybamm.Solution(
                         t_window, y_sol_casadi, model, inputs_dict
                     )
                     current_step_sol.integration_time = integration_time
->>>>>>> f4ea0e7c
                     # assign temporary solve time
                     current_step_sol.solve_time = np.nan
 
@@ -547,9 +503,7 @@
             self.integrators[model] = (integrator, use_grid)
             return integrator
 
-<<<<<<< HEAD
-    def _run_integrator(self, model, y0, inputs_dict, t_eval):
-        inputs = casadi.vertcat(*[x for x in inputs_dict.values()])
+    def _run_integrator(self, model, y0, inputs_dict, inputs, t_eval):
         symbolic_inputs = casadi.MX.sym("inputs", inputs.shape[0])
         # If doing sensitivity with casadi, evaluate with symbolic inputs
         # Otherwise, evaluate with actual inputs
@@ -557,9 +511,6 @@
             inputs_eval = symbolic_inputs
         else:
             inputs_eval = inputs
-=======
-    def _run_integrator(self, model, y0, inputs_dict, inputs, t_eval):
->>>>>>> f4ea0e7c
         integrator, use_grid = self.integrators[model]
 
         # If the initial conditions depend on inputs, evaluate the function
@@ -587,11 +538,7 @@
                 )
                 integration_time = timer.time()
                 y_sol = casadi.vertcat(sol["xf"], sol["zf"])
-<<<<<<< HEAD
-                sol = pybamm.Solution(t_eval, y_sol, model=model, inputs=inputs_dict)
-=======
                 sol = pybamm.Solution(t_eval, y_sol, model, inputs_dict)
->>>>>>> f4ea0e7c
                 sol.integration_time = integration_time
                 return sol
             else:
@@ -615,7 +562,6 @@
                     if not z.is_empty():
                         y_alg = casadi.horzcat(y_alg, z)
                 if z.is_empty():
-<<<<<<< HEAD
                     y_sol = y_diff
                 else:
                     y_sol = casadi.vertcat(y_diff, y_alg)
@@ -625,18 +571,9 @@
                 # Save the solution, can just reuse and change the inputs
                 self.y_sols[model] = y_sol
 
-            sol = pybamm.Solution(t_eval, y_sol, model=model, inputs=inputs_dict)
+            sol = pybamm.Solution(t_eval, y_sol, model, inputs_dict)
             sol.integration_time = integration_time
             return sol
-=======
-                    sol = pybamm.Solution(t_eval, y_diff, model, inputs_dict)
-                else:
-                    y_sol = casadi.vertcat(y_diff, y_alg)
-                    sol = pybamm.Solution(t_eval, y_sol, model, inputs_dict)
-
-                sol.integration_time = integration_time
-                return sol
->>>>>>> f4ea0e7c
         except RuntimeError as e:
             # If it doesn't work raise error
             raise pybamm.SolverError(e.args[0])