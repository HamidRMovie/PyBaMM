#
# Solver class using Scipy's adaptive time stepper
#
import pybamm

import numpy as np
import importlib
import scipy.sparse as sparse

scikits_odes_spec = importlib.util.find_spec("scikits")
if scikits_odes_spec is not None:
    scikits_odes_spec = importlib.util.find_spec("scikits.odes")
    if scikits_odes_spec is not None:
        scikits_odes = importlib.util.module_from_spec(scikits_odes_spec)
        scikits_odes_spec.loader.exec_module(scikits_odes)


class ScikitsDaeSolver(pybamm.DaeSolver):
    """Solve a discretised model, using scikits.odes.

    Parameters
    ----------
    method : str, optional
        The method to use in solve_ivp (default is "BDF")
    rtol : float, optional
        The relative tolerance for the solver (default is 1e-6).
    atol : float, optional
        The absolute tolerance for the solver (default is 1e-6).
    root_method : str, optional
        The method to use to find initial conditions (default is "lm")
    root_tol : float, optional
        The tolerance for the initial-condition solver (default is 1e-6).
    max_steps: int, optional
        The maximum number of steps the solver will take before terminating
        (default is 1000).
    """

    def __init__(
        self,
        method="ida",
        rtol=1e-6,
        atol=1e-6,
        root_method="lm",
        root_tol=1e-6,
        max_steps=1000,
    ):
        if scikits_odes_spec is None:
            raise ImportError("scikits.odes is not installed")

        super().__init__(method, rtol, atol, root_method, root_tol, max_steps)
<<<<<<< HEAD
        self.name = "Scikits DAE"
=======
        self.name = "Scikits DAE solver ({})".format(method)
>>>>>>> cb106dfb

    def integrate(
        self, residuals, y0, t_eval, events=None, mass_matrix=None, jacobian=None
    ):
        """
        Solve a DAE model defined by residuals with initial conditions y0.

        Parameters
        ----------
        residuals : method
            A function that takes in t, y and ydot and returns the residuals of the
            equations
        y0 : numeric type
            The initial conditions
        t_eval : numeric type
            The times at which to compute the solution
        events : method, optional
            A function that takes in t and y and returns conditions for the solver to
            stop
        mass_matrix : array_like, optional
            The (sparse) mass matrix for the chosen spatial method.
        jacobian : method, optional
            A function that takes in t and y and returns the Jacobian. If
            None, the solver will approximate the Jacobian.
            (see `SUNDIALS docs. <https://computation.llnl.gov/projects/sundials>`).
        """

        def eqsres(t, y, ydot, return_residuals):
            return_residuals[:] = residuals(t, y, ydot)

        def rootfn(t, y, ydot, return_root):
            return_root[:] = [event(t, y) for event in events]

        extra_options = {
            "old_api": False,
            "rtol": self.rtol,
            "atol": self.atol,
            "max_steps": self.max_steps,
        }

        if jacobian:
            jac_y0_t0 = jacobian(t_eval[0], y0)
            if sparse.issparse(jac_y0_t0):

                def jacfn(t, y, ydot, residuals, cj, J):
                    jac_eval = jacobian(t, y) - cj * mass_matrix
                    J[:][:] = jac_eval.toarray()

            else:

                def jacfn(t, y, ydot, residuals, cj, J):
                    jac_eval = jacobian(t, y) - cj * mass_matrix
                    J[:][:] = jac_eval

            extra_options.update({"jacfn": jacfn})

        if events:
            extra_options.update({"rootfn": rootfn, "nr_rootfns": len(events)})

        # solver works with ydot0 set to zero
        ydot0 = np.zeros_like(y0)

        # set up and solve
        dae_solver = scikits_odes.dae(self.method, eqsres, **extra_options)
        sol = dae_solver.solve(t_eval, y0, ydot0)

        # return solution, we need to tranpose y to match scipy's interface
        if sol.flag in [0, 2]:
            # 0 = solved for all t_eval
            if sol.flag == 0:
                termination = "final time"
            # 2 = found root(s)
            elif sol.flag == 2:
                termination = "event"
            return pybamm.Solution(
                sol.values.t,
                np.transpose(sol.values.y),
                sol.roots.t,
                np.transpose(sol.roots.y),
                termination,
            )
        else:
            raise pybamm.SolverError(sol.message)<|MERGE_RESOLUTION|>--- conflicted
+++ resolved
@@ -48,11 +48,7 @@
             raise ImportError("scikits.odes is not installed")
 
         super().__init__(method, rtol, atol, root_method, root_tol, max_steps)
-<<<<<<< HEAD
-        self.name = "Scikits DAE"
-=======
         self.name = "Scikits DAE solver ({})".format(method)
->>>>>>> cb106dfb
 
     def integrate(
         self, residuals, y0, t_eval, events=None, mass_matrix=None, jacobian=None
