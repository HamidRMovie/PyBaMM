--- conflicted
+++ resolved
@@ -22,11 +22,7 @@
 
     def __init__(self, method="BDF", rtol=1e-6, atol=1e-6):
         super().__init__(method, rtol, atol)
-<<<<<<< HEAD
-        self.name = "Scipy"
-=======
         self.name = "Scipy solver ({})".format(method)
->>>>>>> cb106dfb
 
     def integrate(
         self, derivs, y0, t_eval, events=None, mass_matrix=None, jacobian=None
