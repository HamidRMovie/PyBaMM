#
# Base solver class
#
import casadi
import copy
import pybamm
import numbers
import numpy as np
import sys
import itertools
<<<<<<< HEAD
from scipy.linalg import block_diag
=======
import multiprocessing as mp
import warnings
>>>>>>> f4ea0e7c


class BaseSolver(object):
    """Solve a discretised model.

    Parameters
    ----------
    method : str, optional
        The method to use for integration, specific to each solver
    rtol : float, optional
        The relative tolerance for the solver (default is 1e-6).
    atol : float, optional
        The absolute tolerance for the solver (default is 1e-6).
    root_method : str or pybamm algebraic solver class, optional
        The method to use to find initial conditions (for DAE solvers).
        If a solver class, must be an algebraic solver class.
        If "casadi",
        the solver uses casadi's Newton rootfinding algorithm to find initial
        conditions. Otherwise, the solver uses 'scipy.optimize.root' with method
        specified by 'root_method' (e.g. "lm", "hybr", ...)
    root_tol : float, optional
        The tolerance for the initial-condition solver (default is 1e-6).
<<<<<<< HEAD
    sensitivity : str, optional
        Whether (and how) to calculate sensitivities when solving. Options are:

        - "explicit forward": explicitly formulate the sensitivity equations. \
        The formulation is as per "Park, S., Kato, D., Gima, Z., \
        Klein, R., & Moura, S. (2018). Optimal experimental design for parameterization\
        of an electrochemical lithium-ion battery model. Journal of The Electrochemical\
        Society, 165(7), A1309.". See #1100 for details \
        - see specific solvers for other options
=======
    extrap_tol : float, optional
        The tolerance to assert whether extrapolation occurs or not. Default is 0.
>>>>>>> f4ea0e7c
    """

    def __init__(
        self,
        method=None,
        rtol=1e-6,
        atol=1e-6,
        root_method=None,
        root_tol=1e-6,
        extrap_tol=0,
        max_steps="deprecated",
        sensitivity=None,
    ):
        self._method = method
        self._rtol = rtol
        self._atol = atol
        self.root_tol = root_tol
        self.root_method = root_method
        self.extrap_tol = extrap_tol
        if max_steps != "deprecated":
            raise ValueError(
                "max_steps has been deprecated, and should be set using the "
                "solver-specific extra-options dictionaries instead"
            )
        self.models_set_up = {}

        # Defaults, can be overwritten by specific solver
        self.name = "Base solver"
        self.ode_solver = False
        self.algebraic_solver = False
        self.sensitivity = sensitivity

    @property
    def method(self):
        return self._method

    @method.setter
    def method(self, value):
        self._method = value

    @property
    def rtol(self):
        return self._rtol

    @rtol.setter
    def rtol(self, value):
        self._rtol = value

    @property
    def atol(self):
        return self._atol

    @atol.setter
    def atol(self, value):
        self._atol = value

    @property
    def root_method(self):
        return self._root_method

    @root_method.setter
    def root_method(self, method):
        if method == "casadi":
            method = pybamm.CasadiAlgebraicSolver(self.root_tol)
        elif isinstance(method, str):
            method = pybamm.AlgebraicSolver(method, self.root_tol)
        elif not (
            method is None
            or (
                isinstance(method, pybamm.BaseSolver)
                and method.algebraic_solver is True
            )
        ):
            raise pybamm.SolverError("Root method must be an algebraic solver")
        self._root_method = method

    @property
    def root_tol(self):
        return self._root_tol

    @root_tol.setter
    def root_tol(self, tol):
        self._root_tol = tol

    def copy(self):
        "Returns a copy of the solver"
        new_solver = copy.copy(self)
        # clear models_set_up
        new_solver.models_set_up = {}
        return new_solver

    def set_up(self, model, inputs=None, t_eval=None):
        """Unpack model, perform checks, simplify and calculate jacobian.

        Parameters
        ----------
        model : :class:`pybamm.BaseModel`
            The model whose solution to calculate. Must have attributes rhs and
            initial_conditions
        inputs_dict : dict, optional
            Any input parameters to pass to the model when solving
        t_eval : numeric type, optional
            The times (in seconds) at which to compute the solution

        """

        # Check model.algebraic for ode solvers
        if self.ode_solver is True and len(model.algebraic) > 0:
            raise pybamm.SolverError(
                "Cannot use ODE solver '{}' to solve DAE model".format(self.name)
            )
        # Check model.rhs for algebraic solvers
        if self.algebraic_solver is True and len(model.rhs) > 0:
            raise pybamm.SolverError(
                """Cannot use algebraic solver to solve model with time derivatives"""
            )
        # casadi solver won't allow solving algebraic model so we have to raise an
        # error here
        if isinstance(self, pybamm.CasadiSolver) and len(model.rhs) == 0:
            raise pybamm.SolverError(
                "Cannot use CasadiSolver to solve algebraic model, "
                "use CasadiAlgebraicSolver instead"
            )
        # Discretise model if it isn't already discretised
        # This only works with purely 0D models, as otherwise the mesh and spatial
        # method should be specified by the user
        if model.is_discretised is False:
            try:
                disc = pybamm.Discretisation()
                disc.process_model(model)
            except pybamm.DiscretisationError as e:
                raise pybamm.DiscretisationError(
                    "Cannot automatically discretise model, "
                    "model should be discretised before solving ({})".format(e)
                )

        inputs = inputs or {}

        # Set model timescale
        model.timescale_eval = model.timescale.evaluate(inputs=inputs)
        # Set model lengthscales
        model.length_scales_eval = {
            domain: scale.evaluate(inputs=inputs)
            for domain, scale in model.length_scales.items()
        }
        if (
            isinstance(self, (pybamm.CasadiSolver, pybamm.CasadiAlgebraicSolver))
        ) and model.convert_to_format != "casadi":
            pybamm.logger.warning(
                "Converting {} to CasADi for solving with CasADi solver".format(
                    model.name
                )
            )
            model.convert_to_format = "casadi"
        if (
            isinstance(self.root_method, pybamm.CasadiAlgebraicSolver)
            and model.convert_to_format != "casadi"
        ):
            pybamm.logger.warning(
                "Converting {} to CasADi for calculating ICs with CasADi".format(
                    model.name
                )
            )
            model.convert_to_format = "casadi"

        # Only allow solving sensitivity equations with the casadi format for now
        if (
            self.sensitivity == "explicit forward"
            and model.convert_to_format != "casadi"
        ):
            raise NotImplementedError(
                "model should be converted to casadi format in order to solve "
                "sensitivity equations"
            )

        if model.convert_to_format != "casadi":
            simp = pybamm.Simplification()
            # Create Jacobian from concatenated rhs and algebraic
            y = pybamm.StateVector(slice(0, model.len_rhs_and_alg))
            # set up Jacobian object, for re-use of dict
            jacobian = pybamm.Jacobian()
        else:
            # Convert model attributes to casadi
            t_casadi = casadi.MX.sym("t")
            # Create the symbolic state vectors
            y_diff = casadi.MX.sym("y_diff", model.len_rhs)
            y_alg = casadi.MX.sym("y_alg", model.len_alg)
            y_casadi = casadi.vertcat(y_diff, y_alg)
            p_casadi = {}
            for name, value in inputs.items():
                if isinstance(value, numbers.Number):
                    p_casadi[name] = casadi.MX.sym(name)
                else:
                    p_casadi[name] = casadi.MX.sym(name, value.shape[0])
            p_casadi_stacked = casadi.vertcat(*[p for p in p_casadi.values()])
            # sensitivity vectors
            if self.sensitivity == "explicit forward":
                S_x = casadi.MX.sym("S_x", model.len_rhs * p_casadi_stacked.shape[0])
                S_z = casadi.MX.sym("S_z", model.len_alg * p_casadi_stacked.shape[0])
                y_and_S = casadi.vertcat(y_diff, S_x, y_alg, S_z)
            else:
                y_and_S = y_casadi

        def process(func, name, use_jacobian=None):
            def report(string):
                # don't log event conversion
                if "event" not in string:
                    pybamm.logger.info(string)

            if use_jacobian is None:
                use_jacobian = model.use_jacobian
            if model.convert_to_format != "casadi":
                # Process with pybamm functions
                if model.use_simplify:
                    report(f"Simplifying {name}")
                    func = simp.simplify(func)

                if model.convert_to_format == "jax":
                    report(f"Converting {name} to jax")
                    jax_func = pybamm.EvaluatorJax(func)

                if use_jacobian:
                    report(f"Calculating jacobian for {name}")
                    jac = jacobian.jac(func, y)
                    if model.use_simplify:
                        report(f"Simplifying jacobian for {name}")
                        jac = simp.simplify(jac)
                    if model.convert_to_format == "python":
                        report(f"Converting jacobian for {name} to python")
                        jac = pybamm.EvaluatorPython(jac)
                    elif model.convert_to_format == "jax":
                        report(f"Converting jacobian for {name} to jax")
                        jac = jax_func.get_jacobian()
                    jac = jac.evaluate
                else:
                    jac = None

                if model.convert_to_format == "python":
                    report(f"Converting {name} to python")
                    func = pybamm.EvaluatorPython(func)
                if model.convert_to_format == "jax":
                    report(f"Converting {name} to jax")
                    func = jax_func

                func = func.evaluate

            else:
                # Process with CasADi
                report(f"Converting {name} to CasADi")
                func = func.to_casadi(t_casadi, y_casadi, inputs=p_casadi)
                # Add sensitivity vectors to the rhs and algebraic equations
                if self.sensitivity == "explicit forward":
                    if name == "rhs" and model.len_rhs > 0:
                        report("Creating sensitivity equations for rhs using CasADi")
                        df_dx = casadi.jacobian(func, y_diff)
                        df_dp = casadi.jacobian(func, p_casadi_stacked)
                        S_x_mat = S_x.reshape(
                            (model.len_rhs, p_casadi_stacked.shape[0])
                        )
                        if model.len_alg == 0:
                            S_rhs = (df_dx @ S_x_mat + df_dp).reshape((-1, 1))
                        else:
                            df_dz = casadi.jacobian(func, y_alg)
                            S_z_mat = S_z.reshape(
                                (model.len_alg, p_casadi_stacked.shape[0])
                            )
                            S_rhs = (df_dx @ S_x_mat + df_dz @ S_z_mat + df_dp).reshape(
                                (-1, 1)
                            )
                        func = casadi.vertcat(func, S_rhs)
                    if name == "algebraic" and model.len_alg > 0:
                        report(
                            "Creating sensitivity equations for algebraic using CasADi"
                        )
                        dg_dz = casadi.jacobian(func, y_alg)
                        dg_dp = casadi.jacobian(func, p_casadi_stacked)
                        S_z_mat = S_z.reshape(
                            (model.len_alg, p_casadi_stacked.shape[0])
                        )
                        if model.len_rhs == 0:
                            S_alg = (dg_dz @ S_z_mat + dg_dp).reshape((-1, 1))
                        else:
                            dg_dx = casadi.jacobian(func, y_diff)
                            S_x_mat = S_x.reshape(
                                (model.len_rhs, p_casadi_stacked.shape[0])
                            )
                            S_alg = (dg_dx @ S_x_mat + dg_dz @ S_z_mat + dg_dp).reshape(
                                (-1, 1)
                            )
                        func = casadi.vertcat(func, S_alg)
                    elif name == "initial_conditions":
                        if model.len_rhs == 0 or model.len_alg == 0:
                            S_0 = casadi.jacobian(func, p_casadi_stacked).reshape(
                                (-1, 1)
                            )
                            func = casadi.vertcat(func, S_0)
                        else:
                            x0 = func[: model.len_rhs]
                            z0 = func[model.len_rhs :]
                            Sx_0 = casadi.jacobian(x0, p_casadi_stacked).reshape(
                                (-1, 1)
                            )
                            Sz_0 = casadi.jacobian(z0, p_casadi_stacked).reshape(
                                (-1, 1)
                            )
                            func = casadi.vertcat(x0, Sx_0, z0, Sz_0)
                if use_jacobian:
                    report(f"Calculating jacobian for {name} using CasADi")
                    jac_casadi = casadi.jacobian(func, y_and_S)
                    jac = casadi.Function(
                        name, [t_casadi, y_and_S, p_casadi_stacked], [jac_casadi]
                    )
                else:
                    jac = None
                func = casadi.Function(
                    name, [t_casadi, y_and_S, p_casadi_stacked], [func]
                )
            if name == "residuals":
                func_call = Residuals(func, name, model)
            else:
                func_call = SolverCallable(func, name, model)
            if jac is not None:
                jac_call = SolverCallable(jac, name + "_jac", model)
            else:
                jac_call = None

            return func, func_call, jac_call

        # Check for heaviside and modulo functions in rhs and algebraic and add
        # discontinuity events if these exist.
        # Note: only checks for the case of t < X, t <= X, X < t, or X <= t, but also
        # accounts for the fact that t might be dimensional
        # Only do this for DAE models as ODE models can deal with discontinuities fine
        if len(model.algebraic) > 0:
            for symbol in itertools.chain(
                model.concatenated_rhs.pre_order(),
                model.concatenated_algebraic.pre_order(),
            ):
                if isinstance(symbol, pybamm.Heaviside):
                    found_t = False
                    # Dimensionless
                    if symbol.right.id == pybamm.t.id:
                        expr = symbol.left
                        found_t = True
                    elif symbol.left.id == pybamm.t.id:
                        expr = symbol.right
                        found_t = True
                    # Dimensional
                    elif symbol.right.id == (pybamm.t * model.timescale).id:
                        expr = symbol.left.new_copy() / symbol.right.right.new_copy()
                        found_t = True
                    elif symbol.left.id == (pybamm.t * model.timescale).id:
                        expr = symbol.right.new_copy() / symbol.left.right.new_copy()
                        found_t = True

                    # Update the events if the heaviside function depended on t
                    if found_t:
                        model.events.append(
                            pybamm.Event(
                                str(symbol),
                                expr.new_copy(),
                                pybamm.EventType.DISCONTINUITY,
                            )
                        )
                elif isinstance(symbol, pybamm.Modulo):
                    found_t = False
                    # Dimensionless
                    if symbol.left.id == pybamm.t.id:
                        expr = symbol.right
                        found_t = True
                    # Dimensional
                    elif symbol.left.id == (pybamm.t * model.timescale).id:
                        expr = symbol.right.new_copy() / symbol.left.right.new_copy()
                        found_t = True

                    # Update the events if the modulo function depended on t
                    if found_t:
                        if t_eval is None:
                            N_events = 200
                        else:
                            N_events = t_eval[-1] // expr.value

                        for i in np.arange(N_events):
                            model.events.append(
                                pybamm.Event(
                                    str(symbol),
                                    expr.new_copy() * pybamm.Scalar(i + 1),
                                    pybamm.EventType.DISCONTINUITY,
                                )
                            )

        # Process initial conditions
        initial_conditions = process(
            model.concatenated_initial_conditions,
            "initial_conditions",
            use_jacobian=False,
        )[0]
        init_eval = InitialConditions(initial_conditions, model)

        if self.sensitivity == "explicit forward":
            init_eval.y_dummy = np.zeros(
                (
                    model.len_rhs_and_alg * (np.vstack(list(inputs.values())).size + 1),
                    1,
                )
            )
        else:
            init_eval.y_dummy = np.zeros((model.len_rhs_and_alg, 1))

        # Process rhs, algebraic and event expressions
        rhs, rhs_eval, jac_rhs = process(model.concatenated_rhs, "rhs")
        algebraic, algebraic_eval, jac_algebraic = process(
            model.concatenated_algebraic, "algebraic"
        )
        terminate_events_eval = [
            process(event.expression, "event", use_jacobian=False)[1]
            for event in model.events
            if event.event_type == pybamm.EventType.TERMINATION
        ]

        interpolant_extrapolation_events_eval = [
            process(event.expression, "event", use_jacobian=False)[1]
            for event in model.events
            if event.event_type == pybamm.EventType.INTERPOLANT_EXTRAPOLATION
        ]

        # discontinuity events are evaluated before the solver is called, so don't need
        # to process them
        discontinuity_events_eval = [
            event
            for event in model.events
            if event.event_type == pybamm.EventType.DISCONTINUITY
        ]

        # Add the solver attributes
        model.init_eval = init_eval
        model.rhs_eval = rhs_eval
        model.algebraic_eval = algebraic_eval
        model.jac_algebraic_eval = jac_algebraic
        model.terminate_events_eval = terminate_events_eval
        model.discontinuity_events_eval = discontinuity_events_eval
        model.interpolant_extrapolation_events_eval = (
            interpolant_extrapolation_events_eval
        )

        # Calculate initial conditions
        model.y0 = init_eval(inputs)

        # Save CasADi functions for the CasADi solver
        # Note: when we pass to casadi the ode part of the problem must be in explicit
        # form so we pre-multiply by the inverse of the mass matrix
        if isinstance(self.root_method, pybamm.CasadiAlgebraicSolver) or isinstance(
            self, (pybamm.CasadiSolver, pybamm.CasadiAlgebraicSolver)
        ):
            # can use DAE solver to solve model with algebraic equations only
            if len(model.rhs) > 0:
                if self.sensitivity == "explicit forward":
                    # Copy mass matrix blocks diagonally
                    single_mass_matrix_inv = model.mass_matrix_inv.entries.toarray()
                    n_inputs = p_casadi_stacked.shape[0]
                    block_mass_matrix = block_diag(
                        *[single_mass_matrix_inv] * (n_inputs + 1)
                    )
                    mass_matrix_inv = casadi.MX(block_mass_matrix)
                else:
                    mass_matrix_inv = casadi.MX(model.mass_matrix_inv.entries)
                explicit_rhs = mass_matrix_inv @ rhs(
                    t_casadi, y_and_S, p_casadi_stacked
                )
                model.casadi_rhs = casadi.Function(
                    "rhs", [t_casadi, y_and_S, p_casadi_stacked], [explicit_rhs]
                )
            model.casadi_algebraic = algebraic
        if len(model.rhs) == 0:
            # No rhs equations: residuals is algebraic only
            model.residuals_eval = Residuals(algebraic, "residuals", model)
            model.jacobian_eval = jac_algebraic
        elif len(model.algebraic) == 0:
            # No algebraic equations: residuals is rhs only
            model.residuals_eval = Residuals(rhs, "residuals", model)
            model.jacobian_eval = jac_rhs
        # Calculate consistent initial conditions for the algebraic equations
        else:
            all_states = pybamm.NumpyConcatenation(
                model.concatenated_rhs, model.concatenated_algebraic
            )
            # Process again, uses caching so should be quick
            residuals_eval, jacobian_eval = process(all_states, "residuals")[1:]
            model.residuals_eval = residuals_eval
            model.jacobian_eval = jacobian_eval

        pybamm.logger.info("Finish solver set-up")

    def _set_initial_conditions(self, model, inputs, update_rhs):
        """
        Set initial conditions for the model. This is skipped if the solver is an
        algebraic solver (since this would make the algebraic solver redundant), and if
        the model doesn't have any algebraic equations (since there are no initial
        conditions to be calculated in this case).

        Parameters
        ----------
        model : :class:`pybamm.BaseModel`
            The model for which to calculate initial conditions.
        inputs : dict
            Any input parameters to pass to the model when solving
        update_rhs : bool
            Whether to update the rhs. True for 'solve', False for 'step'.

        """
        # Make inputs symbolic if calculating sensitivities with casadi
        if self.sensitivity == "casadi":
            symbolic_inputs = casadi.MX.sym(
                "inputs", casadi.vertcat(*inputs.values()).shape[0]
            )
        else:
            symbolic_inputs = inputs
        if self.algebraic_solver is True:
            # Don't update model.y0
            return None
        elif len(model.algebraic) == 0:
            if update_rhs is True:
                # Recalculate initial conditions for the rhs equations
                y0 = model.init_eval(symbolic_inputs)
            else:
                # Don't update model.y0
                return None
        else:
            if update_rhs is True:
                # Recalculate initial conditions for the rhs equations
                y0_from_inputs = model.init_eval(symbolic_inputs)
                # Reuse old solution for algebraic equations
                y0_from_model = model.y0
                len_rhs = model.len_rhs
                # update model.y0, which is used for initialising the algebraic solver
                if len_rhs == 0:
                    model.y0 = y0_from_model
                else:
                    model.y0 = casadi.vertcat(
                        y0_from_inputs[:len_rhs], y0_from_model[len_rhs:]
                    )
            y0 = self.calculate_consistent_state(model, 0, inputs)
        # Make y0 a function of inputs if doing symbolic with casadi
        if self.sensitivity == "casadi":
            model.y0 = casadi.Function("y0", [symbolic_inputs], [y0])
        else:
            model.y0 = y0

    def calculate_consistent_state(self, model, time=0, inputs=None):
        """
        Calculate consistent state for the algebraic equations through
        root-finding. model.y0 is used as the initial guess for rootfinding

        Parameters
        ----------
        model : :class:`pybamm.BaseModel`
            The model for which to calculate initial conditions.
        time : float
            The time at which to calculate the states
        inputs_dict : dict, optional
            Any input parameters to pass to the model when solving

        Returns
        -------
        y0_consistent : array-like, same shape as y0_guess
            Initial conditions that are consistent with the algebraic equations (roots
            of the algebraic equations). If self.root_method == None then returns
            model.y0.
        """
        pybamm.logger.debug("Start calculating consistent states")
        if self.root_method is None:
            return model.y0
        try:
            root_sol = self.root_method._integrate(model, [time], inputs)
        except pybamm.SolverError as e:
            raise pybamm.SolverError(
                "Could not find consistent states: {}".format(e.args[0])
            )
        pybamm.logger.debug("Found consistent states")
        y0 = root_sol.all_ys[0]
        if isinstance(y0, np.ndarray):
            y0 = y0.flatten()
        return y0

    def solve(
        self,
        model,
        t_eval=None,
        external_variables=None,
        inputs=None,
        initial_conditions=None,
        nproc=None,
    ):
        """
        Execute the solver setup and calculate the solution of the model at
        specified times.

        Parameters
        ----------
        model : :class:`pybamm.BaseModel`
            The model whose solution to calculate. Must have attributes rhs and
            initial_conditions
        t_eval : numeric type
            The times (in seconds) at which to compute the solution
        external_variables : dict
            A dictionary of external variables and their corresponding
            values at the current time
        inputs : dict or list, optional
            A dictionary or list of dictionaries describing any input parameters to
            pass to the model when solving
        initial_conditions : :class:`pybamm.Symbol`, optional
            Initial conditions to use when solving the model. If None (default),
            `model.concatenated_initial_conditions` is used. Otherwise, must be a symbol
            of size `len(model.rhs) + len(model.algebraic)`.
        nproc : int, optional
            Number of processes to use when solving for more than one set of input
            parameters. Defaults to value returned by "os.cpu_count()".

        Returns
        -------
        :class:`pybamm.Solution` or list of :class:`pybamm.Solution` objects.
             If type of `inputs` is `list`, return a list of corresponding
             :class:`pybamm.Solution` objects.

        Raises
        ------
        :class:`pybamm.ModelError`
            If an empty model is passed (`model.rhs = {}` and `model.algebraic={}` and
            `model.variables = {}`)

        """
        pybamm.logger.info("Start solving {} with {}".format(model.name, self.name))

        # Make sure model isn't empty
        if len(model.rhs) == 0 and len(model.algebraic) == 0:
            if not isinstance(self, pybamm.DummySolver):
                raise pybamm.ModelError(
                    "Cannot solve empty model, use `pybamm.DummySolver` instead"
                )

        # t_eval can only be None if the solver is an algebraic solver. In that case
        # set it to 0
        if t_eval is None:
            if self.algebraic_solver is True:
                t_eval = np.array([0])
            else:
                raise ValueError("t_eval cannot be None")
        # If t_eval is provided as [t0, tf] return the solution at 100 points
        elif isinstance(t_eval, list):
            if len(t_eval) == 1 and self.algebraic_solver is True:
                pass
            elif len(t_eval) != 2:
                raise pybamm.SolverError(
                    "'t_eval' can be provided as an array of times at which to "
                    "return the solution, or as a list [t0, tf] where t0 is the "
                    "initial time and tf is the final time, but has been provided "
                    "as a list of length {}.".format(len(t_eval))
                )
            else:
                t_eval = np.linspace(t_eval[0], t_eval[-1], 100)

        # Make sure t_eval is monotonic
        if (np.diff(t_eval) < 0).any():
            raise pybamm.SolverError("t_eval must increase monotonically")

        # Set up external variables and inputs
        #
        # Argument "inputs" can be either a list of input dicts or
        # a single dict. The remaining of this function is only working
        # with variable "input_list", which is a list of dictionaries.
        # If "inputs" is a single dict, "inputs_list" is a list of only one dict.
        inputs_list = inputs if isinstance(inputs, list) else [inputs]
        ext_and_inputs_list = [
            self._set_up_ext_and_inputs(model, external_variables, inputs)
            for inputs in inputs_list
        ]

        # Cannot use multiprocessing with model in "jax" format
        if (len(inputs_list) > 1) and model.convert_to_format == "jax":
            raise pybamm.SolverError(
                "Cannot solve list of inputs with multiprocessing "
                'when model in format "jax".'
            )

        # Set up
        timer = pybamm.Timer()

        # Set up (if not done already)
        if model not in self.models_set_up:
            # It is assumed that when len(inputs_list) > 1, model set
            # up (initial condition, time-scale and length-scale) does
            # not depend on input parameters. Thefore only `ext_and_inputs[0]`
            # is passed to `set_up`.
            # See https://github.com/pybamm-team/PyBaMM/pull/1261
            self.set_up(model, ext_and_inputs_list[0], t_eval)
            self.models_set_up.update(
                {model: {"initial conditions": model.concatenated_initial_conditions}}
            )
        else:
            ics_set_up = self.models_set_up[model]["initial conditions"]
            # Check that initial conditions have not been updated
            if ics_set_up.id != model.concatenated_initial_conditions.id:
                # If the new initial conditions are different, set up again
                # Doing the whole setup again might be slow, but no need to prematurely
                # optimize this
                self.set_up(model, ext_and_inputs_list[0], t_eval)
                self.models_set_up[model][
                    "initial conditions"
                ] = model.concatenated_initial_conditions
        set_up_time = timer.time()
        timer.reset()

        # (Re-)calculate consistent initial conditions
        # Assuming initial conditions do not depend on input parameters
        # when len(inputs_list) > 1, only `ext_and_inputs_list[0]`
        # is passed to `_set_initial_conditions`.
        # See https://github.com/pybamm-team/PyBaMM/pull/1261
        if len(inputs_list) > 1:
            all_inputs_names = set(
                itertools.chain.from_iterable(
                    [ext_and_inputs.keys() for ext_and_inputs in ext_and_inputs_list]
                )
            )
            initial_conditions_node_names = set(
                [it.name for it in model.concatenated_initial_conditions.pre_order()]
            )
            if all_inputs_names.issubset(initial_conditions_node_names):
                raise pybamm.SolverError(
                    "Input parameters cannot appear in expression "
                    "for initial conditions."
                )

        self._set_initial_conditions(model, ext_and_inputs_list[0], update_rhs=True)

        # Non-dimensionalise time
        t_eval_dimensionless = t_eval / model.timescale_eval

        # Calculate discontinuities
        discontinuities = [
            # Assuming that discontinuities do not depend on
            # input parameters when len(input_list) > 1, only
            # `input_list[0]` is passed to `evaluate`.
            # See https://github.com/pybamm-team/PyBaMM/pull/1261
            event.expression.evaluate(inputs=inputs_list[0])
            for event in model.discontinuity_events_eval
        ]

        # make sure they are increasing in time
        discontinuities = sorted(discontinuities)

        # remove any identical discontinuities
        discontinuities = [
            v
            for i, v in enumerate(discontinuities)
            if (
                i == len(discontinuities) - 1
                or discontinuities[i] < discontinuities[i + 1]
            )
            and v > 0
        ]

        # remove any discontinuities after end of t_eval
        discontinuities = [v for v in discontinuities if v < t_eval_dimensionless[-1]]

        if len(discontinuities) > 0:
            pybamm.logger.info(
                "Discontinuity events found at t = {}".format(discontinuities)
            )
            if isinstance(inputs, list):
                raise pybamm.SolverError(
                    "Cannot solve for a list of input parameters"
                    " sets with discontinuities"
                )
        else:
            pybamm.logger.info("No discontinuity events found")

        # insert time points around discontinuities in t_eval
        # keep track of sub sections to integrate by storing start and end indices
        start_indices = [0]
        end_indices = []
        eps = sys.float_info.epsilon
        for dtime in discontinuities:
            dindex = np.searchsorted(t_eval_dimensionless, dtime, side="left")
            end_indices.append(dindex + 1)
            start_indices.append(dindex + 1)
            if dtime - eps < t_eval_dimensionless[dindex] < dtime + eps:
                t_eval_dimensionless[dindex] += eps
                t_eval_dimensionless = np.insert(
                    t_eval_dimensionless, dindex, dtime - eps
                )
            else:
                t_eval_dimensionless = np.insert(
                    t_eval_dimensionless, dindex, [dtime - eps, dtime + eps]
                )
        end_indices.append(len(t_eval_dimensionless))

        # integrate separately over each time segment and accumulate into the solution
        # object, restarting the solver at each discontinuity (and recalculating a
        # consistent state afterwards if a dae)
        old_y0 = model.y0
        solutions = None
        for start_index, end_index in zip(start_indices, end_indices):
            pybamm.logger.info(
                "Calling solver for {} < t < {}".format(
                    t_eval_dimensionless[start_index] * model.timescale_eval,
                    t_eval_dimensionless[end_index - 1] * model.timescale_eval,
                )
            )
            ninputs = len(ext_and_inputs_list)
            if ninputs == 1:
                new_solution = self._integrate(
                    model,
                    t_eval_dimensionless[start_index:end_index],
                    ext_and_inputs_list[0],
                )
                new_solutions = [new_solution]
            else:
                with mp.Pool(processes=nproc) as p:
                    new_solutions = p.starmap(
                        self._integrate,
                        zip(
                            [model] * ninputs,
                            [t_eval_dimensionless[start_index:end_index]] * ninputs,
                            ext_and_inputs_list,
                        ),
                    )
                    p.close()
                    p.join()
            # Setting the solve time for each segment.
            # pybamm.Solution.append assumes attribute
            # solve_time.
            solve_time = timer.time()
            for sol in new_solutions:
                sol.solve_time = solve_time
            if start_index == start_indices[0]:
                solutions = [sol for sol in new_solutions]
            else:
                for i, new_solution in enumerate(new_solutions):
                    solutions[i] = solutions[i] + new_solution

            if solutions[0].termination != "final time":
                break

            if end_index != len(t_eval_dimensionless):
                # setup for next integration subsection
                last_state = solutions[0].y[:, -1]
                # update y0 (for DAE solvers, this updates the initial guess for the
                # rootfinder)
                model.y0 = last_state
                if len(model.algebraic) > 0:
                    model.y0 = self.calculate_consistent_state(
                        model, t_eval_dimensionless[end_index], ext_and_inputs_list[0]
                    )

        solve_time = timer.time()
        for i, solution in enumerate(solutions):
            # Assign times
            solution.set_up_time = set_up_time
            solution.solve_time = solve_time

        # Check if extrapolation occurred
        extrapolation = self.check_extrapolation(solution, model.events)
        if extrapolation:
            warnings.warn(
                "While solving {} extrapolation occurred for {}".format(
                    model.name, extrapolation
                ),
                pybamm.SolverWarning,
            )

        # Identify the event that caused termination
        termination = self.get_termination_reason(solutions[0], model.events)

        # restore old y0
        model.y0 = old_y0

<<<<<<< HEAD
        # Copy the timescale_eval and lengthscale_evals
        solution.timescale_eval = model.timescale_eval
        solution.length_scales_eval = model.length_scales_eval

        # Identify the event that caused termination
        termination = self.get_termination_reason(solution, model.events)

=======
>>>>>>> f4ea0e7c
        pybamm.logger.info("Finish solving {} ({})".format(model.name, termination))
        pybamm.logger.info(
            (
                "Set-up time: {}, Solve time: {} (of which integration time: {}), "
                "Total time: {}"
            ).format(
                solutions[0].set_up_time,
                solutions[0].solve_time,
                solutions[0].integration_time,
                solutions[0].total_time,
            )
        )

        # Raise error if solutions[0] only contains one timestep (except for algebraic
        # solvers, where we may only expect one time in the solution)
        if (
            self.algebraic_solver is False
            and len(solution.all_ts) == 1
            and len(solution.all_ts[0]) == 1
        ):
            raise pybamm.SolverError(
                "Solution time vector has length 1. "
                "Check whether simulation terminated too early."
            )

        if ninputs == 1:
            return solutions[0]
        else:
            return solutions

    def step(
        self,
        old_solution,
        model,
        dt,
        npts=2,
        external_variables=None,
        inputs=None,
        save=True,
    ):
        """
        Step the solution of the model forward by a given time increment. The
        first time this method is called it executes the necessary setup by
        calling `self.set_up(model)`.

        Parameters
        ----------
        old_solution : :class:`pybamm.Solution` or None
            The previous solution to be added to. If `None`, a new solution is created.
        model : :class:`pybamm.BaseModel`
            The model whose solution to calculate. Must have attributes rhs and
            initial_conditions
        dt : numeric type
            The timestep (in seconds) over which to step the solution
        npts : int, optional
            The number of points at which the solution will be returned during
            the step dt. default is 2 (returns the solution at t0 and t0 + dt).
        external_variables : dict
            A dictionary of external variables and their corresponding
            values at the current time
        inputs_dict : dict, optional
            Any input parameters to pass to the model when solving
        save : bool
            Turn on to store the solution of all previous timesteps

        Raises
        ------
        :class:`pybamm.ModelError`
            If an empty model is passed (`model.rhs = {}` and `model.algebraic = {}` and
            `model.variables = {}`)

        """

        if old_solution is not None and not (
            old_solution.termination == "final time"
            or "[experiment]" in old_solution.termination
        ):
            # Return same solution as an event has already been triggered
            # With hack to allow stepping past experiment current / voltage cut-off
            return old_solution

        # Make sure model isn't empty
        if len(model.rhs) == 0 and len(model.algebraic) == 0:
            if not isinstance(self, pybamm.DummySolver):
                raise pybamm.ModelError(
                    "Cannot step empty model, use `pybamm.DummySolver` instead"
                )

        # Make sure dt is positive
        if dt <= 0:
            raise pybamm.SolverError("Step time must be positive")

        # Set timer
        timer = pybamm.Timer()

        # Set up external variables and inputs
        external_variables = external_variables or {}
        inputs = inputs or {}
        ext_and_inputs = {**external_variables, **inputs}

        # Check that any inputs that may affect the scaling have not changed
        # Set model timescale
        temp_timescale_eval = model.timescale.evaluate(inputs=inputs)
        # Set model lengthscales
        temp_length_scales_eval = {
            domain: scale.evaluate(inputs=inputs)
            for domain, scale in model.length_scales.items()
        }
        if old_solution is not None:
            if temp_timescale_eval != old_solution.timescale_eval:
                raise pybamm.SolverError(
                    "The model timescale is a function of an input parameter "
                    "and the value has changed between steps!"
                )
            for domain in temp_length_scales_eval.keys():
                old_dom_eval = old_solution.length_scales_eval[domain]
                if temp_length_scales_eval[domain] != old_dom_eval:
                    pybamm.logger.error(
                        "The {} domain lengthscale is a function of an input "
                        "parameter and the value has changed between "
                        "steps!".format(domain)
                    )
        # Run set up on first step
        if old_solution is None:
            pybamm.logger.info(
                "Start stepping {} with {}".format(model.name, self.name)
            )
            self.set_up(model, ext_and_inputs)
            t = 0.0
        else:
            # initialize with old solution
            t = old_solution.all_ts[-1][-1]
            model.y0 = old_solution.all_ys[-1][:, -1]
        set_up_time = timer.time()

        # (Re-)calculate consistent initial conditions
        self._set_initial_conditions(model, ext_and_inputs, update_rhs=False)

        # Non-dimensionalise dt
        dt_dimensionless = dt / model.timescale_eval

        # Step
        t_eval = np.linspace(t, t + dt_dimensionless, npts)
        pybamm.logger.info(
            "Stepping for {:.0f} < t < {:.0f}".format(
                t * model.timescale_eval,
                (t + dt_dimensionless) * model.timescale_eval,
            )
        )
        timer.reset()
        solution = self._integrate(model, t_eval, ext_and_inputs)

        # Assign times
        solution.set_up_time = set_up_time
        solution.solve_time = timer.time()

<<<<<<< HEAD
        # Copy the timescale_eval and lengthscale_evals
        solution.timescale_eval = temp_timescale_eval
        solution.length_scales_eval = temp_length_scales_eval
=======
        # Check if extrapolation occurred
        extrapolation = self.check_extrapolation(solution, model.events)
        if extrapolation:
            warnings.warn(
                "While solving {} extrapolation occurred for {}".format(
                    model.name, extrapolation
                ),
                pybamm.SolverWarning,
            )
>>>>>>> f4ea0e7c

        # Identify the event that caused termination
        termination = self.get_termination_reason(solution, model.events)

        pybamm.logger.info("Finish stepping {} ({})".format(model.name, termination))
        pybamm.logger.info(
            (
                "Set-up time: {}, Step time: {} (of which integration time: {}), "
                "Total time: {}"
            ).format(
                solution.set_up_time,
                solution.solve_time,
                solution.integration_time,
                solution.total_time,
            )
        )
        if save is False or old_solution is None:
            return solution
        else:
            return old_solution + solution

    def get_termination_reason(self, solution, events):
        """
        Identify the cause for termination. In particular, if the solver terminated
        due to an event, (try to) pinpoint which event was responsible.
        Note that the current approach (evaluating all the events and then finding which
        one is smallest at the final timestep) is pretty crude, but is the easiest one
        that works for all the different solvers.

        Parameters
        ----------
        solution : :class:`pybamm.Solution`
            The solution object
        events : dict
            Dictionary of events
        """
        if solution.termination == "final time":
            return "the solver successfully reached the end of the integration interval"
        elif solution.termination == "event":
            # Get final event value
            final_event_values = {}

            for event in events:
                if event.event_type == pybamm.EventType.TERMINATION:
                    final_event_values[event.name] = abs(
                        event.expression.evaluate(
                            solution.t_event,
                            solution.y_event,
                            inputs=solution.all_inputs[-1],
                        )
                    )
            termination_event = min(final_event_values, key=final_event_values.get)
            # Add the event to the solution object
            solution.termination = "event: {}".format(termination_event)
            # Update t, y and inputs to include event time and state
            # Note: if the final entry of t is equal to the event time we skip
            # this (having duplicate entries causes an error later in ProcessedVariable)
            if solution.t_event != solution.all_ts[-1][-1]:
                event_sol = pybamm.Solution(
                    solution.t_event,
                    solution.y_event,
                    solution.model,
                    solution.all_inputs[-1],
                    solution.t_event,
                    solution.y_event,
                    solution.termination,
                )
                event_sol.solve_time = 0
                event_sol.integration_time = 0
                solution = solution + event_sol

            return solution.termination

    def check_extrapolation(self, solution, events):
        """
        Check if extrapolation occurred for any of the interpolants. Note that with the
        current approach (evaluating all the events at the solution times) some
        extrapolations might not be found if they only occurred for a small period of
        time.

        Parameters
        ----------
        solution : :class:`pybamm.Solution`
            The solution object
        events : dict
            Dictionary of events
        """
        extrap_events = {}

        for event in events:
            if event.event_type == pybamm.EventType.INTERPOLANT_EXTRAPOLATION:
                # First set to False, then loop through and change to True if any
                # events extrapolate
                extrap_events[event.name] = False
                # This might be a little bit slow but is ok for now
                for ts, ys, inputs in zip(
                    solution.all_ts, solution.all_ys, solution.all_inputs
                ):
                    for inner_idx, t in enumerate(ts):
                        y = ys[:, inner_idx]
                        if isinstance(y, casadi.DM):
                            y = y.full()
                        if (
                            event.expression.evaluate(t, y, inputs=inputs)
                            < self.extrap_tol
                        ):
                            extrap_events[event.name] = True

        # Add the event dictionaryto the solution object
        solution.extrap_events = extrap_events

        return [k for k, v in extrap_events.items() if v]

    def _set_up_ext_and_inputs(self, model, external_variables, inputs):
        "Set up external variables and input parameters"
        inputs = inputs or {}

        # Go through all input parameters that can be found in the model
        # If any of them are *not* provided by "inputs", a symbolic input parameter is
        # created, with appropriate size
        for input_param in model.input_parameters:
            name = input_param.name
            if name not in inputs:
                # Don't allow symbolic inputs if using `sensitivity`
                if self.sensitivity == "explicit forward":
                    raise pybamm.SolverError(
                        "Cannot have symbolic inputs if explicitly solving forward"
                        "sensitivity equations"
                    )
                # Only allow symbolic inputs for CasadiSolver and CasadiAlgebraicSolver
                if not isinstance(
                    self, (pybamm.CasadiSolver, pybamm.CasadiAlgebraicSolver)
                ):
                    raise pybamm.SolverError(
                        "Only CasadiSolver and CasadiAlgebraicSolver "
                        "can have symbolic inputs"
                    )
                inputs[name] = casadi.MX.sym(name, input_param._expected_size)

        external_variables = external_variables or {}
        ext_and_inputs = {**external_variables, **inputs}
        return ext_and_inputs


class SolverCallable:
    "A class that will be called by the solver when integrating"

    def __init__(self, function, name, model):
        self._function = function
        if isinstance(function, casadi.Function):
            self.form = "casadi"
        else:
            self.form = "python"
        self.name = name
        self.model = model
        self.timescale = self.model.timescale_eval

    def __call__(self, t, y, inputs):
<<<<<<< HEAD
        if self.name in ["rhs", "algebraic", "residuals"]:
=======
        if self.name in ["RHS", "algebraic", "residuals"]:
>>>>>>> f4ea0e7c
            pybamm.logger.debug(
                "Evaluating {} for {} at t={}".format(
                    self.name, self.model.name, t * self.timescale
                )
            )
            return self.function(t, y, inputs).flatten()
        else:
            return self.function(t, y, inputs)

    def function(self, t, y, inputs):
        if self.form == "casadi":
            states_eval = self._function(t, y, inputs)
            if self.name in ["rhs", "algebraic", "residuals", "event"]:
                return states_eval.full()
            else:
                # keep jacobians sparse
                return states_eval
        else:
            return self._function(t, y, inputs=inputs, known_evals={})[0]


class Residuals(SolverCallable):
    "Returns information about residuals at time t and state y"

    def __init__(self, function, name, model):
        super().__init__(function, name, model)
        if model.mass_matrix is not None:
            self.mass_matrix = model.mass_matrix.entries

    def __call__(self, t, y, ydot, inputs):
        states_eval = super().__call__(t, y, inputs)
        return states_eval - self.mass_matrix @ ydot


class InitialConditions(SolverCallable):
    "Returns initial conditions given inputs"

    def __init__(self, function, model):
        super().__init__(function, "initial conditions", model)

    def __call__(self, inputs):
        if self.form == "casadi":
            if isinstance(inputs, dict):
                inputs = casadi.vertcat(*[x for x in inputs.values()])
            return self._function(0, self.y_dummy, inputs)
        else:
            return self._function(0, self.y_dummy, inputs=inputs).flatten()<|MERGE_RESOLUTION|>--- conflicted
+++ resolved
@@ -8,12 +8,9 @@
 import numpy as np
 import sys
 import itertools
-<<<<<<< HEAD
 from scipy.linalg import block_diag
-=======
 import multiprocessing as mp
 import warnings
->>>>>>> f4ea0e7c
 
 
 class BaseSolver(object):
@@ -36,20 +33,16 @@
         specified by 'root_method' (e.g. "lm", "hybr", ...)
     root_tol : float, optional
         The tolerance for the initial-condition solver (default is 1e-6).
-<<<<<<< HEAD
+    extrap_tol : float, optional
+        The tolerance to assert whether extrapolation occurs or not. Default is 0.
     sensitivity : str, optional
         Whether (and how) to calculate sensitivities when solving. Options are:
-
         - "explicit forward": explicitly formulate the sensitivity equations. \
         The formulation is as per "Park, S., Kato, D., Gima, Z., \
         Klein, R., & Moura, S. (2018). Optimal experimental design for parameterization\
         of an electrochemical lithium-ion battery model. Journal of The Electrochemical\
         Society, 165(7), A1309.". See #1100 for details \
         - see specific solvers for other options
-=======
-    extrap_tol : float, optional
-        The tolerance to assert whether extrapolation occurs or not. Default is 0.
->>>>>>> f4ea0e7c
     """
 
     def __init__(
@@ -926,16 +919,6 @@
         # restore old y0
         model.y0 = old_y0
 
-<<<<<<< HEAD
-        # Copy the timescale_eval and lengthscale_evals
-        solution.timescale_eval = model.timescale_eval
-        solution.length_scales_eval = model.length_scales_eval
-
-        # Identify the event that caused termination
-        termination = self.get_termination_reason(solution, model.events)
-
-=======
->>>>>>> f4ea0e7c
         pybamm.logger.info("Finish solving {} ({})".format(model.name, termination))
         pybamm.logger.info(
             (
@@ -1092,11 +1075,6 @@
         solution.set_up_time = set_up_time
         solution.solve_time = timer.time()
 
-<<<<<<< HEAD
-        # Copy the timescale_eval and lengthscale_evals
-        solution.timescale_eval = temp_timescale_eval
-        solution.length_scales_eval = temp_length_scales_eval
-=======
         # Check if extrapolation occurred
         extrapolation = self.check_extrapolation(solution, model.events)
         if extrapolation:
@@ -1106,7 +1084,6 @@
                 ),
                 pybamm.SolverWarning,
             )
->>>>>>> f4ea0e7c
 
         # Identify the event that caused termination
         termination = self.get_termination_reason(solution, model.events)
@@ -1265,11 +1242,7 @@
         self.timescale = self.model.timescale_eval
 
     def __call__(self, t, y, inputs):
-<<<<<<< HEAD
         if self.name in ["rhs", "algebraic", "residuals"]:
-=======
-        if self.name in ["RHS", "algebraic", "residuals"]:
->>>>>>> f4ea0e7c
             pybamm.logger.debug(
                 "Evaluating {} for {} at t={}".format(
                     self.name, self.model.name, t * self.timescale
