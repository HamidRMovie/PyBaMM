--- conflicted
+++ resolved
@@ -712,14 +712,10 @@
             return Ai
         else:
             return jnp.zeros(
-<<<<<<< HEAD
-                (Ai.shape[0] if Ai.ndim > 1 else 1, Aj.shape[1] if Aj.ndim > 1 else 1,),
-=======
                 (
                     Ai.shape[0] if Ai.ndim > 1 else 1,
                     Aj.shape[1] if Aj.ndim > 1 else 1,
                 ),
->>>>>>> 6016bf2b
                 dtype=Ai.dtype,
             )
 
