--- conflicted
+++ resolved
@@ -1,11 +1,7 @@
 from pybamm import exp, constants
 
 
-<<<<<<< HEAD
-def nmc_LGM50_electrolyte_exchange_current_density_Chen2020(c_e, c_s_surf, T, c_s_max):
-=======
 def nmc_LGM50_electrolyte_exchange_current_density_Chen2020(c_e, c_s_surf, c_s_max, T):
->>>>>>> 7cff6ea3
     """
     Exchange-current density for Butler-Volmer reactions between NMC and LiPF6 in
     EC:DMC.
