#
# Base model class
#
import inspect
import numbers
import pybamm
import warnings


class ParamClass:
    """Class for converting a module of parameters into a class. For pickling."""

    def __init__(self, methods):
        for k, v in methods.__dict__.items():
            # don't save module attributes (e.g. pybamm, numpy)
            if not (k.startswith("__") or inspect.ismodule(v)):
                self.__dict__[k] = v


class BaseModel(object):
    """Base model class for other models to extend.

    Attributes
    ----------

    name: str
        A string giving the name of the model
    options: dict
        A dictionary of options to be passed to the model
    rhs: dict
        A dictionary that maps expressions (variables) to expressions that represent
        the rhs
    algebraic: dict
        A dictionary that maps expressions (variables) to expressions that represent
        the algebraic equations. The algebraic expressions are assumed to equate
        to zero. Note that all the variables in the model must exist in the keys of
        `rhs` or `algebraic`.
    initial_conditions: dict
        A dictionary that maps expressions (variables) to expressions that represent
        the initial conditions for the state variables y. The initial conditions for
        algebraic variables are provided as initial guesses to a root finding algorithm
        that calculates consistent initial conditions.
    boundary_conditions: dict
        A dictionary that maps expressions (variables) to expressions that represent
        the boundary conditions
    variables: dict
        A dictionary that maps strings to expressions that represent
        the useful variables
    events: list of :class:`pybamm.Event`
        A list of events. Each event can either cause the solver to terminate
        (e.g. concentration goes negative), or be used to inform the solver of the
        existance of a discontinuity (e.g. discontinuity in the input current)
    concatenated_rhs : :class:`pybamm.Concatenation`
        After discretisation, contains the expressions representing the rhs equations
        concatenated into a single expression
    concatenated_algebraic : :class:`pybamm.Concatenation`
        After discretisation, contains the expressions representing the algebraic
        equations concatenated into a single expression
    concatenated_initial_conditions : :class:`numpy.array`
        After discretisation, contains the vector of initial conditions
    mass_matrix : :class:`pybamm.Matrix`
        After discretisation, contains the mass matrix for the model. This is computed
        automatically
    mass_matrix_inv : :class:`pybamm.Matrix`
        After discretisation, contains the inverse mass matrix for the differential
        (rhs) part of model. This is computed automatically
    jacobian : :class:`pybamm.Concatenation`
        Contains the Jacobian for the model. If model.use_jacobian is True, the
        Jacobian is computed automatically during solver set up
    jacobian_rhs : :class:`pybamm.Concatenation`
        Contains the Jacobian for the part of the model which contains time derivatives.
        If model.use_jacobian is True, the Jacobian is computed automatically during
        solver set up
    jacobian_algebraic : :class:`pybamm.Concatenation`
        Contains the Jacobian for the algebraic part of the model. This may be used
        by the solver when calculating consistent initial conditions. If
        model.use_jacobian is True, the Jacobian is computed automatically during
        solver set up
    use_jacobian : bool
        Whether to use the Jacobian when solving the model (default is True)
    use_simplify : bool
        Whether to simplify the expression tress representing the rhs and
        algebraic equations, Jacobain (if using) and events, before solving the
        model (default is True)
    convert_to_format : str
        Whether to convert the expression trees representing the rhs and
        algebraic equations, Jacobain (if using) and events into a different format:

        - None: keep PyBaMM expression tree structure.
        - "python": convert into pure python code that will calculate the result of \
        calling `evaluate(t, y)` on the given expression treeself.
        - "casadi": convert into CasADi expression tree, which then uses CasADi's \
        algorithm to calculate the Jacobian.

        Default is "casadi".

    """

    def __init__(self, name="Unnamed model"):
        self.name = name
        self.options = {}

        # Initialise empty model
        self._rhs = {}
        self._algebraic = {}
        self._initial_conditions = {}
        self._boundary_conditions = {}
        self._variables = pybamm.FuzzyDict()
        self._events = []
        self._concatenated_rhs = None
        self._concatenated_algebraic = None
        self._concatenated_initial_conditions = None
        self._mass_matrix = None
        self._mass_matrix_inv = None
        self._jacobian = None
        self._jacobian_algebraic = None
        self.external_variables = []

        # Default behaviour is to use the jacobian and simplify
        self.use_jacobian = True
        self.use_simplify = True
        self.convert_to_format = "casadi"

        # Default timescale is 1 second
        self.timescale = pybamm.Scalar(1)

    def _set_dictionary(self, dict, name):
        """
        Convert any scalar equations in dict to 'pybamm.Scalar'
        and check that domains are consistent
        """
        # Convert any numbers to a pybamm.Scalar
        for var, eqn in dict.items():
            if isinstance(eqn, numbers.Number):
                dict[var] = pybamm.Scalar(eqn)

        if not all(
            [
                variable.domain == equation.domain
                or variable.domain == []
                or equation.domain == []
                for variable, equation in dict.items()
            ]
        ):
            raise pybamm.DomainError(
                "variable and equation in '{}' must have the same domain".format(name)
            )

        return dict

    @property
    def name(self):
        return self._name

    @name.setter
    def name(self, value):
        self._name = value

    @property
    def rhs(self):
        return self._rhs

    @rhs.setter
    def rhs(self, rhs):
        self._rhs = self._set_dictionary(rhs, "rhs")

    @property
    def algebraic(self):
        return self._algebraic

    @algebraic.setter
    def algebraic(self, algebraic):
        self._algebraic = self._set_dictionary(algebraic, "algebraic")

    @property
    def initial_conditions(self):
        return self._initial_conditions

    @initial_conditions.setter
    def initial_conditions(self, initial_conditions):
        self._initial_conditions = self._set_dictionary(
            initial_conditions, "initial_conditions"
        )

    @property
    def boundary_conditions(self):
        return self._boundary_conditions

    @boundary_conditions.setter
    def boundary_conditions(self, boundary_conditions):
        # Convert any numbers to a pybamm.Scalar
        for var, bcs in boundary_conditions.items():
            for side, bc in bcs.items():
                if isinstance(bc[0], numbers.Number):
                    # typ is the type of the bc, e.g. "Dirichlet" or "Neumann"
                    eqn, typ = boundary_conditions[var][side]
                    boundary_conditions[var][side] = (pybamm.Scalar(eqn), typ)
                # Check types
                if bc[1] not in ["Dirichlet", "Neumann"]:
                    raise pybamm.ModelError(
                        """
                        boundary condition types must be Dirichlet or Neumann, not '{}'
                        """.format(
                            bc[1]
                        )
                    )
        self._boundary_conditions = boundary_conditions

    @property
    def variables(self):
        return self._variables

    @variables.setter
    def variables(self, variables):
        self._variables = pybamm.FuzzyDict(variables)

    def variable_names(self):
        return list(self._variables.keys())

    @property
    def events(self):
        return self._events

    @events.setter
    def events(self, events):
        self._events = events

    @property
    def concatenated_rhs(self):
        return self._concatenated_rhs

    @concatenated_rhs.setter
    def concatenated_rhs(self, concatenated_rhs):
        self._concatenated_rhs = concatenated_rhs

    @property
    def concatenated_algebraic(self):
        return self._concatenated_algebraic

    @concatenated_algebraic.setter
    def concatenated_algebraic(self, concatenated_algebraic):
        self._concatenated_algebraic = concatenated_algebraic

    @property
    def concatenated_initial_conditions(self):
        return self._concatenated_initial_conditions

    @concatenated_initial_conditions.setter
    def concatenated_initial_conditions(self, concatenated_initial_conditions):
        self._concatenated_initial_conditions = concatenated_initial_conditions

    @property
    def mass_matrix(self):
        return self._mass_matrix

    @mass_matrix.setter
    def mass_matrix(self, mass_matrix):
        self._mass_matrix = mass_matrix

    @property
    def mass_matrix_inv(self):
        return self._mass_matrix_inv

    @mass_matrix_inv.setter
    def mass_matrix_inv(self, mass_matrix_inv):
        self._mass_matrix_inv = mass_matrix_inv

    @property
    def jacobian(self):
        return self._jacobian

    @jacobian.setter
    def jacobian(self, jacobian):
        self._jacobian = jacobian

    @property
    def jacobian_rhs(self):
        return self._jacobian_rhs

    @jacobian_rhs.setter
    def jacobian_rhs(self, jacobian_rhs):
        self._jacobian_rhs = jacobian_rhs

    @property
    def jacobian_algebraic(self):
        return self._jacobian_algebraic

    @jacobian_algebraic.setter
    def jacobian_algebraic(self, jacobian_algebraic):
        self._jacobian_algebraic = jacobian_algebraic

    @property
    def param(self):
        return self._param

    @param.setter
    def param(self, values):
        # convert module into a class
        # (StackOverflow: https://tinyurl.com/yk3euon3)
        self._param = ParamClass(values)

    @property
    def options(self):
        return self._options

    @options.setter
    def options(self, options):
        self._options = options

    @property
    def timescale(self):
        "Timescale of model, to be used for non-dimensionalising time when solving"
        return self._timescale

    @timescale.setter
    def timescale(self, value):
        "Set the timescale"
        self._timescale = value

    def __getitem__(self, key):
        return self.rhs[key]

    def new_copy(self, options=None):
        "Create an empty copy with identical options, or new options if specified"
        options = options or self.options
        new_model = self.__class__(options)
        new_model.name = self.name
        new_model.use_jacobian = self.use_jacobian
        new_model.use_simplify = self.use_simplify
        new_model.convert_to_format = self.convert_to_format
        new_model.timescale = self.timescale
        return new_model

    def update(self, *submodels):
        """
        Update model to add new physics from submodels

        Parameters
        ----------
        submodel : iterable of :class:`pybamm.BaseModel`
            The submodels from which to create new model
        """
        for submodel in submodels:

            # check and then update dicts
            self.check_and_combine_dict(self._rhs, submodel.rhs)
            self.check_and_combine_dict(self._algebraic, submodel.algebraic)
            self.check_and_combine_dict(
                self._initial_conditions, submodel.initial_conditions
            )
            self.check_and_combine_dict(
                self._boundary_conditions, submodel.boundary_conditions
            )
            self.variables.update(submodel.variables)  # keys are strings so no check
            self._events += submodel.events

    def check_and_combine_dict(self, dict1, dict2):
        # check that the key ids are distinct
        ids1 = set(x.id for x in dict1.keys())
        ids2 = set(x.id for x in dict2.keys())
        if len(ids1.intersection(ids2)) != 0:
            variables = [x for x in dict1.keys() if x.id in ids1.intersection(ids2)]
            raise pybamm.ModelError(
                "Submodel incompatible: duplicate variables '{}'".format(variables)
            )
        dict1.update(dict2)

    def check_well_posedness(self, post_discretisation=False):
        """
        Check that the model is well-posed by executing the following tests:
        - Model is not over- or underdetermined, by comparing keys and equations in rhs
        and algebraic. Overdetermined if more equations than variables, underdetermined
        if more variables than equations.
        - There is an initial condition in self.initial_conditions for each
        variable/equation pair in self.rhs
        - There are appropriate boundary conditions in self.boundary_conditions for each
        variable/equation pair in self.rhs and self.algebraic

        Parameters
        ----------
        post_discretisation : boolean
            A flag indicating tests to be skipped after discretisation
        """
        self.check_for_time_derivatives()
        self.check_well_determined(post_discretisation)
        self.check_algebraic_equations(post_discretisation)
        self.check_ics_bcs()
        self.check_default_variables_dictionaries()
        # Can't check variables after discretising, since Variable objects get replaced
        # by StateVector objects
        # Checking variables is slow, so only do it in debug mode
        if pybamm.settings.debug_mode is True and post_discretisation is False:
            self.check_variables()

    def check_for_time_derivatives(self):
        # Check that no variable time derivatives exist in the rhs equations
        for key, eq in self.rhs.items():
            for node in eq.pre_order():
                if isinstance(node, pybamm.VariableDot):
                    raise pybamm.ModelError(
<<<<<<< HEAD
                        "time derivative of variable found "
                        "({}) in rhs equation {}".format(node, key)
                    )
                if isinstance(node, pybamm.StateVectorDot):
                    raise pybamm.ModelError(
                        "time derivative of state vector found "
                        "({}) in rhs equation {}".format(node, key)
=======
                        "time derivative of variable"
                        + " found ({}) in rhs equation {}".format(node, key)
                    )
                if isinstance(node, pybamm.StateVectorDot):
                    raise pybamm.ModelError(
                        "time derivative of state vector"
                        + " found ({}) in rhs equation {}".format(node, key)
>>>>>>> 891424b9
                    )

        # Check that no variable time derivatives exist in the algebraic equations
        for key, eq in self.algebraic.items():
            for node in eq.pre_order():
                if isinstance(node, pybamm.VariableDot):
                    raise pybamm.ModelError(
                        "time derivative of variable found ({}) in algebraic"
                        "equation {}".format(node, key)
                    )
                if isinstance(node, pybamm.StateVectorDot):
                    raise pybamm.ModelError(
                        "time derivative of state vector found ({}) in algebraic"
                        "equation {}".format(node, key)
                    )

    def check_well_determined(self, post_discretisation):
        """ Check that the model is not under- or over-determined. """
        # Equations (differential and algebraic)
        # Get all the variables from differential and algebraic equations
        vars_in_rhs_keys = set()
        vars_in_algebraic_keys = set()
        vars_in_eqns = set()
        # Get all variables ids from rhs and algebraic keys and equations, and
        # from boundary conditions
        # For equations we look through the whole expression tree.
        # "Variables" can be Concatenations so we also have to look in the whole
        # expression tree
        unpacker = pybamm.SymbolUnpacker((pybamm.Variable, pybamm.VariableDot))

        for var, eqn in self.rhs.items():
            # Find all variables and variabledot objects
            vars_in_rhs_keys_dict = unpacker.unpack_symbol(var)
            vars_in_eqns_dict = unpacker.unpack_symbol(eqn)

            # Store ids only
            # Look only for Variable (not VariableDot) in rhs keys
            vars_in_rhs_keys.update(
<<<<<<< HEAD
                [
                    var_id
                    for var_id, var in vars_in_rhs_keys_dict.items()
                    if isinstance(var, pybamm.Variable)
=======
                [x.id for x in var.pre_order() if isinstance(x, pybamm.Variable)]
            )
            vars_in_eqns.update(
                [x.id for x in eqn.pre_order() if isinstance(x, pybamm.Variable)]
            )
            vars_in_eqns.update(
                [
                    x.get_variable().id
                    for x in eqn.pre_order()
                    if isinstance(x, pybamm.VariableDot)
>>>>>>> 891424b9
                ]
            )
            vars_in_eqns.update(vars_in_eqns_dict.keys())
        for var, eqn in self.algebraic.items():
            # Find all variables and variabledot objects
            vars_in_algebraic_keys_dict = unpacker.unpack_symbol(var)
            vars_in_eqns_dict = unpacker.unpack_symbol(eqn)

            # Store ids only
            # Look only for Variable (not VariableDot) in algebraic keys
            vars_in_algebraic_keys.update(
<<<<<<< HEAD
                [
                    var_id
                    for var_id, var in vars_in_algebraic_keys_dict.items()
                    if isinstance(var, pybamm.Variable)
=======
                [x.id for x in var.pre_order() if isinstance(x, pybamm.Variable)]
            )
            vars_in_eqns.update(
                [x.id for x in eqn.pre_order() if isinstance(x, pybamm.Variable)]
            )
            vars_in_eqns.update(
                [
                    x.get_variable().id
                    for x in eqn.pre_order()
                    if isinstance(x, pybamm.VariableDot)
>>>>>>> 891424b9
                ]
            )
            vars_in_eqns.update(vars_in_eqns_dict.keys())
        for var, side_eqn in self.boundary_conditions.items():
            for side, (eqn, typ) in side_eqn.items():
<<<<<<< HEAD
                vars_in_eqns_dict = unpacker.unpack_symbol(eqn)
                vars_in_eqns.update(vars_in_eqns_dict.keys())

=======
                vars_in_eqns.update(
                    [x.id for x in eqn.pre_order() if isinstance(x, pybamm.Variable)]
                )
                vars_in_eqns.update(
                    [
                        x.get_variable().id
                        for x in eqn.pre_order()
                        if isinstance(x, pybamm.VariableDot)
                    ]
                )
>>>>>>> 891424b9
        # If any keys are repeated between rhs and algebraic then the model is
        # overdetermined
        if not set(vars_in_rhs_keys).isdisjoint(vars_in_algebraic_keys):
            raise pybamm.ModelError("model is overdetermined (repeated keys)")
        # If any algebraic keys don't appear in the eqns (or bcs) then the model is
        # overdetermined (but rhs keys can be absent from the eqns, e.g. dcdt = -1 is
        # fine)
        # Skip this step after discretisation, as any variables in the equations will
        # have been discretised to slices but keys will still be variables
        extra_algebraic_keys = vars_in_algebraic_keys.difference(vars_in_eqns)
        if extra_algebraic_keys and not post_discretisation:
            raise pybamm.ModelError("model is overdetermined (extra algebraic keys)")
        # If any variables in the equations don't appear in the keys then the model is
        # underdetermined
        vars_in_keys = vars_in_rhs_keys.union(vars_in_algebraic_keys)
        extra_variables_in_equations = vars_in_eqns.difference(vars_in_keys)

        # get ids of external variables
        external_ids = {var.id for var in self.external_variables}
        for var in self.external_variables:
            if isinstance(var, pybamm.Concatenation):
                child_ids = {child.id for child in var.children}
                external_ids = external_ids.union(child_ids)

        extra_variables = extra_variables_in_equations.difference(external_ids)

        if extra_variables:
            raise pybamm.ModelError("model is underdetermined (too many variables)")

    def check_algebraic_equations(self, post_discretisation):
        """
        Check that the algebraic equations are well-posed.
        Before discretisation, each algebraic equation key must appear in the equation
        After discretisation, there must be at least one StateVector in each algebraic
        equation
        """
        vars_in_bcs = set()
        unpacker = pybamm.SymbolUnpacker(pybamm.Variable)
        for side_eqn in self.boundary_conditions.values():
            all_vars = unpacker.unpack_list_of_symbols(
                [eqn for eqn, _ in side_eqn.values()]
            )
            vars_in_bcs.update(all_vars.keys())
        if not post_discretisation:
            # After the model has been defined, each algebraic equation key should
            # appear in that algebraic equation, or in the boundary conditions
            # this has been relaxed for concatenations for now
            for var, eqn in self.algebraic.items():
                if not (
                    any(x.id == var.id for x in eqn.pre_order())
                    or var.id in vars_in_bcs
                    or isinstance(var, pybamm.Concatenation)
                ):
                    raise pybamm.ModelError(
                        "each variable in the algebraic eqn keys must appear in the eqn"
                    )
        else:
            # variables in keys don't get discretised so they will no longer match
            # with the state vectors in the algebraic equations. Instead, we check
            # that each algebraic equation contains some StateVector
            for eqn in self.algebraic.values():
                if not eqn.has_symbol_of_classes(pybamm.StateVector):
                    raise pybamm.ModelError(
                        "each algebraic equation must contain at least one StateVector"
                    )

    def check_ics_bcs(self):
        """ Check that the initial and boundary conditions are well-posed. """
        # Initial conditions
        for var in self.rhs.keys():
            if var not in self.initial_conditions.keys():
                raise pybamm.ModelError(
                    """no initial condition given for variable '{}'""".format(var)
                )

        # Boundary conditions
        for var, eqn in {**self.rhs, **self.algebraic}.items():
            if eqn.has_symbol_of_classes(
                (pybamm.Gradient, pybamm.Divergence)
            ) and not eqn.has_symbol_of_classes(pybamm.Integral):
                # I have relaxed this check for now so that the lumped temperature
                # equation doesn't raise errors (this has and average in it)

                # Variable must be in the boundary conditions
                if not any(
                    var.id == x.id
                    for symbol in self.boundary_conditions.keys()
                    for x in symbol.pre_order()
                ):
                    raise pybamm.ModelError(
                        "no boundary condition given for "
                        "variable '{}' with equation '{}'.".format(var, eqn)
                    )

    def check_default_variables_dictionaries(self):
        """ Chec that the right variables are provided. """
        missing_vars = []
        for output, expression in self._variables.items():
            if expression is None:
                missing_vars.append(output)
        if len(missing_vars) > 0:
            warnings.warn(
                "the standard output variable(s) '{}' have not been supplied. "
                "These may be required for testing or comparison with other "
                "models.".format(missing_vars),
                pybamm.ModelWarning,
                stacklevel=2,
            )
            # Remove missing entries
            for output in missing_vars:
                del self._variables[output]

    def check_variables(self):
        # Create list of all Variable nodes that appear in the model's list of variables
        unpacker = pybamm.SymbolUnpacker(pybamm.Variable)
        all_vars = unpacker.unpack_list_of_symbols(self.variables.values())

        var_ids_in_keys = set()

        model_and_external_variables = (
            list(self.rhs.keys())
            + list(self.algebraic.keys())
            + self.external_variables
        )

        for var in model_and_external_variables:
            if isinstance(var, pybamm.Variable):
                var_ids_in_keys.add(var.id)
            # Key can be a concatenation
            elif isinstance(var, pybamm.Concatenation):
                var_ids_in_keys.update([child.id for child in var.children])

        for var_id, var in all_vars.items():
            if var_id not in var_ids_in_keys:
                raise pybamm.ModelError(
                    """
                    No key set for variable '{}'. Make sure it is included in either
                    model.rhs, model.algebraic, or model.external_variables in an
                    unmodified form (e.g. not Broadcasted)
                    """.format(
                        var
                    )
                )

    def info(self, symbol_name):
        """
        Provides helpful summary information for a symbol.

        Parameters
        ----------
        parameter_name : str
        """

        div = "-----------------------------------------"
        symbol = find_symbol_in_model(self, symbol_name)

        if not symbol:
            return None

        print(div)
        print(symbol_name, "\n")
        print(type(symbol))

        if isinstance(symbol, pybamm.FunctionParameter):
            print("")
            print("Inputs:")
            symbol.print_input_names()

        print(div)

    @property
    def default_solver(self):
        "Return default solver based on whether model is ODE model or DAE model"
        if len(self.algebraic) == 0:
            return pybamm.ScipySolver()
        elif pybamm.have_idaklu() and self.use_jacobian is True:
            # KLU solver requires jacobian to be provided
            return pybamm.IDAKLUSolver()
        else:
            return pybamm.CasadiSolver(mode="safe")


# helper functions for finding symbols
def find_symbol_in_tree(tree, name):
    if name == tree.name:
        return tree
    elif len(tree.children) > 0:
        for child in tree.children:
            child_return = find_symbol_in_tree(child, name)
            if child_return:
                return child_return


def find_symbol_in_dict(dic, name):
    for tree in dic.values():
        tree_return = find_symbol_in_tree(tree, name)
        if tree_return:
            return tree_return


def find_symbol_in_model(model, name):
    dics = [
        model.rhs,
        model.algebraic,
        model.variables,
    ]
    for dic in dics:
        dic_return = find_symbol_in_dict(dic, name)
        if dic_return:
            return dic_return<|MERGE_RESOLUTION|>--- conflicted
+++ resolved
@@ -398,7 +398,6 @@
             for node in eq.pre_order():
                 if isinstance(node, pybamm.VariableDot):
                     raise pybamm.ModelError(
-<<<<<<< HEAD
                         "time derivative of variable found "
                         "({}) in rhs equation {}".format(node, key)
                     )
@@ -406,15 +405,6 @@
                     raise pybamm.ModelError(
                         "time derivative of state vector found "
                         "({}) in rhs equation {}".format(node, key)
-=======
-                        "time derivative of variable"
-                        + " found ({}) in rhs equation {}".format(node, key)
-                    )
-                if isinstance(node, pybamm.StateVectorDot):
-                    raise pybamm.ModelError(
-                        "time derivative of state vector"
-                        + " found ({}) in rhs equation {}".format(node, key)
->>>>>>> 891424b9
                     )
 
         # Check that no variable time derivatives exist in the algebraic equations
@@ -453,23 +443,10 @@
             # Store ids only
             # Look only for Variable (not VariableDot) in rhs keys
             vars_in_rhs_keys.update(
-<<<<<<< HEAD
                 [
                     var_id
                     for var_id, var in vars_in_rhs_keys_dict.items()
                     if isinstance(var, pybamm.Variable)
-=======
-                [x.id for x in var.pre_order() if isinstance(x, pybamm.Variable)]
-            )
-            vars_in_eqns.update(
-                [x.id for x in eqn.pre_order() if isinstance(x, pybamm.Variable)]
-            )
-            vars_in_eqns.update(
-                [
-                    x.get_variable().id
-                    for x in eqn.pre_order()
-                    if isinstance(x, pybamm.VariableDot)
->>>>>>> 891424b9
                 ]
             )
             vars_in_eqns.update(vars_in_eqns_dict.keys())
@@ -481,44 +458,18 @@
             # Store ids only
             # Look only for Variable (not VariableDot) in algebraic keys
             vars_in_algebraic_keys.update(
-<<<<<<< HEAD
                 [
                     var_id
                     for var_id, var in vars_in_algebraic_keys_dict.items()
                     if isinstance(var, pybamm.Variable)
-=======
-                [x.id for x in var.pre_order() if isinstance(x, pybamm.Variable)]
-            )
-            vars_in_eqns.update(
-                [x.id for x in eqn.pre_order() if isinstance(x, pybamm.Variable)]
-            )
-            vars_in_eqns.update(
-                [
-                    x.get_variable().id
-                    for x in eqn.pre_order()
-                    if isinstance(x, pybamm.VariableDot)
->>>>>>> 891424b9
                 ]
             )
             vars_in_eqns.update(vars_in_eqns_dict.keys())
         for var, side_eqn in self.boundary_conditions.items():
             for side, (eqn, typ) in side_eqn.items():
-<<<<<<< HEAD
                 vars_in_eqns_dict = unpacker.unpack_symbol(eqn)
                 vars_in_eqns.update(vars_in_eqns_dict.keys())
 
-=======
-                vars_in_eqns.update(
-                    [x.id for x in eqn.pre_order() if isinstance(x, pybamm.Variable)]
-                )
-                vars_in_eqns.update(
-                    [
-                        x.get_variable().id
-                        for x in eqn.pre_order()
-                        if isinstance(x, pybamm.VariableDot)
-                    ]
-                )
->>>>>>> 891424b9
         # If any keys are repeated between rhs and algebraic then the model is
         # overdetermined
         if not set(vars_in_rhs_keys).isdisjoint(vars_in_algebraic_keys):
