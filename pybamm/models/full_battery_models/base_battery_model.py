#
# Base battery model class
#

import pybamm
import os


class BaseBatteryModel(pybamm.BaseModel):
    """
    Base model class with some default settings and required variables

    Attributes
    ----------

    options: dict
        A dictionary of options to be passed to the model. The options that can
        be set are listed below. Note that not all of the options are compatible with
        each other and with all of the models implemented in PyBaMM.

            * "dimensionality" : int, optional
                Sets the dimension of the current collector problem. Can be 0
                (default), 1 or 2.
            * "surface form" : bool or str, optional
                Whether to use the surface formulation of the problem. Can be False
                (default), "differential" or "algebraic". Must be 'False' for
                lithium-ion models.
            * "convection" : bool or str, optional
                Whether to include the effects of convection in the model. Can be
                False (default), "differential" or "algebraic". Must be 'False' for
                lithium-ion models.
            * "side reactions" : list, optional
                Contains a list of any side reactions to include. Default is []. If this
                list is not empty (i.e. side reactions are included in the model), then
                "surface form" cannot be 'False'.
            * "interfacial surface area" : str, optional
                Sets the model for the interfacial surface area. Can be "constant"
                (default) or "varying". Not currently implemented in any of the models.
            * "current collector" : str, optional
                Sets the current collector model to use. Can be "uniform" (default),
                "potential pair", "potential pair quite conductive" or "single particle
                potential pair".
            * "particle" : str, optional
                Sets the submodel to use to describe behaviour within the particle.
                Can be "Fickian diffusion" (default) or "fast diffusion".
            * "thermal" : str, optional
                Sets the thermal model to use. Can be "isothermal" (default),
                "x-full", "x-lumped", "xyz-lumped" or "lumped". Must be "isothermal" for
                lead-acid models.
            * "thermal current collector" : bool, optional
                Whether to include thermal effects in the current collector in
                one-dimensional models (default is False). Note that this option
                only takes effect if "dimensionality" is 0. If "dimensionality"
                is 1 or 2 current collector effects are always included. Must be 'False'
                for lead-acid models.


    **Extends:** :class:`pybamm.BaseModel`
    """

    def __init__(self, options=None, name="Unnamed battery model"):
        super().__init__(name)
        self.options = options
        self.set_standard_output_variables()
        self.submodels = {}
        self._built = False

    @property
    def default_parameter_values(self):
        # Default parameter values, geometry, submesh, spatial methods and solver
        # Lion parameters left as default parameter set for tests
        input_path = os.path.join(
            pybamm.root_dir(), "input", "parameters", "lithium-ion"
        )
        return pybamm.ParameterValues(
            os.path.join(
                input_path, "mcmb2528_lif6-in-ecdmc_lico2_parameters_Dualfoil.csv"
            ),
            {
                "Typical current [A]": 1,
                "Current function": pybamm.GetConstantCurrent(
                    pybamm.standard_parameters_lithium_ion.I_typ
                ),
                "Electrolyte diffusivity": os.path.join(
                    input_path, "electrolyte_diffusivity_Capiglia1999.py"
                ),
                "Electrolyte conductivity": os.path.join(
                    input_path, "electrolyte_conductivity_Capiglia1999.py"
                ),
                "Negative electrode OCV": os.path.join(
                    input_path, "graphite_mcmb2528_ocp_Dualfoil.py"
                ),
                "Positive electrode OCV": os.path.join(
                    input_path, "lico2_ocp_Dualfoil.py"
                ),
                "Negative electrode diffusivity": os.path.join(
                    input_path, "graphite_mcmb2528_diffusivity_Dualfoil.py"
                ),
                "Positive electrode diffusivity": os.path.join(
                    input_path, "lico2_diffusivity_Dualfoil.py"
                ),
                "Negative electrode reaction rate": os.path.join(
                    input_path, "graphite_electrolyte_reaction_rate.py"
                ),
                "Positive electrode reaction rate": os.path.join(
                    input_path, "lico2_electrolyte_reaction_rate.py"
                ),
                "Negative electrode OCV entropic change": os.path.join(
                    input_path, "graphite_entropic_change_Moura.py"
                ),
                "Positive electrode OCV entropic change": os.path.join(
                    input_path, "lico2_entropic_change_Moura.py"
                ),
            },
        )

    @property
    def default_geometry(self):
        if self.options["dimensionality"] == 0:
            return pybamm.Geometry("1D macro", "1+1D micro")
        elif self.options["dimensionality"] == 1:
            return pybamm.Geometry("1+1D macro", "1+1D micro")
        elif self.options["dimensionality"] == 2:
            return pybamm.Geometry("2+1D macro", "1+1D micro")

    @property
    def default_var_pts(self):
        var = pybamm.standard_spatial_vars
        return {
            var.x_n: 40,
            var.x_s: 25,
            var.x_p: 35,
            var.r_n: 10,
            var.r_p: 10,
            var.y: 10,
            var.z: 10,
        }

    @property
    def default_submesh_types(self):
        base_submeshes = {
            "negative electrode": pybamm.Uniform1DSubMesh,
            "separator": pybamm.Uniform1DSubMesh,
            "positive electrode": pybamm.Uniform1DSubMesh,
            "negative particle": pybamm.Uniform1DSubMesh,
            "positive particle": pybamm.Uniform1DSubMesh,
        }
        if self.options["dimensionality"] == 0:
            base_submeshes["current collector"] = pybamm.SubMesh0D
        elif self.options["dimensionality"] == 1:
            base_submeshes["current collector"] = pybamm.Uniform1DSubMesh
        elif self.options["dimensionality"] == 2:
            base_submeshes["current collector"] = pybamm.Scikit2DSubMesh
        return base_submeshes

    @property
    def default_spatial_methods(self):
        base_spatial_methods = {
            "macroscale": pybamm.FiniteVolume,
            "negative particle": pybamm.FiniteVolume,
            "positive particle": pybamm.FiniteVolume,
        }
        if self.options["dimensionality"] == 0:
            # 0D submesh - use base spatial method
            base_spatial_methods["current collector"] = pybamm.ZeroDimensionalMethod
        elif self.options["dimensionality"] == 1:
            base_spatial_methods["current collector"] = pybamm.FiniteVolume
        elif self.options["dimensionality"] == 2:
            base_spatial_methods["current collector"] = pybamm.ScikitFiniteElement
        return base_spatial_methods

    @property
    def default_solver(self):
        """
        Create and return the default solver for this model
        """
        return pybamm.ScipySolver()

    @property
    def options(self):
        return self._options

    @options.setter
    def options(self, extra_options):
        default_options = {
            "dimensionality": 0,
            "surface form": False,
            "convection": False,
            "side reactions": [],
            "interfacial surface area": "constant",
            "current collector": "uniform",
            "particle": "Fickian diffusion",
            "thermal": "isothermal",
            "thermal current collector": False,
        }
        options = default_options
        # any extra options overwrite the default options
        if extra_options is not None:
            for name, opt in extra_options.items():
                if name in default_options:
                    options[name] = opt
                else:
                    raise pybamm.OptionError("option {} not recognised".format(name))

        # Some standard checks to make sure options are compatible
        if (
            isinstance(self, (pybamm.lead_acid.LOQS, pybamm.lead_acid.Composite))
            and options["surface form"] is False
        ):
            if len(options["side reactions"]) > 0:
                raise pybamm.OptionError(
                    """
                    must use surface formulation to solve {!s} with side reactions
                    """.format(
                        self
                    )
                )
        if options["surface form"] not in [False, "differential", "algebraic"]:
            raise pybamm.OptionError(
                "surface form '{}' not recognised".format(options["surface form"])
            )
        if options["current collector"] not in [
            "uniform",
            "potential pair",
            "potential pair quite conductive",
            "potential pair quite conductive averaged",
            "single particle potential pair",
        ]:
            raise pybamm.OptionError(
                "current collector model '{}' not recognised".format(
                    options["current collector"]
                )
            )
        if options["dimensionality"] not in [0, 1, 2]:
            raise pybamm.OptionError(
                "Dimension of current collectors must be 0, 1, or 2, not {}".format(
                    options["dimensionality"]
                )
            )
        if options["thermal"] not in [
            "isothermal",
            "x-full",
            "x-lumped",
            "xyz-lumped",
            "lumped",
        ]:
            raise pybamm.OptionError(
                "Unknown thermal model '{}'".format(options["thermal"])
            )
        if options["dimensionality"] == 0:
            if options["current collector"] not in [
                "uniform",
                "potential pair quite conductive averaged",
            ]:
                raise pybamm.OptionError(
                    "current collector model must be uniform in 0D model"
                )
            if (
                options["convection"] is not False
                and options["convection"]["transverse"] == "full"
            ):
                raise pybamm.OptionError(
                    "cannot have transverse convection in 0D model"
                )
        if (
            options["current collector"] == "potential pair quite conductive averaged"
            and options["dimensionality"] == 2
        ):
            raise pybamm.OptionError(
                "potential pair quite conductive average model not valid in 2D"
            )
        if options["particle"] not in ["Fickian diffusion", "fast diffusion"]:
            raise pybamm.OptionError(
                "particle model '{}' not recognised".format(options["particle"])
            )

        # Options that are incompatible with models
        if isinstance(self, pybamm.lithium_ion.BaseModel):
            if options["surface form"] is not False:
                raise pybamm.OptionError(
                    "surface form not implemented for lithium-ion models"
                )
            if options["convection"] is True:
                raise pybamm.OptionError(
                    "convection not implemented for lithium-ion models"
                )
        if isinstance(self, pybamm.lead_acid.BaseModel):
            if options["thermal"] != "isothermal":
                raise pybamm.OptionError(
                    "thermal effects not implemented for lead-acid models"
                )
            if options["thermal current collector"] is True:
                raise pybamm.OptionError(
                    "thermal effects not implemented for lead-acid models"
                )
        self._options = options

    def set_standard_output_variables(self):
        # Standard output variables

        # Interfacial current
        self.variables.update(
            {
                "Negative electrode current density": None,
                "Positive electrode current density": None,
                "Electrolyte current density": None,
                "Interfacial current density": None,
                "Exchange current density": None,
            }
        )
        self.variables.update(
            {
                "Negative electrode current density [A.m-2]": None,
                "Positive electrode current density [A.m-2]": None,
                "Electrolyte current density [A.m-2]": None,
                "Interfacial current density [A.m-2]": None,
                "Exchange current density [A.m-2]": None,
            }
        )

        # Voltage
        self.variables.update(
            {
                "Negative electrode open circuit potential": None,
                "Positive electrode open circuit potential": None,
                "X-averaged negative electrode open circuit potential": None,
                "X-averaged positive electrode open circuit potential": None,
                "X-averaged open circuit voltage": None,
                "Measured open circuit voltage": None,
                "Terminal voltage": None,
            }
        )
        self.variables.update(
            {
                "Negative electrode open circuit potential [V]": None,
                "Positive electrode open circuit potential [V]": None,
                "X-averaged negative electrode open circuit potential [V]": None,
                "X-averaged positive electrode open circuit potential [V]": None,
                "X-averaged open circuit voltage [V]": None,
                "Measured open circuit voltage [V]": None,
                "Terminal voltage [V]": None,
            }
        )

        # Overpotentials
        self.variables.update(
            {
                "Negative reaction overpotential": None,
                "Positive reaction overpotential": None,
                "X-averaged negative reaction overpotential": None,
                "X-averaged positive reaction overpotential": None,
                "X-averaged reaction overpotential": None,
                "X-averaged electrolyte overpotential": None,
                "X-averaged solid phase ohmic losses": None,
            }
        )
        self.variables.update(
            {
                "Negative reaction overpotential [V]": None,
                "Positive reaction overpotential [V]": None,
                "X-averaged negative reaction overpotential [V]": None,
                "X-averaged positive reaction overpotential [V]": None,
                "X-averaged reaction overpotential [V]": None,
                "X-averaged electrolyte overpotential [V]": None,
                "X-averaged solid phase ohmic losses [V]": None,
            }
        )

        # Concentration
        self.variables.update(
            {
                "Electrolyte concentration": None,
                "Electrolyte concentration [mol.m-3]": None,
            }
        )

        # Potential
        self.variables.update(
            {
                "Negative electrode potential": None,
                "Positive electrode potential": None,
                "Electrolyte potential": None,
            }
        )

        self.variables = {}

        # Current
        i_cell = pybamm.electrical_parameters.current_with_time
        i_cell_dim = pybamm.electrical_parameters.dimensional_current_density_with_time
        I = pybamm.electrical_parameters.dimensional_current_with_time
        self.variables.update(
            {
                "Total current density": i_cell,
                "Total current density [A.m-2]": i_cell_dim,
                "Current [A]": I,
            }
        )

        # Time
        time_scale = pybamm.electrical_parameters.timescale
        self.variables.update(
            {
                "Time": pybamm.t,
                "Time [s]": pybamm.t * time_scale,
                "Time [min]": pybamm.t * time_scale / 60,
                "Time [h]": pybamm.t * time_scale / 3600,
                "Discharge capacity [A.h]": I * pybamm.t * time_scale / 3600,
            }
        )

        # Spatial
        var = pybamm.standard_spatial_vars
        L_x = pybamm.geometric_parameters.L_x
        L_y = pybamm.geometric_parameters.L_y
        L_z = pybamm.geometric_parameters.L_z
        self.variables.update(
            {
                "x": var.x,
                "x [m]": var.x * L_x,
                "x_n": var.x_n,
                "x_n [m]": var.x_n * L_x,
                "x_s": var.x_s,
                "x_s [m]": var.x_s * L_x,
                "x_p": var.x_p,
                "x_p [m]": var.x_p * L_x,
            }
        )

        if self.options["dimensionality"] >= 1:
            self.variables.update({"z": var.z, "z [m]": var.z * L_z})
        if self.options["dimensionality"] == 2:
            self.variables.update({"y": var.y, "y [m]": var.y * L_y})

    def build_model(self):
        pybamm.logger.info("Building {}".format(self.name))

        # Get the fundamental variables
        for submodel_name, submodel in self.submodels.items():
            pybamm.logger.debug(
                "Getting fundamental variables for {} submodel ({})".format(
                    submodel_name, self.name
                )
            )
            self.variables.update(submodel.get_fundamental_variables())

        # Get coupled variables
        for submodel_name, submodel in self.submodels.items():
            pybamm.logger.debug(
                "Getting coupled variables for {} submodel ({})".format(
                    submodel_name, self.name
                )
            )
            self.variables.update(submodel.get_coupled_variables(self.variables))

        # Set model equations
        for submodel_name, submodel in self.submodels.items():
            pybamm.logger.debug(
                "Setting rhs for {} submodel ({})".format(submodel_name, self.name)
            )
            submodel.set_rhs(self.variables)
            pybamm.logger.debug(
                "Setting algebraic for {} submodel ({})".format(
                    submodel_name, self.name
                )
            )
            submodel.set_algebraic(self.variables)
            pybamm.logger.debug(
                "Setting boundary conditions for {} submodel ({})".format(
                    submodel_name, self.name
                )
            )
            submodel.set_boundary_conditions(self.variables)
            pybamm.logger.debug(
                "Setting initial conditions for {} submodel ({})".format(
                    submodel_name, self.name
                )
            )
            submodel.set_initial_conditions(self.variables)
            submodel.set_events(self.variables)
            pybamm.logger.debug(
                "Updating {} submodel ({})".format(submodel_name, self.name)
            )
            self.update(submodel)

        pybamm.logger.debug("Setting voltage variables")
        self.set_voltage_variables()

        pybamm.logger.debug("Setting SoC variables")
        self.set_soc_variables()

        self._built = True

    def set_thermal_submodel(self):

        if self.options["thermal"] == "isothermal":
            if self.options["dimensionality"] == 0:
                thermal_submodel = pybamm.thermal.isothermal.NoCurrentCollector(
                    self.param
                )
            elif self.options["dimensionality"] == 1:
                thermal_submodel = pybamm.thermal.isothermal.CurrentCollector1D(
                    self.param
                )
            elif self.options["dimensionality"] == 2:
                thermal_submodel = pybamm.thermal.isothermal.CurrentCollector2D(
                    self.param
                )

        elif self.options["thermal"] == "x-lumped":
            if self.options["dimensionality"] == 0:
                if self.options["thermal current collector"] is False:
                    thermal_submodel = pybamm.thermal.x_lumped.NoCurrentCollector(
                        self.param
                    )
                elif self.options["thermal current collector"] is True:
                    thermal_submodel = pybamm.thermal.x_lumped.CurrentCollector0D(
                        self.param
                    )
            elif self.options["dimensionality"] == 1:
                thermal_submodel = pybamm.thermal.x_lumped.CurrentCollector1D(
                    self.param
                )
            elif self.options["dimensionality"] == 2:
                thermal_submodel = pybamm.thermal.x_lumped.CurrentCollector2D(
                    self.param
                )

        elif self.options["thermal"] == "x-full":
            if self.options["dimensionality"] == 0:
                if self.options["thermal current collector"] is False:
                    thermal_submodel = pybamm.thermal.x_full.NoCurrentCollector(
                        self.param
                    )
                elif self.options["thermal current collector"] is True:
                    raise NotImplementedError(
                        """X-full thermal submodels do
                    not yet account for current collector"""
                    )
            elif self.options["dimensionality"] == 1:
                raise NotImplementedError(
                    """X-full thermal submodels do not
                yet support 1D current collectors"""
                )
            elif self.options["dimensionality"] == 2:
                raise NotImplementedError(
                    """X-full thermal submodels do
                    not yet support 2D current collectors"""
                )

        elif self.options["thermal"] == "xyz-lumped":
            if self.options["dimensionality"] == 0:
                # note here we will just call the x_lumped model
                # because it is equivalent
                if self.options["thermal current collector"] is False:
                    thermal_submodel = pybamm.thermal.x_lumped.NoCurrentCollector(
                        self.param
                    )
                elif self.options["thermal current collector"] is True:
                    thermal_submodel = pybamm.thermal.x_lumped.CurrentCollector0D(
                        self.param
                    )
            elif self.options["dimensionality"] == 1:
                thermal_submodel = pybamm.thermal.xyz_lumped.CurrentCollector1D(
                    self.param
                )
            elif self.options["dimensionality"] == 2:
                thermal_submodel = pybamm.thermal.xyz_lumped.CurrentCollector2D(
                    self.param
                )

        elif self.options["thermal"] == "lumped":
            # Easy option for returning a single Temperature regardless of choice of
            # current collector model. Note: Always includes current collector effects
            if self.options["dimensionality"] == 0:
                thermal_submodel = pybamm.thermal.x_lumped.CurrentCollector0D(
                    self.param
                )
            elif self.options["dimensionality"] == 1:
                thermal_submodel = pybamm.thermal.xyz_lumped.CurrentCollector1D(
                    self.param
                )
            elif self.options["dimensionality"] == 2:
                thermal_submodel = pybamm.thermal.xyz_lumped.CurrentCollector2D(
                    self.param
                )

        self.submodels["thermal"] = thermal_submodel

    def set_current_collector_submodel(self):

        if self.options["current collector"] in [
            "uniform",
            "potential pair quite conductive averaged",
        ]:
            submodel = pybamm.current_collector.Uniform(self.param)
        elif self.options["current collector"] == "potential pair":
            if self.options["dimensionality"] == 1:
                submodel = pybamm.current_collector.PotentialPair1plus1D(self.param)
            elif self.options["dimensionality"] == 2:
                submodel = pybamm.current_collector.PotentialPair2plus1D(self.param)
        elif self.options["current collector"] == "single particle potential pair":
            submodel = pybamm.current_collector.SingleParticlePotentialPair(self.param)

        self.submodels["current collector"] = submodel

    def set_voltage_variables(self):

        ocp_n = self.variables["Negative electrode open circuit potential"]
        ocp_p = self.variables["Positive electrode open circuit potential"]
        ocp_n_av = self.variables[
            "X-averaged negative electrode open circuit potential"
        ]
        ocp_p_av = self.variables[
            "X-averaged positive electrode open circuit potential"
        ]

        ocp_n_dim = self.variables["Negative electrode open circuit potential [V]"]
        ocp_p_dim = self.variables["Positive electrode open circuit potential [V]"]
        ocp_n_av_dim = self.variables[
            "X-averaged negative electrode open circuit potential [V]"
        ]
        ocp_p_av_dim = self.variables[
            "X-averaged positive electrode open circuit potential [V]"
        ]

        ocp_n_left = pybamm.boundary_value(ocp_n, "left")
        ocp_n_left_dim = pybamm.boundary_value(ocp_n_dim, "left")
        ocp_p_right = pybamm.boundary_value(ocp_p, "right")
        ocp_p_right_dim = pybamm.boundary_value(ocp_p_dim, "right")

        ocv_av = ocp_p_av - ocp_n_av
        ocv_av_dim = ocp_p_av_dim - ocp_n_av_dim
        ocv = ocp_p_right - ocp_n_left
        ocv_dim = ocp_p_right_dim - ocp_n_left_dim

        # overpotentials
        eta_r_n_av = self.variables[
            "X-averaged negative electrode reaction overpotential"
        ]
        eta_r_n_av_dim = self.variables[
            "X-averaged negative electrode reaction overpotential [V]"
        ]
        eta_r_p_av = self.variables[
            "X-averaged positive electrode reaction overpotential"
        ]
        eta_r_p_av_dim = self.variables[
            "X-averaged positive electrode reaction overpotential [V]"
        ]

        delta_phi_s_n_av = self.variables["X-averaged negative electrode ohmic losses"]
        delta_phi_s_n_av_dim = self.variables[
            "X-averaged negative electrode ohmic losses [V]"
        ]
        delta_phi_s_p_av = self.variables["X-averaged positive electrode ohmic losses"]
        delta_phi_s_p_av_dim = self.variables[
            "X-averaged positive electrode ohmic losses [V]"
        ]

        delta_phi_s_av = delta_phi_s_p_av - delta_phi_s_n_av
        delta_phi_s_av_dim = delta_phi_s_p_av_dim - delta_phi_s_n_av_dim

        eta_r_av = eta_r_p_av - eta_r_n_av
        eta_r_av_dim = eta_r_p_av_dim - eta_r_n_av_dim

        # terminal voltage (Note: phi_s_cn is zero at the negative tab)
        phi_s_cp = self.variables["Positive current collector potential"]
        phi_s_cp_dim = self.variables["Positive current collector potential [V]"]

        vars = pybamm.standard_spatial_vars

        if self.options["dimensionality"] == 0:
            V = phi_s_cp
            V_dim = phi_s_cp_dim
<<<<<<< HEAD

            def cc_integral(var):
                return var

        elif self.options["dimensionality"] == 1:
            # In 1D both tabs are at "right"
            V = pybamm.BoundaryValue(phi_s_cp, "right") - pybamm.BoundaryValue(
                phi_s_cn, "right"
            )
            V_dim = pybamm.BoundaryValue(phi_s_cp_dim, "right") - pybamm.BoundaryValue(
                phi_s_cn_dim, "right"
            )

            def cc_integral(var):
                return pybamm.Integral(var, vars.z)

        elif self.options["dimensionality"] == 2:
            # In 2D left corresponds to the negative tab and right the positive tab
            V = pybamm.BoundaryValue(phi_s_cp, "right") - pybamm.BoundaryValue(
                phi_s_cn, "left"
            )
            V_dim = pybamm.BoundaryValue(phi_s_cp_dim, "right") - pybamm.BoundaryValue(
                phi_s_cn_dim, "left"
            )
=======
        elif self.options["dimensionality"] in [1, 2]:
            V = pybamm.BoundaryValue(phi_s_cp, "positive tab")
            V_dim = pybamm.BoundaryValue(phi_s_cp_dim, "positive tab")
>>>>>>> 09b2ae1f

            def cc_integral(var):
                return pybamm.Integral(var, [vars.y, vars.z])

        # Add current collector losses in 2D
        param = self.param
        i_av = param.current_with_time
        if (
            isinstance(self, pybamm.lead_acid.HigherOrderBaseModel)
            and self.options["current collector"]
            == "potential pair quite conductive averaged"
        ):

            cc_overpotential = (
                -i_av
                / 3
                * (
                    1 / (param.sigma_cn * param.delta ** 2 * param.l_cn)
                    + 1 / (param.sigma_cp * param.delta ** 2 * param.l_cp)
                )
            )
            cc_overpotential_dim = param.potential_scale * cc_overpotential

            self.variables.update(
                {
                    "Current collector overpotential": cc_overpotential,
                    "Current collector overpotential [V]": cc_overpotential_dim,
                    "Battery current collector overpotential [V]": cc_overpotential_dim
                    * pybamm.Parameter(
                        "Number of cells connected in series to make a battery"
                    ),
                    "Voltage minus cc overpotential": V,
                    "Voltage minus cc overpotential [V]": V_dim,
                }
            )
            V = V + cc_overpotential
            V_dim = V_dim + cc_overpotential_dim

        # TODO: add current collector losses to the voltage in 3D

        eta_e_av = self.variables.get(
            "X-averaged electrolyte ohmic losses",
            pybamm.PrimaryBroadcast(0, "current collector"),
        )
        eta_c_av = self.variables.get(
            "X-averaged concentration overpotential",
            pybamm.PrimaryBroadcast(0, "current collector"),
        )
        eta_e_av_dim = self.variables.get(
            "X-averaged electrolyte ohmic losses [V]",
            pybamm.PrimaryBroadcast(0, "current collector"),
        )
        eta_c_av_dim = self.variables.get(
            "X-averaged concentration overpotential [V]",
            pybamm.PrimaryBroadcast(0, "current collector"),
        )
        self.variables.update(
            {
                "X-averaged open circuit voltage": ocv_av,
                "Average open circuit voltage": cc_integral(ocv_av),
                "Measured open circuit voltage": ocv,
                "X-averaged open circuit voltage [V]": ocv_av_dim,
                "Average open circuit voltage [V]": cc_integral(ocv_av_dim),
                "Measured open circuit voltage [V]": ocv_dim,
                "X-averaged reaction overpotential": eta_r_av,
                "Average reaction overpotential": cc_integral(eta_r_av),
                "X-averaged reaction overpotential [V]": eta_r_av_dim,
                "Average reaction overpotential [V]": cc_integral(eta_r_av_dim),
                "X-averaged concentration overpotential": eta_e_av,
                "Average concentration overpotential": cc_integral(eta_e_av),
                "X-averaged concentration overpotential [V]": eta_e_av_dim,
                "Average concentration overpotential [V]": cc_integral(eta_e_av_dim),
                "X-averaged electrolyte ohmic losses": eta_c_av,
                "Average electrolyte ohmic losses": cc_integral(eta_c_av),
                "X-averaged electrolyte ohmic losses [V]": eta_c_av_dim,
                "Average electrolyte ohmic losses [V]": cc_integral(eta_c_av_dim),
                "X-averaged solid phase ohmic losses": delta_phi_s_av,
                "Average solid phase ohmic losses": cc_integral(delta_phi_s_av),
                "X-averaged solid phase ohmic losses [V]": delta_phi_s_av_dim,
                "Average solid phase ohmic losses [V]": cc_integral(delta_phi_s_av_dim),
                "Terminal voltage": V,
                "Terminal voltage [V]": V_dim,
            }
        )

        # Battery-wide variables
        num_cells = pybamm.Parameter(
            "Number of cells connected in series to make a battery"
        )

        self.variables.update(
            {
                "Average battery open circuit voltage [V]": cc_integral(ocv_av_dim)
                * num_cells,
                "Measured battery open circuit voltage [V]": cc_integral(ocv_dim)
                * num_cells,
                "Average battery reaction overpotential [V]": cc_integral(eta_r_av_dim)
                * num_cells,
                "Average battery solid phase ohmic losses [V]": cc_integral(
                    delta_phi_s_av_dim
                )
                * num_cells,
                "Average battery electrolyte ohmic losses [V]": cc_integral(
                    eta_e_av_dim
                )
                * num_cells,
                "Average battery concentration overpotential [V]": cc_integral(
                    eta_c_av_dim
                )
                * num_cells,
                "Battery voltage [V]": V_dim * num_cells,
            }
        )

        # Cut-off voltage
        voltage = self.variables["Terminal voltage"]
        self.events["Minimum voltage"] = voltage - self.param.voltage_low_cut
        self.events["Maximum voltage"] = voltage - self.param.voltage_high_cut

    def set_soc_variables(self):
        """
        Set variables relating to the state of charge.
        This function is overriden by the base battery models
        """
        pass

    def process_parameters_and_discretise(self, symbol):
        """
        Process parameters and discretise a symbol using default parameter values,
        geometry, etc. Note that the model needs to be built first for this to be
        possible.

        Parameters
        ----------
        symbol : :class:`pybamm.Symbol`
            Symbol to be processed

        Returns
        -------
        :class:`pybamm.Symbol`
            Processed symbol
        """
        if not self._built:
            self.build_model()

        # Set up parameters
        geometry = self.default_geometry
        parameter_values = self.default_parameter_values
        parameter_values.process_geometry(geometry)

        # Set up discretisation
        mesh = pybamm.Mesh(geometry, self.default_submesh_types, self.default_var_pts)
        disc = pybamm.Discretisation(mesh, self.default_spatial_methods)
        variables = list(self.rhs.keys()) + list(self.algebraic.keys())
        disc.set_variable_slices(variables)

        # Process
        param_symbol = parameter_values.process_symbol(symbol)
        disc_symbol = disc.process_symbol(param_symbol)

        return disc_symbol<|MERGE_RESOLUTION|>--- conflicted
+++ resolved
@@ -672,36 +672,13 @@
         if self.options["dimensionality"] == 0:
             V = phi_s_cp
             V_dim = phi_s_cp_dim
-<<<<<<< HEAD
 
             def cc_integral(var):
                 return var
 
-        elif self.options["dimensionality"] == 1:
-            # In 1D both tabs are at "right"
-            V = pybamm.BoundaryValue(phi_s_cp, "right") - pybamm.BoundaryValue(
-                phi_s_cn, "right"
-            )
-            V_dim = pybamm.BoundaryValue(phi_s_cp_dim, "right") - pybamm.BoundaryValue(
-                phi_s_cn_dim, "right"
-            )
-
-            def cc_integral(var):
-                return pybamm.Integral(var, vars.z)
-
-        elif self.options["dimensionality"] == 2:
-            # In 2D left corresponds to the negative tab and right the positive tab
-            V = pybamm.BoundaryValue(phi_s_cp, "right") - pybamm.BoundaryValue(
-                phi_s_cn, "left"
-            )
-            V_dim = pybamm.BoundaryValue(phi_s_cp_dim, "right") - pybamm.BoundaryValue(
-                phi_s_cn_dim, "left"
-            )
-=======
         elif self.options["dimensionality"] in [1, 2]:
             V = pybamm.BoundaryValue(phi_s_cp, "positive tab")
             V_dim = pybamm.BoundaryValue(phi_s_cp_dim, "positive tab")
->>>>>>> 09b2ae1f
 
             def cc_integral(var):
                 return pybamm.Integral(var, [vars.y, vars.z])
