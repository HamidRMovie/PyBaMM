#
# Base battery model class
#

import pybamm
import os
from collections import OrderedDict


class BaseBatteryModel(pybamm.BaseModel):
    """
    Base model class with some default settings and required variables

    **Extends:** :class:`pybamm.BaseModel`
    """

    def __init__(self, options=None, name="Unnamed battery model"):
        super().__init__(name)
        self.options = options
        self.set_standard_output_variables()
        self.submodels = OrderedDict()  # ordered dict not default in 3.5
        self._built = False

    @property
    def default_parameter_values(self):
        # Default parameter values, geometry, submesh, spatial methods and solver
        # Lion parameters left as default parameter set for tests
        input_path = os.path.join(
            pybamm.root_dir(), "input", "parameters", "lithium-ion"
        )
        return pybamm.ParameterValues(
            os.path.join(
                input_path, "mcmb2528_lif6-in-ecdmc_lico2_parameters_Dualfoil.csv"
            ),
            {
                "Typical current [A]": 1,
                "Current function": pybamm.GetConstantCurrent(
                    pybamm.standard_parameters_lithium_ion.I_typ
                ),
                "Electrolyte diffusivity": os.path.join(
                    input_path, "electrolyte_diffusivity_Capiglia1999.py"
                ),
                "Electrolyte conductivity": os.path.join(
                    input_path, "electrolyte_conductivity_Capiglia1999.py"
                ),
                "Negative electrode OCV": os.path.join(
                    input_path, "graphite_mcmb2528_ocp_Dualfoil.py"
                ),
                "Positive electrode OCV": os.path.join(
                    input_path, "lico2_ocp_Dualfoil.py"
                ),
                "Negative electrode diffusivity": os.path.join(
                    input_path, "graphite_mcmb2528_diffusivity_Dualfoil.py"
                ),
                "Positive electrode diffusivity": os.path.join(
                    input_path, "lico2_diffusivity_Dualfoil.py"
                ),
                "Negative electrode reaction rate": os.path.join(
                    input_path, "graphite_electrolyte_reaction_rate.py"
                ),
                "Positive electrode reaction rate": os.path.join(
                    input_path, "lico2_electrolyte_reaction_rate.py"
                ),
                "Negative electrode OCV entropic change": os.path.join(
                    input_path, "graphite_entropic_change_Moura.py"
                ),
                "Positive electrode OCV entropic change": os.path.join(
                    input_path, "lico2_entropic_change_Moura.py"
                ),
            },
        )

    @property
    def default_geometry(self):
        if self.options["dimensionality"] == 0:
            return pybamm.Geometry("1D macro", "1+1D micro")
        elif self.options["dimensionality"] == 1:
            return pybamm.Geometry("1+1D macro", "1+1D micro")
        elif self.options["dimensionality"] == 2:
            return pybamm.Geometry("2+1D macro", "1+1D micro")

    @property
    def default_var_pts(self):
        var = pybamm.standard_spatial_vars
        return {
            var.x_n: 40,
            var.x_s: 25,
            var.x_p: 35,
            var.r_n: 10,
            var.r_p: 10,
            var.y: 10,
            var.z: 10,
        }

    @property
    def default_submesh_types(self):
        base_submeshes = {
            "negative electrode": pybamm.Uniform1DSubMesh,
            "separator": pybamm.Uniform1DSubMesh,
            "positive electrode": pybamm.Uniform1DSubMesh,
            "negative particle": pybamm.Uniform1DSubMesh,
            "positive particle": pybamm.Uniform1DSubMesh,
        }
        if self.options["dimensionality"] == 0:
            base_submeshes["current collector"] = pybamm.SubMesh0D
        elif self.options["dimensionality"] == 1:
            base_submeshes["current collector"] = pybamm.Uniform1DSubMesh
        elif self.options["dimensionality"] == 2:
            base_submeshes["current collector"] = pybamm.Scikit2DSubMesh
        return base_submeshes

    @property
    def default_spatial_methods(self):
        base_spatial_methods = {
            "macroscale": pybamm.FiniteVolume,
            "negative particle": pybamm.FiniteVolume,
            "positive particle": pybamm.FiniteVolume,
        }
        if self.options["dimensionality"] == 0:
            # 0D submesh - use base spatial method
            base_spatial_methods["current collector"] = pybamm.ZeroDimensionalMethod
        elif self.options["dimensionality"] == 1:
            base_spatial_methods["current collector"] = pybamm.FiniteVolume
        elif self.options["dimensionality"] == 2:
            base_spatial_methods["current collector"] = pybamm.ScikitFiniteElement
        return base_spatial_methods

    @property
    def default_solver(self):
        """
        Create and return the default solver for this model
        """
        return pybamm.ScipySolver()

    @property
    def options(self):
        return self._options

    @options.setter
    def options(self, extra_options):
        default_options = {
            "dimensionality": 0,
            "surface form": False,
            "convection": False,
            "thermal": None,
            "first-order potential": "linear",
            "side reactions": [],
            "interfacial surface area": "constant",
            "current collector": "uniform",
        }
        options = default_options
        # any extra options overwrite the default options
        if extra_options is not None:
            for name, opt in extra_options.items():
                if name in default_options:
                    options[name] = opt
                else:
                    raise pybamm.OptionError("option {} not recognised".format(name))

        # Some standard checks to make sure options are compatible
        if (
            isinstance(self, (pybamm.lead_acid.LOQS, pybamm.lead_acid.Composite))
            and options["surface form"] is False
        ):
            if len(options["side reactions"]) > 0:
                raise pybamm.OptionError(
                    """
                    must use surface formulation to solve {!s} with side reactions
                    """.format(
                        self
                    )
                )
        if options["surface form"] not in [False, "differential", "algebraic"]:
            raise pybamm.OptionError(
                "surface form '{}' not recognised".format(options["surface form"])
            )
        if options["current collector"] not in [
            "uniform",
            "potential pair",
            "potential pair quite conductive",
            "single particle potential pair",
        ]:
            raise pybamm.OptionError(
                "current collector model '{}' not recognised".format(
                    options["current collector"]
                )
            )
        if options["dimensionality"] not in [0, 1, 2]:
            raise pybamm.OptionError(
                "Dimension of current collectors must be 0, 1, or 2, not {}".format(
                    options["dimensionality"]
                )
            )
        if options["thermal"] not in [None, "lumped", "full"]:
            raise pybamm.OptionError(
                "Unknown thermal model '{}'".format(options["thermal"])
            )

        self._options = options

    def set_standard_output_variables(self):
        # Standard output variables

        # Interfacial current
        self.variables.update(
            {
                "Negative electrode current density": None,
                "Positive electrode current density": None,
                "Electrolyte current density": None,
                "Interfacial current density": None,
                "Exchange current density": None,
            }
        )
        self.variables.update(
            {
                "Negative electrode current density [A.m-2]": None,
                "Positive electrode current density [A.m-2]": None,
                "Electrolyte current density [A.m-2]": None,
                "Interfacial current density [A.m-2]": None,
                "Exchange current density [A.m-2]": None,
            }
        )

        # Voltage
        self.variables.update(
            {
                "Negative electrode open circuit potential": None,
                "Positive electrode open circuit potential": None,
                "X-averaged negative electrode open circuit potential": None,
                "X-averaged positive electrode open circuit potential": None,
                "X-averaged open circuit voltage": None,
                "Measured open circuit voltage": None,
                "Terminal voltage": None,
            }
        )
        self.variables.update(
            {
                "Negative electrode open circuit potential [V]": None,
                "Positive electrode open circuit potential [V]": None,
                "X-averaged negative electrode open circuit potential [V]": None,
                "X-averaged positive electrode open circuit potential [V]": None,
                "X-averaged open circuit voltage [V]": None,
                "Measured open circuit voltage [V]": None,
                "Terminal voltage [V]": None,
            }
        )

        # Overpotentials
        self.variables.update(
            {
                "Negative reaction overpotential": None,
                "Positive reaction overpotential": None,
                "X-averaged negative reaction overpotential": None,
                "X-averaged positive reaction overpotential": None,
                "X-averaged reaction overpotential": None,
                "X-averaged electrolyte overpotential": None,
                "X-averaged solid phase ohmic losses": None,
            }
        )
        self.variables.update(
            {
                "Negative reaction overpotential [V]": None,
                "Positive reaction overpotential [V]": None,
                "X-averaged negative reaction overpotential [V]": None,
                "X-averaged positive reaction overpotential [V]": None,
                "X-averaged reaction overpotential [V]": None,
                "X-averaged electrolyte overpotential [V]": None,
                "X-averaged solid phase ohmic losses [V]": None,
            }
        )

        # Concentration
        self.variables.update(
            {
                "Electrolyte concentration": None,
                "Electrolyte concentration [mol.m-3]": None,
            }
        )

        # Potential
        self.variables.update(
            {
                "Negative electrode potential": None,
                "Positive electrode potential": None,
                "Electrolyte potential": None,
            }
        )

        self.variables = {}

        # Current
        i_cell = pybamm.electrical_parameters.current_with_time
        i_cell_dim = pybamm.electrical_parameters.dimensional_current_density_with_time
        I = pybamm.electrical_parameters.dimensional_current_with_time
        self.variables.update(
            {
                "Total current density": i_cell,
                "Total current density [A.m-2]": i_cell_dim,
                "Current [A]": I,
            }
        )

        # Time
        time_scale = pybamm.electrical_parameters.timescale
        self.variables.update(
            {
                "Time": pybamm.t,
                "Time [s]": pybamm.t * time_scale,
                "Time [min]": pybamm.t * time_scale / 60,
                "Time [h]": pybamm.t * time_scale / 3600,
                "Discharge capacity [A.h]": I * pybamm.t * time_scale / 3600,
            }
        )

        # Spatial
        var = pybamm.standard_spatial_vars
        L_x = pybamm.geometric_parameters.L_x
        L_y = pybamm.geometric_parameters.L_y
        L_z = pybamm.geometric_parameters.L_z
        self.variables.update(
            {
                "x": var.x,
                "x [m]": var.x * L_x,
                "x_n": var.x_n,
                "x_n [m]": var.x_n * L_x,
                "x_s": var.x_s,
                "x_s [m]": var.x_s * L_x,
                "x_p": var.x_p,
                "x_p [m]": var.x_p * L_x,
            }
        )
        if self.options["dimensionality"] == 1:
            self.variables.update({"y": var.y, "y [m]": var.y * L_y})
        elif self.options["dimensionality"] == 2:
            self.variables.update(
                {"y": var.y, "y [m]": var.y * L_y, "z": var.z, "z [m]": var.z * L_z}
            )

    def build_model(self):
        pybamm.logger.info("Building {}".format(self.name))

        # Get the fundamental variables
        for submodel_name, submodel in self.submodels.items():
            pybamm.logger.debug(
                "Getting fundamental variables for {} submodel ({})".format(
                    submodel_name, self.name
                )
            )
            self.variables.update(submodel.get_fundamental_variables())

        # Get coupled variables
        for submodel_name, submodel in self.submodels.items():
            pybamm.logger.debug(
                "Getting coupled variables for {} submodel ({})".format(
                    submodel_name, self.name
                )
            )
            self.variables.update(submodel.get_coupled_variables(self.variables))

        # Set model equations
        for submodel_name, submodel in self.submodels.items():
            pybamm.logger.debug(
                "Setting rhs for {} submodel ({})".format(submodel_name, self.name)
            )
            submodel.set_rhs(self.variables)
            pybamm.logger.debug(
                "Setting algebraic for {} submodel ({})".format(
                    submodel_name, self.name
                )
            )
            submodel.set_algebraic(self.variables)
            pybamm.logger.debug(
                "Setting boundary conditions for {} submodel ({})".format(
                    submodel_name, self.name
                )
            )
            submodel.set_boundary_conditions(self.variables)
            pybamm.logger.debug(
                "Setting initial conditions for {} submodel ({})".format(
                    submodel_name, self.name
                )
            )
            submodel.set_initial_conditions(self.variables)
            submodel.set_events(self.variables)
            pybamm.logger.debug(
                "Updating {} submodel ({})".format(submodel_name, self.name)
            )
            self.update(submodel)

        pybamm.logger.debug("Setting voltage variables")
        self.set_voltage_variables()

        pybamm.logger.debug("Setting SoC variables")
        self.set_soc_variables()

        self._built = True

    def set_thermal_submodel(self):

        if self.options["thermal"] is None:
            thermal_submodel = pybamm.thermal.Isothermal(self.param)
        elif self.options["thermal"] == "full":
            thermal_submodel = pybamm.thermal.Full(self.param)
        elif self.options["thermal"] == "lumped":
            thermal_submodel = pybamm.thermal.Lumped(self.param)

        self.submodels["thermal"] = thermal_submodel

    def set_current_collector_submodel(self):

        if self.options["current collector"] == "uniform":
            submodel = pybamm.current_collector.Uniform(self.param)
        elif self.options["current collector"] == "potential pair":
            if self.options["dimensionality"] == 1:
                submodel = pybamm.current_collector.PotentialPair1plus1D(self.param)
            elif self.options["dimensionality"] == 2:
                submodel = pybamm.current_collector.PotentialPair2plus1D(self.param)
        elif self.options["current collector"] == "single particle potential pair":
            submodel = pybamm.current_collector.SingleParticlePotentialPair(self.param)
        self.submodels["current collector"] = submodel

    def set_voltage_variables(self):

        ocp_n = self.variables["Negative electrode open circuit potential"]
        ocp_p = self.variables["Positive electrode open circuit potential"]
        ocp_n_av = self.variables[
            "X-averaged negative electrode open circuit potential"
        ]
        ocp_p_av = self.variables[
            "X-averaged positive electrode open circuit potential"
        ]

        ocp_n_dim = self.variables["Negative electrode open circuit potential [V]"]
        ocp_p_dim = self.variables["Positive electrode open circuit potential [V]"]
        ocp_n_av_dim = self.variables[
            "X-averaged negative electrode open circuit potential [V]"
        ]
        ocp_p_av_dim = self.variables[
            "X-averaged positive electrode open circuit potential [V]"
        ]

        ocp_n_left = pybamm.boundary_value(ocp_n, "left")
        ocp_n_left_dim = pybamm.boundary_value(ocp_n_dim, "left")
        ocp_p_right = pybamm.boundary_value(ocp_p, "right")
        ocp_p_right_dim = pybamm.boundary_value(ocp_p_dim, "right")

        ocv_av = ocp_p_av - ocp_n_av
        ocv_av_dim = ocp_p_av_dim - ocp_n_av_dim
        ocv = ocp_p_right - ocp_n_left
        ocv_dim = ocp_p_right_dim - ocp_n_left_dim

        # overpotentials
        eta_r_n_av = self.variables[
            "X-averaged negative electrode reaction overpotential"
        ]
        eta_r_n_av_dim = self.variables[
            "X-averaged negative electrode reaction overpotential [V]"
        ]
        eta_r_p_av = self.variables[
            "X-averaged positive electrode reaction overpotential"
        ]
        eta_r_p_av_dim = self.variables[
            "X-averaged positive electrode reaction overpotential [V]"
        ]

        delta_phi_s_n_av = self.variables["X-averaged negative electrode ohmic losses"]
        delta_phi_s_n_av_dim = self.variables[
            "X-averaged negative electrode ohmic losses [V]"
        ]
        delta_phi_s_p_av = self.variables["X-averaged positive electrode ohmic losses"]
        delta_phi_s_p_av_dim = self.variables[
            "X-averaged positive electrode ohmic losses [V]"
        ]

        delta_phi_s_av = delta_phi_s_p_av - delta_phi_s_n_av
        delta_phi_s_av_dim = delta_phi_s_p_av_dim - delta_phi_s_n_av_dim

        eta_r_av = eta_r_p_av - eta_r_n_av
        eta_r_av_dim = eta_r_p_av_dim - eta_r_n_av_dim

        # terminal voltage
        phi_s_cn = self.variables["Negative current collector potential"]
        phi_s_cp = self.variables["Positive current collector potential"]
        phi_s_cn_dim = self.variables["Negative current collector potential [V]"]
        phi_s_cp_dim = self.variables["Positive current collector potential [V]"]
        if self.options["dimensionality"] == 0:
            V = phi_s_cp
            V_dim = phi_s_cp_dim
        elif self.options["dimensionality"] == 1:
            # In 1D both tabs are at "right"
<<<<<<< HEAD
            V = pybamm.BoundaryValue(delta_phi_p - delta_phi_n, "right")
            V_dim = pybamm.BoundaryValue(delta_phi_p_dim - delta_phi_n_dim, "right")
        elif self.options["bc_options"]["dimensionality"] == 2:
            phi_neg_tab = self.variables["Negative tab potential"]
            phi_pos_tab = self.variables["Positive tab potential"]
            phi_neg_tab_dim = self.variables["Negative tab potential [V]"]
            phi_pos_tab_dim = self.variables["Positive tab potential [V]"]
            V = phi_pos_tab - phi_neg_tab
            V_dim = phi_pos_tab_dim - phi_neg_tab_dim
        else:
            raise pybamm.ModelError(
                "Dimension of current collectors must be 0, 1, or 2, not {}".format(
                    self.options["bc_options"]["dimensionality"]
                )
=======
            V = pybamm.BoundaryValue(phi_s_cp, "right")
            V_dim = pybamm.BoundaryValue(phi_s_cp_dim, "right")
        elif self.options["dimensionality"] == 2:
            # In 2D left corresponds to the negative tab and right the positive tab
            V = pybamm.BoundaryValue(phi_s_cp, "right") - pybamm.BoundaryValue(
                phi_s_cn, "left"
            )
            V_dim = pybamm.BoundaryValue(phi_s_cp_dim, "right") - pybamm.BoundaryValue(
                phi_s_cn_dim, "left"
>>>>>>> 4202941d
            )

        # TODO: add current collector losses to the voltage in 3D

        self.variables.update(
            {
                "X-averaged open circuit voltage": ocv_av,
                "Measured open circuit voltage": ocv,
                "X-averaged open circuit voltage [V]": ocv_av_dim,
                "Measured open circuit voltage [V]": ocv_dim,
                "X-averaged reaction overpotential": eta_r_av,
                "X-averaged reaction overpotential [V]": eta_r_av_dim,
                "X-averaged solid phase ohmic losses": delta_phi_s_av,
                "X-averaged solid phase ohmic losses [V]": delta_phi_s_av_dim,
                "Terminal voltage": V,
                "Terminal voltage [V]": V_dim,
            }
        )

        # Battery-wide variables
        eta_e_av_dim = self.variables.get("X-averaged electrolyte ohmic losses [V]", 0)
        eta_c_av_dim = self.variables.get(
            "X-averaged concentration overpotential [V]", 0
        )
        num_cells = pybamm.Parameter(
            "Number of cells connected in series to make a battery"
        )

        self.variables.update(
            {
                "X-averaged battery open circuit voltage [V]": ocv_av_dim * num_cells,
                "Measured battery open circuit voltage [V]": ocv_dim * num_cells,
                "X-averaged battery reaction overpotential [V]": eta_r_av_dim
                * num_cells,
                "X-averaged battery solid phase ohmic losses [V]": delta_phi_s_av_dim
                * num_cells,
                "X-averaged battery electrolyte ohmic losses [V]": eta_e_av_dim
                * num_cells,
                "X-averaged battery concentration overpotential [V]": eta_c_av_dim
                * num_cells,
                "Battery voltage [V]": V_dim * num_cells,
            }
        )

        # Cut-off voltage
        voltage = self.variables["Terminal voltage"]
        self.events["Minimum voltage"] = voltage - self.param.voltage_low_cut
        self.events["Maximum voltage"] = voltage - self.param.voltage_high_cut

    def set_soc_variables(self):
        """
        Set variables relating to the state of charge.
        This function is overriden by the base battery models
        """
        pass

    def process_parameters_and_discretise(self, symbol):
        """
        Process parameters and discretise a symbol using default parameter values,
        geometry, etc. Note that the model needs to be built first for this to be
        possible.

        Parameters
        ----------
        symbol : :class:`pybamm.Symbol`
            Symbol to be processed

        Returns
        -------
        :class:`pybamm.Symbol`
            Processed symbol
        """
        if not self._built:
            self.build_model()

        # Set up parameters
        geometry = self.default_geometry
        parameter_values = self.default_parameter_values
        parameter_values.process_geometry(geometry)

        # Set up discretisation
        mesh = pybamm.Mesh(geometry, self.default_submesh_types, self.default_var_pts)
        disc = pybamm.Discretisation(mesh, self.default_spatial_methods)
        variables = list(self.rhs.keys()) + list(self.algebraic.keys())
        disc.set_variable_slices(variables)

        # Process
        param_symbol = parameter_values.process_symbol(symbol)
        disc_symbol = disc.process_symbol(param_symbol)

        return disc_symbol<|MERGE_RESOLUTION|>--- conflicted
+++ resolved
@@ -488,22 +488,6 @@
             V_dim = phi_s_cp_dim
         elif self.options["dimensionality"] == 1:
             # In 1D both tabs are at "right"
-<<<<<<< HEAD
-            V = pybamm.BoundaryValue(delta_phi_p - delta_phi_n, "right")
-            V_dim = pybamm.BoundaryValue(delta_phi_p_dim - delta_phi_n_dim, "right")
-        elif self.options["bc_options"]["dimensionality"] == 2:
-            phi_neg_tab = self.variables["Negative tab potential"]
-            phi_pos_tab = self.variables["Positive tab potential"]
-            phi_neg_tab_dim = self.variables["Negative tab potential [V]"]
-            phi_pos_tab_dim = self.variables["Positive tab potential [V]"]
-            V = phi_pos_tab - phi_neg_tab
-            V_dim = phi_pos_tab_dim - phi_neg_tab_dim
-        else:
-            raise pybamm.ModelError(
-                "Dimension of current collectors must be 0, 1, or 2, not {}".format(
-                    self.options["bc_options"]["dimensionality"]
-                )
-=======
             V = pybamm.BoundaryValue(phi_s_cp, "right")
             V_dim = pybamm.BoundaryValue(phi_s_cp_dim, "right")
         elif self.options["dimensionality"] == 2:
@@ -513,7 +497,6 @@
             )
             V_dim = pybamm.BoundaryValue(phi_s_cp_dim, "right") - pybamm.BoundaryValue(
                 phi_s_cn_dim, "left"
->>>>>>> 4202941d
             )
 
         # TODO: add current collector losses to the voltage in 3D
