--- conflicted
+++ resolved
@@ -109,21 +109,11 @@
 
     def set_electrolyte_submodel(self):
 
-<<<<<<< HEAD
-        electrolyte = pybamm.electrolyte.stefan_maxwell
-
-        self.submodels["electrolyte conductivity"] = electrolyte.conductivity.Composite(
-            self.param
-        )
-        self.submodels["electrolyte diffusion"] = electrolyte.diffusion.Full(
-            self.param, self.reactions, const_diff=False
-=======
         self.submodels[
             "electrolyte conductivity"
         ] = pybamm.electrolyte_conductivity.Composite(self.param)
         self.submodels["electrolyte diffusion"] = pybamm.electrolyte_diffusion.Full(
             self.param, self.reactions
->>>>>>> aae94027
         )
 
     @property
