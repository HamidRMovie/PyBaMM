#
# Basic Doyle-Fuller-Newman (DFN) Half Cell Model
#
import pybamm
from .base_lithium_ion_model import BaseModel


class BasicDFNHalfCell(BaseModel):
    """Doyle-Fuller-Newman (DFN) model of a lithium-ion battery with lithium counter
    electrode, adapted from [2]_.

    This class differs from the :class:`pybamm.lithium_ion.BasicDFN` model class in
    that it is for a cell with a lithium counter electrode (half cell). This is a
    feature under development (for example, it cannot be used with the Experiment class
    for the moment) and in the future it will be incorporated as a standard model with
    the full functionality.

    The electrode labeled "positive electrode" is the working electrode, and the
    electrode labeled "negative electrode" is the counter electrode. If the "negative
    electrode" is the working electrode, then the parameters for the "negative
    electrode" are used to define the "positive electrode".
    This facilitates compatibility with the full-cell models.

    Parameters
    ----------
    options : dict
        A dictionary of options to be passed to the model. For the half cell it should
        include which is the working electrode.
    name : str, optional
        The name of the model.

    References
    ----------
    .. [2] M Doyle, TF Fuller and JS Nwman. “Modeling of Galvanostatic Charge and
        Discharge of the Lithium/Polymer/Insertion Cell”. Journal of The
        Electrochemical Society, 140(6):1526-1533, 1993

    **Extends:** :class:`pybamm.lithium_ion.BaseModel`
    """

    def __init__(self, options=None, name="Doyle-Fuller-Newman half cell model"):
        super().__init__(options, name)
        if self.options["working electrode"] not in ["negative", "positive"]:
            raise ValueError(
                "The option 'working electrode' should be either 'positive'"
                " or 'negative'"
            )
        working_electrode = self.options["working electrode"]

        pybamm.citations.register("Marquis2019")
        # `param` is a class containing all the relevant parameters and functions for
        # this model. These are purely symbolic at this stage, and will be set by the
        # `ParameterValues` class when the model is processed.
        param = self.param

        # Define variables and timescale depending on the working electrode
        if working_electrode == "negative":
            R_w_typ = param.R_n_typ
        else:
            R_w_typ = param.R_p_typ

        # Set default length scales
        self.length_scales = {
            "separator": param.L_x,
            "positive electrode": param.L_x,
            "positive particle": R_w_typ,
            "current collector y": param.L_z,
            "current collector z": param.L_z,
        }

        ######################
        # Variables
        ######################
        # Variables that depend on time only are created without a domain
        Q = pybamm.Variable("Discharge capacity [A.h]")

        # Define some useful scalings
        pot_scale = param.potential_scale
        i_typ = param.current_scale

        # Variables that vary spatially are created with a domain.
        c_e_s = pybamm.Variable(
            "Separator electrolyte concentration", domain="separator"
        )
        c_e_w = pybamm.Variable(
            "Positive electrolyte concentration", domain="positive electrode"
        )
        c_e = pybamm.concatenation(c_e_s, c_e_w)
        c_s_w = pybamm.Variable(
            "Positive particle concentration",
            domain="positive particle",
            auxiliary_domains={"secondary": "positive electrode"},
        )
        phi_s_w = pybamm.Variable(
            "Positive electrode potential", domain="positive electrode"
        )
        phi_e_s = pybamm.Variable("Separator electrolyte potential", domain="separator")
        phi_e_w = pybamm.Variable(
            "Positive electrolyte potential", domain="positive electrode"
        )
        phi_e = pybamm.concatenation(phi_e_s, phi_e_w)

        # Constant temperature
        T = param.T_init

        ######################
        # Other set-up
        ######################

        # Current density
        i_cell = param.current_with_time

        # Define particle surface concentration
        # Surf takes the surface value of a variable, i.e. its boundary value on the
        # right side. This is also accessible via `boundary_value(x, "right")`, with
        # "left" providing the boundary value of the left side
        c_s_surf_w = pybamm.surf(c_s_w)

        # Define parameters. We need to assemble them differently depending on the
        # working electrode

        if working_electrode == "negative":
            # Porosity and Tortuosity
            # Primary broadcasts are used to broadcast scalar quantities across a domain
            # into a vector of the right shape, for multiplying with other vectors
            eps_s = pybamm.PrimaryBroadcast(
                pybamm.Parameter("Separator porosity"), "separator"
            )
            eps_w = pybamm.PrimaryBroadcast(
                pybamm.Parameter("Positive electrode porosity"), "positive electrode"
            )
            b_e_s = param.b_e_s
            b_e_w = param.b_e_n

            # Interfacial reactions
            j0_w = param.j0_n(c_e_w, c_s_surf_w, T) / param.C_r_n
            U_w = param.U_n
            ne_w = param.ne_n

            # Particle diffusion parameters
            D_w = param.D_n
            C_w = param.C_n
            a_R_w = param.a_R_n
            gamma_e = param.c_e_typ / param.c_n_max
            c_w_init = param.c_n_init

            # Electrode equation parameters
            eps_s_w = pybamm.Parameter(
                "Negative electrode active material volume fraction"
            )
            b_s_w = param.b_s_n
            sigma_w = param.sigma_n

            # Other parameters (for outputs)
            c_w_max = param.c_n_max
            U_w_ref = param.U_n_ref
            U_Li_ref = param.U_p_ref
            L_w = param.L_n

        else:
            # Porosity and Tortuosity
            eps_s = pybamm.PrimaryBroadcast(
                pybamm.Parameter("Separator porosity"), "separator"
            )
            eps_w = pybamm.PrimaryBroadcast(
                pybamm.Parameter("Positive electrode porosity"), "positive electrode"
            )
            b_e_s = param.b_e_s
            b_e_w = param.b_e_p

            # Interfacial reactions
            j0_w = param.j0_p(c_e_w, c_s_surf_w, T) / param.C_r_p
            U_w = param.U_p
            ne_w = param.ne_p

            # Particle diffusion parameters
            D_w = param.D_p
            C_w = param.C_p
            a_R_w = param.a_R_p
            gamma_e = param.c_e_typ / param.c_p_max
            c_w_init = param.c_p_init

            # Electrode equation parameters
            eps_s_w = pybamm.Parameter(
                "Positive electrode active material volume fraction"
            )
            b_s_w = param.b_s_p
            sigma_w = param.sigma_p

            # Other parameters (for outputs)
            c_w_max = param.c_p_max
            U_w_ref = param.U_p_ref
            U_Li_ref = param.U_n_ref
            L_w = param.L_p

        # gamma_w is always 1 because we choose the timescale based on the working
        # electrode
        gamma_w = pybamm.Scalar(1)

        eps = pybamm.concatenation(eps_s, eps_w)
        tor = pybamm.concatenation(eps_s ** b_e_s, eps_w ** b_e_w)

        j_w = (
            2 * j0_w * pybamm.sinh(ne_w / 2 * (phi_s_w - phi_e_w - U_w(c_s_surf_w, T)))
        )
        j_s = pybamm.PrimaryBroadcast(0, "separator")
        j = pybamm.concatenation(j_s, j_w)

        ######################
        # State of Charge
        ######################
        I = param.dimensional_current_with_time
        # The `rhs` dictionary contains differential equations, with the key being the
        # variable in the d/dt
        self.rhs[Q] = I * self.timescale / 3600
        # Initial conditions must be provided for the ODEs
        self.initial_conditions[Q] = pybamm.Scalar(0)

        ######################
        # Particles
        ######################
        # The div and grad operators will be converted to the appropriate matrix
        # multiplication at the discretisation stage
        N_s_w = -D_w(c_s_w, T) * pybamm.grad(c_s_w)
        self.rhs[c_s_w] = -(1 / C_w) * pybamm.div(N_s_w)

        # Boundary conditions must be provided for equations with spatial
        # derivatives
        self.boundary_conditions[c_s_w] = {
            "left": (pybamm.Scalar(0), "Neumann"),
            "right": (
                -C_w * j_w / a_R_w / gamma_w / D_w(c_s_surf_w, T),
                "Neumann",
            ),
        }

        # c_w_init can in general be a function of x
        # Note the broadcasting, for domains
<<<<<<< HEAD
        r_w = half_cell_spatial_vars.r_w
        x_w = pybamm.PrimaryBroadcast(half_cell_spatial_vars.x_w, "working particle")
        self.initial_conditions[c_s_w] = c_w_init(r_w, x_w)
=======
        var = pybamm.standard_spatial_vars
        x_w = pybamm.PrimaryBroadcast(var.x_p, "positive particle")
        self.initial_conditions[c_s_w] = c_w_init(x_w)
>>>>>>> 6194e5c0

        # Events specify points at which a solution should terminate
        self.events += [
            pybamm.Event(
                "Minimum positive particle surface concentration",
                pybamm.min(c_s_surf_w) - 0.01,
            ),
            pybamm.Event(
                "Maximum positive particle surface concentration",
                (1 - 0.01) - pybamm.max(c_s_surf_w),
            ),
        ]

        ######################
        # Current in the solid
        ######################
        sigma_eff_w = sigma_w(T) * eps_s_w ** b_s_w
        i_s_w = -sigma_eff_w * pybamm.grad(phi_s_w)
        self.boundary_conditions[phi_s_w] = {
            "left": (pybamm.Scalar(0), "Neumann"),
            "right": (
                i_cell / pybamm.boundary_value(-sigma_eff_w, "right"),
                "Neumann",
            ),
        }
        self.algebraic[phi_s_w] = pybamm.div(i_s_w) + j_w
        # Initial conditions must also be provided for algebraic equations, as an
        # initial guess for a root-finding algorithm which calculates consistent
        # initial conditions
        self.initial_conditions[phi_s_w] = U_w(c_w_init(1), param.T_init)

        ######################
        # Electrolyte concentration
        ######################
        N_e = -tor * param.D_e(c_e, T) * pybamm.grad(c_e)
        self.rhs[c_e] = (1 / eps) * (
            -pybamm.div(N_e) / param.C_e + (1 - param.t_plus(c_e, T)) * j / gamma_e
        )
        dce_dx = (
            -(1 - param.t_plus(c_e, T))
            * i_cell
            * param.C_e
            / (tor * gamma_e * param.D_e(c_e, T))
        )

        self.boundary_conditions[c_e] = {
            "left": (pybamm.boundary_value(dce_dx, "left"), "Neumann"),
            "right": (pybamm.Scalar(0), "Neumann"),
        }

        self.initial_conditions[c_e] = param.c_e_init
        self.events.append(
            pybamm.Event(
                "Zero electrolyte concentration cut-off", pybamm.min(c_e) - 0.002
            )
        )

        ######################
        # Current in the electrolyte
        ######################
        i_e = (param.kappa_e(c_e, T) * tor * gamma_e / param.C_e) * (
            param.chi(c_e, T) * pybamm.grad(c_e) / c_e - pybamm.grad(phi_e)
        )
        self.algebraic[phi_e] = pybamm.div(i_e) - j

        # dimensionless reference potential so that dimensional reference potential
        # is zero (phi_dim = U_n_ref + pot_scale * phi)
        if working_electrode == "negative":
            l_Li = param.l_p
            sigma_Li = param.sigma_p
        else:
            l_Li = param.l_n
            sigma_Li = param.sigma_n
        j_Li = param.j0_plating(pybamm.boundary_value(c_e, "left"), 1, T)
        eta_Li = 2 * (1 + param.Theta * T) * pybamm.arcsinh(i_cell / (2 * j_Li))

        phi_s_cn = 0
        delta_phi = eta_Li + U_Li_ref
        delta_phis_Li = l_Li * i_cell / sigma_Li(T)
        ref_potential = phi_s_cn - delta_phis_Li - delta_phi

        self.boundary_conditions[phi_e] = {
            "left": (ref_potential, "Dirichlet"),
            "right": (pybamm.Scalar(0), "Neumann"),
        }

        self.initial_conditions[phi_e] = param.U_n_ref / pot_scale

        ######################
        # (Some) variables
        ######################
        vdrop_cell = pybamm.boundary_value(phi_s_w, "right") - ref_potential
        vdrop_Li = -eta_Li - delta_phis_Li
        voltage = vdrop_cell + vdrop_Li
        voltage_dim = U_w_ref - U_Li_ref + pot_scale * voltage
        c_e_total = pybamm.x_average(eps * c_e)
        c_s_surf_w_av = pybamm.x_average(c_s_surf_w)

        c_s_rav = pybamm.r_average(c_s_w)
        c_s_vol_av = pybamm.x_average(eps_s_w * c_s_rav)

        # Cut-off voltage
        self.events.append(
            pybamm.Event(
                "Minimum voltage",
                voltage_dim - self.param.voltage_low_cut_dimensional,
                pybamm.EventType.TERMINATION,
            )
        )
        self.events.append(
            pybamm.Event(
                "Maximum voltage",
                voltage_dim - self.param.voltage_high_cut_dimensional,
                pybamm.EventType.TERMINATION,
            )
        )

        # Cut-off open-circuit voltage (for event switch with casadi 'fast with events'
        # mode)
        tol = 0.1
        self.events.append(
            pybamm.Event(
                "Minimum voltage switch",
                voltage_dim - (self.param.voltage_low_cut_dimensional - tol),
                pybamm.EventType.SWITCH,
            )
        )
        self.events.append(
            pybamm.Event(
                "Maximum voltage switch",
                voltage_dim - (self.param.voltage_high_cut_dimensional + tol),
                pybamm.EventType.SWITCH,
            )
        )

        # The `variables` dictionary contains all variables that might be useful for
        # visualising the solution of the model
        self.variables = {
            "Time [s]": self.timescale * pybamm.t,
            "Positive particle surface concentration": c_s_surf_w,
            "X-averaged positive particle surface concentration": c_s_surf_w_av,
            "Positive particle concentration": c_s_w,
            "Positive particle surface concentration [mol.m-3]": c_w_max * c_s_surf_w,
            "X-averaged positive particle surface concentration "
            "[mol.m-3]": c_w_max * c_s_surf_w_av,
            "Positive particle concentration [mol.m-3]": c_w_max * c_s_w,
            "Total lithium in positive electrode": c_s_vol_av,
            "Total lithium in positive electrode [mol]": c_s_vol_av
            * c_w_max
            * L_w
            * param.A_cc,
            "Electrolyte concentration": c_e,
            "Electrolyte concentration [mol.m-3]": param.c_e_typ * c_e,
            "Total lithium in electrolyte": c_e_total,
            "Total lithium in electrolyte [mol]": c_e_total
            * param.c_e_typ
            * param.L_x
            * param.A_cc,
            "Current [A]": I,
            "Current density [A.m-2]": i_cell * i_typ,
            "Positive electrode potential": phi_s_w,
            "Positive electrode potential [V]": U_w_ref
            - U_Li_ref
            + pot_scale * phi_s_w,
            "Positive electrode open circuit potential": U_w(c_s_surf_w, T),
            "Positive electrode open circuit potential [V]": U_w_ref
            + pot_scale * U_w(c_s_surf_w, T),
            "Electrolyte potential": phi_e,
            "Electrolyte potential [V]": -U_Li_ref + pot_scale * phi_e,
            "Voltage drop in the cell": vdrop_cell,
            "Voltage drop in the cell [V]": U_w_ref - U_Li_ref + pot_scale * vdrop_cell,
            "Negative electrode exchange current density": j_Li,
            "Negative electrode reaction overpotential": eta_Li,
            "Negative electrode reaction overpotential [V]": pot_scale * eta_Li,
            "Negative electrode potential drop": delta_phis_Li,
            "Negative electrode potential drop [V]": pot_scale * delta_phis_Li,
            "Terminal voltage": voltage,
            "Terminal voltage [V]": voltage_dim,
            "Instantaneous power [W.m-2]": i_cell * i_typ * voltage_dim,
            "Pore-wall flux [mol.m-2.s-1]": j_w,
        }

    def new_copy(self, build=False):
        new_model = self.__class__(name=self.name, options=self.options)
        new_model.use_jacobian = self.use_jacobian
        new_model.convert_to_format = self.convert_to_format
        new_model.timescale = self.timescale
        new_model.length_scales = self.length_scales
        return new_model<|MERGE_RESOLUTION|>--- conflicted
+++ resolved
@@ -236,15 +236,10 @@
 
         # c_w_init can in general be a function of x
         # Note the broadcasting, for domains
-<<<<<<< HEAD
-        r_w = half_cell_spatial_vars.r_w
-        x_w = pybamm.PrimaryBroadcast(half_cell_spatial_vars.x_w, "working particle")
+        var = pybamm.standard_spatial_vars
+        r_w = var.r_p
+        x_w = pybamm.PrimaryBroadcast(var.x_p, "positive particle")
         self.initial_conditions[c_s_w] = c_w_init(r_w, x_w)
-=======
-        var = pybamm.standard_spatial_vars
-        x_w = pybamm.PrimaryBroadcast(var.x_p, "positive particle")
-        self.initial_conditions[c_s_w] = c_w_init(x_w)
->>>>>>> 6194e5c0
 
         # Events specify points at which a solution should terminate
         self.events += [
