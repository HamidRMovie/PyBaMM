--- conflicted
+++ resolved
@@ -123,15 +123,7 @@
         # right side. This is also accessible via `boundary_value(x, "right")`, with
         # "left" providing the boundary value of the left side
         c_s_surf_n = pybamm.surf(c_s_n)
-<<<<<<< HEAD
-        j0_n = (
-            param.n.prim.gamma
-            * param.n.prim.j0(c_e_n, c_s_surf_n, T)
-            / param.n.prim.C_r
-        )
-=======
-        j0_n = param.n.j0(c_e_n, c_s_surf_n, T)
->>>>>>> aa63cd7d
+        j0_n = param.n.prim.j0(c_e_n, c_s_surf_n, T)
         j_n = (
             2
             * j0_n
@@ -142,15 +134,7 @@
             )
         )
         c_s_surf_p = pybamm.surf(c_s_p)
-<<<<<<< HEAD
-        j0_p = (
-            param.p.prim.gamma
-            * param.p.prim.j0(c_e_p, c_s_surf_p, T)
-            / param.p.prim.C_r
-        )
-=======
-        j0_p = param.p.j0(c_e_p, c_s_surf_p, T)
->>>>>>> aa63cd7d
+        j0_p = param.p.prim.j0(c_e_p, c_s_surf_p, T)
         j_s = pybamm.PrimaryBroadcast(0, "separator")
         j_p = (
             2
