--- conflicted
+++ resolved
@@ -156,13 +156,8 @@
             )
             self.submodels[
                 "negative oxygen interface"
-<<<<<<< HEAD
-            ] = pybamm.interface.lead_acid_oxygen.CompositeDiffusionLimited(
-                self.param, "Negative"
-=======
             ] = pybamm.interface.DiffusionLimited(
                 self.param, "Negative", "lead-acid oxygen", order="full"
->>>>>>> 282ff825
             )
 
     def set_full_convection_submodel(self):
