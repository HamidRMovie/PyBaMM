--- conflicted
+++ resolved
@@ -31,11 +31,7 @@
         c_e_p = pybamm.Broadcast(c_e_av, ["positive electrode"])
         c_e = pybamm.Concatenation(c_e_n, c_e_s, c_e_p)
 
-<<<<<<< HEAD
-        variables = self._get_standard_concentration_variables(c_e, c_e_av)
-=======
         c_e_n.evaluate_for_shape()
->>>>>>> 96e99f07
 
         return self._get_standard_concentration_variables(c_e, c_e_av)
 
