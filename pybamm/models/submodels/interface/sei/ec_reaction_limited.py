#
# Class for reaction limited SEI growth
#
import pybamm
from .base_sei import BaseModel


class EcReactionLimited(BaseModel):
    """
    Class for reaction limited SEI growth. This model assumes the "inner"
    SEI layer is of zero thickness and only models the "outer" SEI layer.

    Parameters
    ----------
    param : parameter class
        The parameters to use for this submodel
    domain : str
        The domain of the model either 'Negative' or 'Positive'

    **Extends:** :class:`pybamm.sei.BaseModel`
    """

    def __init__(self, param, domain):
        super().__init__(param, domain)

    def get_fundamental_variables(self):

        L_inner = pybamm.FullBroadcast(
            0, self.domain.lower() + " electrode", "current collector"
        )
        L_outer = pybamm.standard_variables.L_outer

<<<<<<< HEAD
        j_inner = pybamm.FullBroadcast(
            0, self.domain.lower() + " electrode", "current collector"
        )
        j_outer = pybamm.Variable(
            "Outer "
            + self.domain.lower()
            + " electrode SEI interfacial current density",
            domain=self.domain.lower() + " electrode",
            auxiliary_domains={"secondary": "current collector"},
        )

=======
>>>>>>> daa51d7e
        variables = self._get_standard_thickness_variables(L_inner, L_outer)
        variables.update(self._get_standard_concentration_variables(variables))

<<<<<<< HEAD
        # Update whole cell variables, which also updates the "sum of" variables
        if (
            "Negative electrode SEI interfacial current density" in variables
            and "Positive electrode SEI interfacial current density" in variables
            and "SEI interfacial current density" not in variables
        ):
            variables.update(
                self._get_standard_whole_cell_interfacial_current_variables(variables)
            )

        return variables

    def set_rhs(self, variables):
        domain = self.domain.lower() + " electrode"
        L_sei = variables["Outer " + domain + " SEI thickness"]
        j_sei = variables["Outer " + domain + " SEI interfacial current density"]

        if self.domain == "Negative":
            Gamma_SEI = self.param.Gamma_SEI_n

        self.rhs = {L_sei: -Gamma_SEI * j_sei / 2}

    def set_algebraic(self, variables):
        phi_s_n = variables[self.domain + " electrode potential"]
        phi_e_n = variables[self.domain + " electrolyte potential"]
        j_sei = variables[
            "Outer "
            + self.domain.lower()
            + " electrode SEI interfacial current density"
        ]
        L_sei = variables["Outer " + self.domain.lower() + " electrode SEI thickness"]
        c_ec = variables[self.domain + " electrode EC surface concentration"]
=======
        return variables

    def get_coupled_variables(self, variables):
        phi_s_n = variables[self.domain + " electrode potential"]
        phi_e_n = variables[self.domain + " electrolyte potential"]
        L_sei = variables["Outer " + self.domain.lower() + " electrode SEI thickness"]
>>>>>>> daa51d7e

        # Look for current that contributes to the -IR drop
        # If we can't find the interfacial current density from the main reaction, j,
        # it's ok to fall back on the total interfacial current density, j_tot
        # This should only happen when the interface submodel is "InverseButlerVolmer"
        # in which case j = j_tot (uniform) anyway
        if self.domain + " electrode interfacial current density" in variables:
            j = variables[self.domain + " electrode interfacial current density"]
        else:
            j = variables[
                "X-averaged "
                + self.domain.lower()
                + " electrode total interfacial current density"
            ]

        if self.domain == "Negative":
            C_sei_ec = self.param.C_sei_ec_n
            R_sei = self.param.R_sei_n
            C_ec = self.param.C_ec_n

        # we have a linear system for j_sei and c_ec
        #  c_ec = 1 + j_sei * L_sei * C_ec
        #  j_sei = - C_sei_ec * c_ec * exp()
        # so
        #  j_sei = - C_sei_ec * exp() - j_sei * L_sei * C_ec * C_sei_ec * exp()
        # so
        #  j_sei = -C_sei_ec * exp() / (1 + L_sei * C_ec * C_sei_ec * exp())
        #  c_ec = 1 / (1 + L_sei * C_ec * C_sei_ec * exp())
        # need to revise for thermal case
        C_sei_exp = C_sei_ec * pybamm.exp(
            -0.5 * (phi_s_n - phi_e_n - j * L_sei * R_sei)
        )
        j_sei = -C_sei_exp / (1 + L_sei * C_ec * C_sei_exp)
        c_ec = 1 / (1 + L_sei * C_ec * C_sei_exp)

<<<<<<< HEAD
    def set_initial_conditions(self, variables):
        L_sei = variables["Outer " + self.domain.lower() + " electrode SEI thickness"]
        j_sei = variables[
            "Outer "
            + self.domain.lower()
            + " electrode SEI interfacial current density"
        ]
=======
        j_inner = pybamm.FullBroadcast(
            0, self.domain.lower() + " electrode", "current collector"
        )
        j_outer = j_sei

        variables.update(self._get_standard_reaction_variables(j_inner, j_outer))
>>>>>>> daa51d7e

        # Get variables related to the concentration
        c_ec_av = pybamm.x_average(c_ec)
        c_ec_scale = self.param.c_ec_0_dim

        variables.update(
            {
                self.domain + " electrode EC surface concentration": c_ec,
                self.domain
                + " electrode EC surface concentration [mol.m-3]": c_ec * c_ec_scale,
                "X-averaged "
                + self.domain.lower()
                + " electrode EC surface concentration": c_ec_av,
                "X-averaged "
                + self.domain.lower()
                + " electrode EC surface concentration [mol.m-3]": c_ec_av * c_ec_scale,
            }
        )

        # Update whole cell variables, which also updates the "sum of" variables
        if (
            "Negative electrode SEI interfacial current density" in variables
            and "Positive electrode SEI interfacial current density" in variables
            and "SEI interfacial current density" not in variables
        ):
            variables.update(
                self._get_standard_whole_cell_interfacial_current_variables(variables)
            )

        return variables

    def set_rhs(self, variables):
        domain = self.domain.lower() + " electrode"
        L_sei = variables["Outer " + domain + " SEI thickness"]
        j_sei = variables["Outer " + domain + " SEI interfacial current density"]

        if self.domain == "Negative":
            Gamma_SEI = self.param.Gamma_SEI_n

        self.rhs = {L_sei: -Gamma_SEI * j_sei / 2}

    def set_initial_conditions(self, variables):
        L_sei = variables["Outer " + self.domain.lower() + " electrode SEI thickness"]
        L_sei_0 = pybamm.Scalar(1)

        self.initial_conditions = {L_sei: L_sei_0}<|MERGE_RESOLUTION|>--- conflicted
+++ resolved
@@ -30,64 +30,15 @@
         )
         L_outer = pybamm.standard_variables.L_outer
 
-<<<<<<< HEAD
-        j_inner = pybamm.FullBroadcast(
-            0, self.domain.lower() + " electrode", "current collector"
-        )
-        j_outer = pybamm.Variable(
-            "Outer "
-            + self.domain.lower()
-            + " electrode SEI interfacial current density",
-            domain=self.domain.lower() + " electrode",
-            auxiliary_domains={"secondary": "current collector"},
-        )
-
-=======
->>>>>>> daa51d7e
         variables = self._get_standard_thickness_variables(L_inner, L_outer)
         variables.update(self._get_standard_concentration_variables(variables))
 
-<<<<<<< HEAD
-        # Update whole cell variables, which also updates the "sum of" variables
-        if (
-            "Negative electrode SEI interfacial current density" in variables
-            and "Positive electrode SEI interfacial current density" in variables
-            and "SEI interfacial current density" not in variables
-        ):
-            variables.update(
-                self._get_standard_whole_cell_interfacial_current_variables(variables)
-            )
-
-        return variables
-
-    def set_rhs(self, variables):
-        domain = self.domain.lower() + " electrode"
-        L_sei = variables["Outer " + domain + " SEI thickness"]
-        j_sei = variables["Outer " + domain + " SEI interfacial current density"]
-
-        if self.domain == "Negative":
-            Gamma_SEI = self.param.Gamma_SEI_n
-
-        self.rhs = {L_sei: -Gamma_SEI * j_sei / 2}
-
-    def set_algebraic(self, variables):
-        phi_s_n = variables[self.domain + " electrode potential"]
-        phi_e_n = variables[self.domain + " electrolyte potential"]
-        j_sei = variables[
-            "Outer "
-            + self.domain.lower()
-            + " electrode SEI interfacial current density"
-        ]
-        L_sei = variables["Outer " + self.domain.lower() + " electrode SEI thickness"]
-        c_ec = variables[self.domain + " electrode EC surface concentration"]
-=======
         return variables
 
     def get_coupled_variables(self, variables):
         phi_s_n = variables[self.domain + " electrode potential"]
         phi_e_n = variables[self.domain + " electrolyte potential"]
         L_sei = variables["Outer " + self.domain.lower() + " electrode SEI thickness"]
->>>>>>> daa51d7e
 
         # Look for current that contributes to the -IR drop
         # If we can't find the interfacial current density from the main reaction, j,
@@ -123,22 +74,12 @@
         j_sei = -C_sei_exp / (1 + L_sei * C_ec * C_sei_exp)
         c_ec = 1 / (1 + L_sei * C_ec * C_sei_exp)
 
-<<<<<<< HEAD
-    def set_initial_conditions(self, variables):
-        L_sei = variables["Outer " + self.domain.lower() + " electrode SEI thickness"]
-        j_sei = variables[
-            "Outer "
-            + self.domain.lower()
-            + " electrode SEI interfacial current density"
-        ]
-=======
         j_inner = pybamm.FullBroadcast(
             0, self.domain.lower() + " electrode", "current collector"
         )
         j_outer = j_sei
 
         variables.update(self._get_standard_reaction_variables(j_inner, j_outer))
->>>>>>> daa51d7e
 
         # Get variables related to the concentration
         c_ec_av = pybamm.x_average(c_ec)
