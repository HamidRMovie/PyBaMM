--- conflicted
+++ resolved
@@ -41,15 +41,7 @@
         """
         c_s_surf = variables[self.domain + " particle surface concentration"]
         c_e = variables[self.domain + " electrolyte concentration"]
-<<<<<<< HEAD
-        # # If c_e or c_s_surf was broadcast, take only the orphan
-        # if isinstance(c_s_surf, pybamm.Broadcast):
-        #     c_s_surf = c_s_surf.orphans[0]
-        # if isinstance(c_e, pybamm.Broadcast):
-        #     c_e = c_e.orphans[0]
-=======
         T = variables[self.domain + " electrode temperature"]
->>>>>>> 7b969d70
 
         if self.domain == "Negative":
             prefactor = self.param.m_n(T) / self.param.C_r_n
@@ -81,13 +73,7 @@
 
         """
         c_s_surf = variables[self.domain + " particle surface concentration"]
-<<<<<<< HEAD
-        # # If c_s_surf was broadcast, take only the orphan
-        # if isinstance(c_s_surf, pybamm.Broadcast):
-        #     c_s_surf = c_s_surf.orphans[0]
-=======
         T = variables[self.domain + " electrode temperature"]
->>>>>>> 7b969d70
 
         if self.domain == "Negative":
             ocp = self.param.U_n(c_s_surf, T)
