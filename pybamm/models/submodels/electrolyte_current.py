--- conflicted
+++ resolved
@@ -1,10 +1,6 @@
 #
 # Equation classes for the electrolyte current
 #
-<<<<<<< HEAD
-import autograd.numpy as np
-=======
->>>>>>> 77550461
 import pybamm
 
 
@@ -132,11 +128,7 @@
 
         def first_order_function(c_e):
             if first_order == "composite":
-<<<<<<< HEAD
-                return pybamm.Function(np.log, c_e)
-=======
                 return pybamm.log(c_e)
->>>>>>> 77550461
             elif first_order == "linear":
                 return c_e
 
