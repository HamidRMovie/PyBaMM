from .base_current_collector import BaseModel

from .homogeneous_current_collector import Uniform
from .effective_resistance_current_collector import EffectiveResistance2D
from .single_particle_potential_pair import SingleParticlePotentialPair
from .potential_pair import (
    BasePotentialPair,
    PotentialPair1plus1D,
    PotentialPair2plus1D,
)
from .composite_potential_pair import (
    BaseCompositePotentialPair,
    CompositePotentialPair1plus1D,
    CompositePotentialPair2plus1D,
)
from .quite_conductive_potential_pair import (
    BaseQuiteConductivePotentialPair,
    QuiteConductivePotentialPair1plus1D,
    QuiteConductivePotentialPair2plus1D,
)
<<<<<<< HEAD
from .set_potential_single_particle import SetPotentialSingleParticle1plus1D
=======
from .set_potential_single_particle import (
    BaseSetPotentialSingleParticle,
    SetPotentialSingleParticle1plus1D,
    SetPotentialSingleParticle2plus1D,
)
>>>>>>> 3a94d942
<|MERGE_RESOLUTION|>--- conflicted
+++ resolved
@@ -18,12 +18,8 @@
     QuiteConductivePotentialPair1plus1D,
     QuiteConductivePotentialPair2plus1D,
 )
-<<<<<<< HEAD
-from .set_potential_single_particle import SetPotentialSingleParticle1plus1D
-=======
 from .set_potential_single_particle import (
     BaseSetPotentialSingleParticle,
     SetPotentialSingleParticle1plus1D,
     SetPotentialSingleParticle2plus1D,
-)
->>>>>>> 3a94d942
+)