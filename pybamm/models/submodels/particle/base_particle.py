#
# Base class for particles
#
import pybamm


class BaseParticle(pybamm.BaseSubModel):
    """Base class for molar conservation in particles.

    Parameters
    ----------
    param : parameter class
        The parameters to use for this submodel
    domain : str
        The domain of the model either 'Negative' or 'Positive'


    **Extends:** :class:`pybamm.BaseSubModel`
    """

    def __init__(self, param, domain):
        super().__init__(param, domain)

    def _get_standard_concentration_variables(self, c_s, c_s_xav):

        c_s_surf = pybamm.surf(c_s)

        c_s_surf_av = pybamm.x_average(c_s_surf)
        geo_param = pybamm.geometric_parameters

        if self.domain == "Negative":
            c_scale = self.param.c_n_max
            active_volume = geo_param.a_n_dim * geo_param.R_n / 3
        elif self.domain == "Positive":
            c_scale = self.param.c_p_max
            active_volume = geo_param.a_p_dim * geo_param.R_p / 3
        c_s_r_av = pybamm.r_average(c_s_xav)
        c_s_r_av_vol = active_volume * c_s_r_av
        variables = {
            self.domain + " particle concentration": c_s,
            self.domain + " particle concentration [mol.m-3]": c_s * c_scale,
            "X-averaged " + self.domain.lower() + " particle concentration": c_s_xav,
            "X-averaged "
            + self.domain.lower()
            + " particle concentration [mol.m-3]": c_s_xav * c_scale,
            self.domain + " particle surface concentration": c_s_surf,
            self.domain
            + " particle surface concentration [mol.m-3]": c_scale * c_s_surf,
            "X-averaged "
            + self.domain.lower()
            + " particle surface concentration": c_s_surf_av,
            "X-averaged "
            + self.domain.lower()
            + " particle surface concentration [mol.m-3]": c_scale * c_s_surf_av,
            self.domain + " electrode active volume fraction": active_volume,
            self.domain + " electrode volume-averaged concentration": c_s_r_av_vol,
            self.domain
            + " electrode "
            + "volume-averaged concentration [mol.m-3]": c_s_r_av_vol * c_scale,
            self.domain + " electrode average extent of lithiation": c_s_r_av,
        }

        return variables

    def _get_standard_flux_variables(self, N_s, N_s_xav):
        variables = {
            self.domain + " particle flux": N_s,
            "X-averaged " + self.domain.lower() + " particle flux": N_s_xav,
        }

        return variables

    def _flux_law(self, c, T):
        raise NotImplementedError

    def _unpack(self, variables):
        raise NotImplementedError

    def set_initial_conditions(self, variables):
        c, _, _ = self._unpack(variables)

        if self.domain == "Negative":
            c_init = self.param.c_n_init

        elif self.domain == "Positive":
            c_init = self.param.c_p_init

        self.initial_conditions = {c: c_init}

    def set_events(self, variables):
        c_s_surf = variables[self.domain + " particle surface concentration"]
        tol = 0.01

<<<<<<< HEAD
        self.events.append(pybamm.Event(
            "Minumum " + self.domain.lower() + " particle surface concentration",
            pybamm.min(c_s_surf) - tol,
            pybamm.EventType.TERMINATION
        ))

        self.events.append(pybamm.Event(
            "Maximum " + self.domain.lower() + " particle surface concentration",
            (1 - tol) - pybamm.max(c_s_surf),
            pybamm.EventType.TERMINATION
        ))
=======
        self.events[
            "Minimum " + self.domain.lower() + " particle surface concentration"
        ] = (pybamm.min(c_s_surf) - tol)

        self.events[
            "Maximum " + self.domain.lower() + " particle surface concentration"
        ] = (1 - tol) - pybamm.max(c_s_surf)
>>>>>>> 93b3b254
<|MERGE_RESOLUTION|>--- conflicted
+++ resolved
@@ -91,7 +91,6 @@
         c_s_surf = variables[self.domain + " particle surface concentration"]
         tol = 0.01
 
-<<<<<<< HEAD
         self.events.append(pybamm.Event(
             "Minumum " + self.domain.lower() + " particle surface concentration",
             pybamm.min(c_s_surf) - tol,
@@ -103,12 +102,3 @@
             (1 - tol) - pybamm.max(c_s_surf),
             pybamm.EventType.TERMINATION
         ))
-=======
-        self.events[
-            "Minimum " + self.domain.lower() + " particle surface concentration"
-        ] = (pybamm.min(c_s_surf) - tol)
-
-        self.events[
-            "Maximum " + self.domain.lower() + " particle surface concentration"
-        ] = (1 - tol) - pybamm.max(c_s_surf)
->>>>>>> 93b3b254
