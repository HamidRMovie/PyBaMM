--- conflicted
+++ resolved
@@ -49,10 +49,7 @@
 l_cp = L_cp / L_x
 l_y = L_y / L_z
 l_z = L_z / L_z
-<<<<<<< HEAD
 
-delta = L_x / L_z
-=======
 delta = L_x / L_z
 
 # Tab geometry
@@ -61,5 +58,4 @@
 centre_z_tab_n = Centre_z_tab_n / L_z
 l_tab_p = L_tab_p / L_z
 centre_y_tab_p = Centre_y_tab_p / L_z
-centre_z_tab_p = Centre_z_tab_p / L_z
->>>>>>> 94a42785
+centre_z_tab_p = Centre_z_tab_p / L_z