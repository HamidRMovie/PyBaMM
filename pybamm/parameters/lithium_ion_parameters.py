#
# Standard parameters for lithium-ion battery models
#
import pybamm
from .base_parameters import BaseParameters, NullParameters


class LithiumIonParameters(BaseParameters):
    """
    Standard parameters for lithium-ion battery models

    Layout:
        1. Dimensional Parameters
        2. Dimensional Functions
        3. Scalings
        4. Dimensionless Parameters
        5. Dimensionless Functions
        6. Input Current

    Parameters
    ----------

    options : dict, optional
        A dictionary of options to be passed to the parameters. The options that
        can be set are listed below.

            * "particle shape" : str, optional
                Sets the model shape of the electrode particles. This is used to
                calculate the surface area to volume ratio. Can be "spherical"
                (default). TODO: implement "cylindrical" and "platelet".
            * "working electrode": str
                Which electrode(s) intercalates and which is counter. If "both"
                (default), the model is a standard battery. Otherwise can be "negative"
                or "positive" to indicate a half-cell model.

    """

    def __init__(self, options=None):
        self.options = options
        # Save whether the submodel is a half-cell submodel
        self.half_cell = self.options["working electrode"] != "both"

        # Get geometric, electrical and thermal parameters
        self.geo = pybamm.GeometricParameters(options)
        self.elec = pybamm.electrical_parameters
        self.therm = pybamm.thermal_parameters

        # Initialize domain parameters
        self.n = DomainLithiumIonParameters("Negative", self)
        self.s = DomainLithiumIonParameters("Separator", self)
        self.p = DomainLithiumIonParameters("Positive", self)
        self.domain_params = [self.n, self.s, self.p]

        # Set parameters and scales
        self._set_dimensional_parameters()
        self._set_scales()
        self._set_dimensionless_parameters()

        # Set input current
        self._set_input_current()

    def _set_dimensional_parameters(self):
        """Defines the dimensional parameters"""
        # Physical constants
        self.R = pybamm.constants.R
        self.F = pybamm.constants.F
        self.k_b = pybamm.constants.k_b
        self.q_e = pybamm.constants.q_e

        self.T_ref = self.therm.T_ref
        self.T_init_dim = self.therm.T_init_dim
        self.T_init = self.therm.T_init

        # Macroscale geometry
        self.L_x = self.geo.L_x
        self.L = self.geo.L
        self.L_y = self.geo.L_y
        self.L_z = self.geo.L_z
        self.r_inner_dimensional = self.geo.r_inner_dimensional
        self.r_outer_dimensional = self.geo.r_outer_dimensional
        self.A_cc = self.geo.A_cc
        self.A_cooling = self.geo.A_cooling
        self.V_cell = self.geo.V_cell

        # Electrical
        self.I_typ = self.elec.I_typ
        self.Q = self.elec.Q
        self.C_rate = self.elec.C_rate
        self.n_electrodes_parallel = self.elec.n_electrodes_parallel
        self.n_cells = self.elec.n_cells
        self.i_typ = self.elec.i_typ
        self.voltage_low_cut_dimensional = self.elec.voltage_low_cut_dimensional
        self.voltage_high_cut_dimensional = self.elec.voltage_high_cut_dimensional

        # Domain parameters
        for domain in self.domain_params:
            domain._set_dimensional_parameters()

        # Electrolyte properties
        self.c_e_typ = pybamm.Parameter("Typical electrolyte concentration [mol.m-3]")

        if self.half_cell:
            self.epsilon_init = pybamm.concatenation(
                self.s.epsilon_init, self.p.epsilon_init
            )
        else:
            self.epsilon_init = pybamm.concatenation(
                self.n.epsilon_init, self.s.epsilon_init, self.p.epsilon_init
            )

        # SEI parameters
        self.V_bar_inner_dimensional = pybamm.Parameter(
            "Inner SEI partial molar volume [m3.mol-1]"
        )
        self.V_bar_outer_dimensional = pybamm.Parameter(
            "Outer SEI partial molar volume [m3.mol-1]"
        )

        self.m_sei_dimensional = pybamm.Parameter(
            "SEI reaction exchange current density [A.m-2]"
        )

        self.R_sei_dimensional = pybamm.Parameter("SEI resistivity [Ohm.m]")
        self.D_sol_dimensional = pybamm.Parameter(
            "Outer SEI solvent diffusivity [m2.s-1]"
        )
        self.c_sol_dimensional = pybamm.Parameter(
            "Bulk solvent concentration [mol.m-3]"
        )
        self.U_inner_dimensional = pybamm.Parameter(
            "Inner SEI open-circuit potential [V]"
        )
        self.U_outer_dimensional = pybamm.Parameter(
            "Outer SEI open-circuit potential [V]"
        )
        self.kappa_inner_dimensional = pybamm.Parameter(
            "Inner SEI electron conductivity [S.m-1]"
        )
        self.D_li_dimensional = pybamm.Parameter(
            "Inner SEI lithium interstitial diffusivity [m2.s-1]"
        )
        self.c_li_0_dimensional = pybamm.Parameter(
            "Lithium interstitial reference concentration [mol.m-3]"
        )
        self.L_inner_0_dim = pybamm.Parameter("Initial inner SEI thickness [m]")
        self.L_outer_0_dim = pybamm.Parameter("Initial outer SEI thickness [m]")
        self.L_sei_0_dim = self.L_inner_0_dim + self.L_outer_0_dim
        self.E_sei_dimensional = pybamm.Parameter(
            "SEI growth activation energy [J.mol-1]"
        )

        # EC reaction
        self.c_ec_0_dim = pybamm.Parameter(
            "EC initial concentration in electrolyte [mol.m-3]"
        )
        self.D_ec_dim = pybamm.Parameter("EC diffusivity [m2.s-1]")
        self.k_sei_dim = pybamm.Parameter("SEI kinetic rate constant [m.s-1]")
        self.U_sei_dim = pybamm.Parameter("SEI open-circuit potential [V]")

        # Lithium plating parameters
        self.V_bar_plated_Li = pybamm.Parameter(
            "Lithium metal partial molar volume [m3.mol-1]"
        )
        self.c_Li_typ = pybamm.Parameter(
            "Typical plated lithium concentration [mol.m-3]"
        )
        self.c_plated_Li_0_dim = pybamm.Parameter(
            "Initial plated lithium concentration [mol.m-3]"
        )

        # Initial conditions
        # Note: the initial concentration in the electrodes can be set as a function
        # of through-cell position, so is defined later as a function
        self.c_e_init_dimensional = pybamm.Parameter(
            "Initial concentration in electrolyte [mol.m-3]"
        )

        self.alpha_T_cell_dim = pybamm.Parameter(
            "Cell thermal expansion coefficient [m.K-1]"
        )

        # Total lithium
        # Electrolyte
        c_e_av_init = pybamm.xyz_average(self.epsilon_init) * self.c_e_typ
        self.n_Li_e_init = c_e_av_init * self.L_x * self.A_cc

        self.n_Li_particles_init = self.n.n_Li_init + self.p.n_Li_init
        self.n_Li_init = self.n_Li_particles_init + self.n_Li_e_init

        # Reference OCP based on initial concentration
        self.ocv_ref = self.p.prim.U_ref - self.n.prim.U_ref
        self.ocv_init_dim = self.p.prim.U_init_dim - self.n.prim.U_init_dim

    def D_e_dimensional(self, c_e, T):
        """Dimensional diffusivity in electrolyte"""
        tol = pybamm.settings.tolerances["D_e__c_e"]
        c_e = pybamm.maximum(c_e, tol)
        inputs = {"Electrolyte concentration [mol.m-3]": c_e, "Temperature [K]": T}
        return pybamm.FunctionParameter("Electrolyte diffusivity [m2.s-1]", inputs)

    def kappa_e_dimensional(self, c_e, T):
        """Dimensional electrolyte conductivity"""
        tol = pybamm.settings.tolerances["D_e__c_e"]
        c_e = pybamm.maximum(c_e, tol)
        inputs = {"Electrolyte concentration [mol.m-3]": c_e, "Temperature [K]": T}
        return pybamm.FunctionParameter("Electrolyte conductivity [S.m-1]", inputs)

    def j0_stripping_dimensional(self, c_e, c_Li, T):
        """Dimensional exchange-current density for stripping [A.m-2]"""
        inputs = {
            "Electrolyte concentration [mol.m-3]": c_e,
            "Plated lithium concentration [mol.m-3]": c_Li,
            "Temperature [K]": T,
        }
        return pybamm.FunctionParameter(
            "Exchange-current density for stripping [A.m-2]", inputs
        )

    def j0_plating_dimensional(self, c_e, c_Li, T):
        """Dimensional exchange-current density for plating [A.m-2]"""
        inputs = {
            "Electrolyte concentration [mol.m-3]": c_e,
            "Plated lithium concentration [mol.m-3]": c_Li,
            "Temperature [K]": T,
        }
        return pybamm.FunctionParameter(
            "Exchange-current density for plating [A.m-2]", inputs
        )

    def dead_lithium_decay_rate_dimensional(self, L_sei):
        """Dimensional dead lithium decay rate [s-1]"""
        inputs = {"Total SEI thickness [m]": L_sei}
        return pybamm.FunctionParameter("Dead lithium decay rate [s-1]", inputs)

    def _set_scales(self):
        """Define the scales used in the non-dimensionalisation scheme"""
        # Concentration
        self.electrolyte_concentration_scale = self.c_e_typ

        # Electrical
        # Both potential scales are the same but they have different units
        self.potential_scale = self.R * self.T_ref / self.F  # volts
        self.potential_scale_eV = self.k_b / self.q_e * self.T_ref  # eV
        self.current_scale = self.i_typ
        self.current_scale.print_name = "I_typ"

        # Thermal
        self.Delta_T = self.therm.Delta_T

        # Velocity scale
        self.velocity_scale = pybamm.Scalar(1)

        # Discharge timescale
        if self.options["working electrode"] == "positive":
            self.c_max = self.p.prim.c_max
        else:
            self.c_max = self.n.prim.c_max
        self.tau_discharge = self.F * self.c_max * self.L_x / self.i_typ

        # Electrolyte diffusion timescale
        self.D_e_typ = self.D_e_dimensional(self.c_e_typ, self.T_ref)
        self.tau_diffusion_e = self.L_x ** 2 / self.D_e_typ

        # Thermal diffusion timescale
        self.tau_th_yz = self.therm.tau_th_yz

        # Choose discharge timescale
        if self.options["timescale"] == "default":
            self.timescale = self.tau_discharge
        else:
            self.timescale = pybamm.Scalar(self.options["timescale"])

        for domain in self.domain_params:
            domain._set_scales()

    def _set_dimensionless_parameters(self):
        """Defines the dimensionless parameters"""
        # Timescale ratios
        self.C_e = self.tau_diffusion_e / self.timescale
        self.C_th = self.tau_th_yz / self.timescale

        # Concentration ratios
        self.gamma_e = (self.tau_discharge / self.timescale) * self.c_e_typ / self.c_max

        # Macroscale Geometry
        self.l_x = self.geo.l_x
        self.l_y = self.geo.l_y
        self.l_z = self.geo.l_z
        self.r_inner = self.geo.r_inner
        self.r_outer = self.geo.r_outer
        self.a_cc = self.geo.a_cc
        self.a_cooling = self.geo.a_cooling
        self.v_cell = self.geo.v_cell
        self.l = self.geo.l
        self.delta = self.geo.delta

        for domain in self.domain_params:
            domain._set_dimensionless_parameters()

        # Electrolyte Properties
        self.beta_surf = pybamm.Scalar(0)

        # Electrical
        self.voltage_low_cut = (
            self.voltage_low_cut_dimensional - self.ocv_ref
        ) / self.potential_scale
        self.voltage_high_cut = (
            self.voltage_high_cut_dimensional - self.ocv_ref
        ) / self.potential_scale

        # Thermal
        self.Theta = self.therm.Theta
        self.T_amb_dim = self.therm.T_amb_dim
        self.T_amb = self.therm.T_amb

        self.h_edge = self.therm.h_edge
        self.h_total = self.therm.h_total
        self.rho = self.therm.rho

        self.B = (
            self.i_typ
            * self.R
            * self.T_ref
            * self.tau_th_yz
            / (self.therm.rho_eff_dim_ref * self.F * self.Delta_T * self.L_x)
        )

        # SEI parameters
        self.inner_sei_proportion = pybamm.Parameter("Inner SEI reaction proportion")

        self.z_sei = pybamm.Parameter("Ratio of lithium moles to SEI moles")

        self.E_over_RT_sei = self.E_sei_dimensional / self.R / self.T_ref

        self.C_sei_reaction = (
            self.n.prim.j_scale / self.m_sei_dimensional
        ) * pybamm.exp(-(self.F * self.n.prim.U_ref / (2 * self.R * self.T_ref)))

        self.C_sei_solvent = (
            self.n.prim.j_scale
            * self.L_sei_0_dim
            / (self.c_sol_dimensional * self.F * self.D_sol_dimensional)
        )

        self.C_sei_electron = (
            self.n.prim.j_scale
            * self.F
            * self.L_sei_0_dim
            / (self.kappa_inner_dimensional * self.R * self.T_ref)
        )

        self.C_sei_inter = (
            self.n.prim.j_scale
            * self.L_sei_0_dim
            / (self.D_li_dimensional * self.c_li_0_dimensional * self.F)
        )

        self.U_inner_electron = self.F * self.U_inner_dimensional / self.R / self.T_ref

        self.R_sei = (
            self.F
            * self.n.prim.j_scale
            * self.R_sei_dimensional
            * self.L_sei_0_dim
            / self.R
            / self.T_ref
        )

        self.v_bar = self.V_bar_outer_dimensional / self.V_bar_inner_dimensional
        self.c_sei_scale = (
            self.L_sei_0_dim * self.n.prim.a_typ / self.V_bar_inner_dimensional
        )
        self.c_sei_outer_scale = (
            self.L_sei_0_dim * self.n.prim.a_typ / self.V_bar_outer_dimensional
        )

        self.L_inner_0 = self.L_inner_0_dim / self.L_sei_0_dim
        self.L_outer_0 = self.L_outer_0_dim / self.L_sei_0_dim

        # ratio of SEI reaction scale to intercalation reaction
        self.Gamma_SEI = (
<<<<<<< HEAD
            self.V_bar_inner_dimensional * self.n.prim.j_scale * self.timescale
        ) / (self.F * self.L_sei_0_dim)
=======
            self.V_bar_inner_dimensional * self.n.j_scale * self.timescale
        ) / (self.F * self.z_sei * self.L_sei_0_dim)
>>>>>>> 0bb70d24

        # EC reaction
        self.C_ec = (
            self.L_sei_0_dim
            * self.n.prim.j_scale
            / (self.F * self.c_ec_0_dim * self.D_ec_dim)
        )
        self.C_sei_ec = (
            self.F
            * self.k_sei_dim
            * self.c_ec_0_dim
            / self.n.prim.j_scale
            * (
                pybamm.exp(
                    -(
                        self.F
                        * (self.n.prim.U_ref - self.U_sei_dim)
                        / (2 * self.R * self.T_ref)
                    )
                )
            )
        )
<<<<<<< HEAD
        self.beta_sei = self.n.prim.a_typ * self.L_sei_0_dim * self.Gamma_SEI
=======

>>>>>>> 0bb70d24
        self.c_sei_init = self.c_ec_0_dim / self.c_sei_outer_scale

        # lithium plating parameters
        self.c_plated_Li_0 = self.c_plated_Li_0_dim / self.c_Li_typ

        self.alpha_plating = pybamm.Parameter("Lithium plating transfer coefficient")
        self.alpha_stripping = 1 - self.alpha_plating

        # ratio of lithium plating reaction scaled to intercalation reaction
        self.Gamma_plating = (
            self.n.prim.a_typ * self.n.prim.j_scale * self.timescale
        ) / (self.F * self.c_Li_typ)

        # Initial conditions
        self.c_e_init = self.c_e_init_dimensional / self.c_e_typ
        self.ocv_init = (self.ocv_init_dim - self.ocv_ref) / self.potential_scale

        # Dimensionless mechanical parameters
        self.t0_cr = 3600 / (self.C_rate * self.timescale)

    def chi(self, c_e, T):
        """
        Thermodynamic factor:
            (1-2*t_plus) is for Nernst-Planck,
            2*(1-t_plus) for Stefan-Maxwell,
        see Bizeray et al (2016) "Resolving a discrepancy ...".
        """
        return (2 * (1 - self.t_plus(c_e, T))) * (self.one_plus_dlnf_dlnc(c_e, T))

    def chiT_over_c(self, c_e, T):
        """
        chi * (1 + Theta * T) / c,
        as it appears in the electrolyte potential equation
        """
        tol = pybamm.settings.tolerances["chi__c_e"]
        c_e = pybamm.maximum(c_e, tol)
        return self.chi(c_e, T) * (1 + self.Theta * T) / c_e

    def t_plus(self, c_e, T):
        """Cation transference number (dimensionless)"""
        inputs = {
            "Electrolyte concentration [mol.m-3]": c_e * self.c_e_typ,
            "Temperature [K]": self.Delta_T * T + self.T_ref,
        }
        return pybamm.FunctionParameter("Cation transference number", inputs)

    def one_plus_dlnf_dlnc(self, c_e, T):
        """Thermodynamic factor (dimensionless)"""
        inputs = {
            "Electrolyte concentration [mol.m-3]": c_e * self.c_e_typ,
            "Temperature [K]": self.Delta_T * T + self.T_ref,
        }
        return pybamm.FunctionParameter("1 + dlnf/dlnc", inputs)

    def D_e(self, c_e, T):
        """Dimensionless electrolyte diffusivity"""
        c_e_dimensional = c_e * self.c_e_typ
        T_dim = self.Delta_T * T + self.T_ref
        return self.D_e_dimensional(c_e_dimensional, T_dim) / self.D_e_typ

    def kappa_e(self, c_e, T):
        """Dimensionless electrolyte conductivity"""
        c_e_dimensional = c_e * self.c_e_typ
        kappa_scale = self.F ** 2 * self.D_e_typ * self.c_e_typ / (self.R * self.T_ref)
        T_dim = self.Delta_T * T + self.T_ref
        return self.kappa_e_dimensional(c_e_dimensional, T_dim) / kappa_scale

    def j0_stripping(self, c_e, c_Li, T):
        """Dimensionless exchange-current density for stripping"""
        c_e_dim = c_e * self.c_e_typ
        c_Li_dim = c_Li * self.c_Li_typ
        T_dim = self.Delta_T * T + self.T_ref

        return (
            self.j0_stripping_dimensional(c_e_dim, c_Li_dim, T_dim)
            / self.n.prim.j_scale
        )

    def j0_plating(self, c_e, c_Li, T):
        """Dimensionless reverse plating current"""
        c_e_dim = c_e * self.c_e_typ
        c_Li_dim = c_Li * self.c_Li_typ
        T_dim = self.Delta_T * T + self.T_ref

        return (
            self.j0_plating_dimensional(c_e_dim, c_Li_dim, T_dim) / self.n.prim.j_scale
        )

    def dead_lithium_decay_rate(self, L_sei):
        """Dimensionless exchange-current density for stripping"""
        L_sei_dim = L_sei * self.L_sei_0_dim

        return self.dead_lithium_decay_rate_dimensional(L_sei_dim) * self.timescale

    def _set_input_current(self):
        """Set the input current"""

        self.dimensional_current_with_time = pybamm.FunctionParameter(
            "Current function [A]", {"Time [s]": pybamm.t * self.timescale}
        )
        self.dimensional_current_density_with_time = (
            self.dimensional_current_with_time
            / (self.n_electrodes_parallel * self.geo.A_cc)
        )
        self.current_with_time = (
            self.dimensional_current_with_time / self.I_typ * pybamm.sign(self.I_typ)
        )


class DomainLithiumIonParameters(BaseParameters):
    def __init__(self, domain, main_param):
        self.domain = domain
        self.main_param = main_param

        self.geo = getattr(main_param.geo, domain.lower()[0])
        self.therm = getattr(main_param.therm, domain.lower()[0])

        if domain != "Separator":
            self.prim = ParticleLithiumIonParameters("primary", self)
        else:
            self.prim = NullParameters()

        self.phases = [self.prim]

    def _set_dimensional_parameters(self):
        main = self.main_param
        Domain = self.domain
        domain = Domain.lower()

        if Domain == "Separator":
            x = pybamm.standard_spatial_vars.x_s * main.L_x
            self.epsilon_init = pybamm.FunctionParameter(
                "Separator porosity", {"Through-cell distance (x) [m]": x}
            )
            self.epsilon_inactive = 1 - self.epsilon_init
            self.b_e = self.geo.b_e
            self.L = self.geo.L
            return

        x = (
            pybamm.SpatialVariable(
                f"x_{domain[0]}",
                domain=[f"{domain} electrode"],
                auxiliary_domains={"secondary": "current collector"},
                coord_sys="cartesian",
            )
            * main.L_x
        )

        # Macroscale geometry
        self.L_cc = self.geo.L_cc
        self.L = self.geo.L

        for phase in self.phases:
            phase._set_dimensional_parameters()

        # Tab geometry (for pouch cells)
        self.L_tab = self.geo.L_tab
        self.Centre_y_tab = self.geo.Centre_y_tab
        self.Centre_z_tab = self.geo.Centre_z_tab
        self.A_tab = self.geo.A_tab

        # Particle properties
        self.sigma_cc_dimensional = pybamm.Parameter(
            f"{Domain} current collector conductivity [S.m-1]"
        )
        if not (main.half_cell and domain == "negative"):
            self.epsilon_init = pybamm.FunctionParameter(
                f"{Domain} electrode porosity", {"Through-cell distance (x) [m]": x}
            )
            epsilon_s_tot = sum(phase.epsilon_s for phase in self.phases)
            self.epsilon_inactive = 1 - self.epsilon_init - epsilon_s_tot

            self.cap_init = sum(phase.cap_init for phase in self.phases)

        self.n_Li_init = sum(phase.n_Li_init for phase in self.phases)

        # Tortuosity parameters
        self.b_e = self.geo.b_e
        self.b_s = self.geo.b_s

        self.C_dl_dimensional = pybamm.Parameter(
            f"{Domain} electrode double-layer capacity [F.m-2]"
        )

        # Mechanical parameters
        self.nu = pybamm.Parameter(f"{Domain} electrode Poisson's ratio")
        self.E = pybamm.Parameter(f"{Domain} electrode Young's modulus [Pa]")
        self.c_0_dim = pybamm.Parameter(
            f"{Domain} electrode reference concentration for free of deformation "
            "[mol.m-3]"
        )
        self.Omega = pybamm.Parameter(
            f"{Domain} electrode partial molar volume [m3.mol-1]"
        )
        self.l_cr_0 = pybamm.Parameter(f"{Domain} electrode initial crack length [m]")
        self.w_cr = pybamm.Parameter(f"{Domain} electrode initial crack width [m]")
        self.rho_cr_dim = pybamm.Parameter(
            f"{Domain} electrode number of cracks per unit area [m-2]"
        )
        self.b_cr = pybamm.Parameter(f"{Domain} electrode Paris' law constant b")
        self.m_cr = pybamm.Parameter(f"{Domain} electrode Paris' law constant m")
        self.Eac_cr = pybamm.Parameter(
            f"{Domain} electrode activation energy for cracking rate [kJ.mol-1]"
        )
        # intermediate variables  [K*m^3/mol]
        self.theta_dim = (
            (self.Omega / main.R) * 2 * self.Omega * self.E / 9 / (1 - self.nu)
        )

        # Loss of active material parameters
        self.m_LAM = pybamm.Parameter(
            f"{Domain} electrode LAM constant exponential term"
        )
        self.beta_LAM_dimensional = pybamm.Parameter(
            f"{Domain} electrode LAM constant proportional term [s-1]"
        )
        self.stress_critical_dim = pybamm.Parameter(
            f"{Domain} electrode critical stress [Pa]"
        )
        self.beta_LAM_sei_dimensional = pybamm.Parameter(
            f"{Domain} electrode reaction-driven LAM factor [m3.mol-1]"
        )

        # utilisation parameters
        self.u_init = pybamm.Parameter(
            f"Initial {domain} electrode interface utilisation"
        )
        self.beta_utilisation_dimensional = pybamm.Parameter(
            f"{Domain} electrode current-driven interface utilisation factor [m3.mol-1]"
        )

    def sigma_dimensional(self, T):
        """Dimensional electrical conductivity in electrode"""
        inputs = {"Temperature [K]": T}
        return pybamm.FunctionParameter(
            f"{self.domain} electrode conductivity [S.m-1]", inputs
        )

    def j0_stripping_dimensional(self, c_e, c_Li, T):
        """Dimensional exchange-current density for stripping [A.m-2]"""
        inputs = {
            "Electrolyte concentration [mol.m-3]": c_e,
            "Plated lithium concentration [mol.m-3]": c_Li,
            "Temperature [K]": T,
        }
        return pybamm.FunctionParameter(
            "Exchange-current density for stripping [A.m-2]", inputs
        )

    def j0_plating_dimensional(self, c_e, c_Li, T):
        """Dimensional exchange-current density for plating [A.m-2]"""
        inputs = {
            "Electrolyte concentration [mol.m-3]": c_e,
            "Plated lithium concentration [mol.m-3]": c_Li,
            "Temperature [K]": T,
        }
        return pybamm.FunctionParameter(
            "Exchange-current density for plating [A.m-2]", inputs
        )

    def _set_scales(self):
        """Define the scales used in the non-dimensionalisation scheme"""
        for phase in self.phases:
            phase._set_scales()

    def _set_dimensionless_parameters(self):
        for phase in self.phases:
            phase._set_dimensionless_parameters()

        main = self.main_param

        if self.domain == "Separator":
            self.l = self.geo.l
            self.rho = self.therm.rho
            self.lambda_ = self.therm.lambda_
            return

        # Macroscale Geometry
        self.l_cc = self.geo.l_cc
        self.l = self.geo.l

        # Thermal
        self.rho_cc = self.therm.rho_cc
        self.rho = self.therm.rho
        self.lambda_cc = self.therm.lambda_cc
        self.lambda_ = self.therm.lambda_
        self.h_tab = self.therm.h_tab
        self.h_cc = self.therm.h_cc

        # Tab geometry (for pouch cells)
        self.l_tab = self.geo.l_tab
        self.centre_y_tab = self.geo.centre_y_tab
        self.centre_z_tab = self.geo.centre_z_tab

        # Electrochemical Reactions
        self.C_dl = (
            self.C_dl_dimensional
            * main.potential_scale
            / self.prim.j_scale
            / main.timescale
        )
        # Electrode Properties
        self.sigma_cc = (
            self.sigma_cc_dimensional * main.potential_scale / main.i_typ / main.L_x
        )
        self.sigma_cc_prime = self.sigma_cc * main.delta ** 2
        self.sigma_cc_dbl_prime = self.sigma_cc_prime * main.delta

        # Electrolyte Properties
        self.beta_surf = pybamm.Scalar(0)

        # Dimensionless mechanical parameters
        self.rho_cr = self.rho_cr_dim * self.l_cr_0 * self.w_cr
        self.theta = self.theta_dim * self.prim.c_max / main.T_ref
        self.c_0 = self.c_0_dim / self.prim.c_max
        self.beta_LAM = self.beta_LAM_dimensional * main.timescale
        # normalised typical time for one cycle
        self.stress_critical = self.stress_critical_dim / self.E
        # Reaction-driven LAM parameters
        self.beta_LAM_sei = (
            self.beta_LAM_sei_dimensional
            * self.prim.a_typ
            * self.prim.j_scale
            * main.timescale
        ) / main.F
        # Utilisation factors
        self.beta_utilisation = (
            self.beta_utilisation_dimensional
            * self.prim.a_typ
            * self.prim.j_scale
            * main.timescale
        ) / main.F

    def sigma(self, T):
        """Dimensionless electrode electrical conductivity"""
        main = self.main_param
        T_dim = self.main_param.Delta_T * T + self.main_param.T_ref
        return (
            self.sigma_dimensional(T_dim) * main.potential_scale / main.i_typ / main.L_x
        )

    def sigma_prime(self, T):
        """Rescaled dimensionless electrode electrical conductivity"""
        return self.sigma(T) * self.main_param.delta

    def k_cr(self, T):
        """
        Dimensionless cracking rate for the electrode;
        """
        T_dim = self.main_param.Delta_T * T + self.main_param.T_ref
        delta_k_cr = self.E ** self.m_cr * self.l_cr_0 ** (self.m_cr / 2 - 1)
        return (
            pybamm.FunctionParameter(
                f"{self.domain} electrode cracking rate", {"Temperature [K]": T_dim}
            )
            * delta_k_cr
        )


class ParticleLithiumIonParameters(BaseParameters):
    def __init__(self, phase, domain_param):
        self.domain_param = domain_param
        self.domain = domain_param.domain
        self.main_param = domain_param.main_param
        self.phase = phase
        self.set_phase_name()
        self.geo = domain_param.geo.prim

    def _set_dimensional_parameters(self):
        main = self.main_param
        Domain = self.domain
        domain = Domain.lower()
        phase_name = self.phase_name
        pref = self.phase_prefactor

        x = (
            pybamm.SpatialVariable(
                f"x_{domain[0]}",
                domain=[f"{domain} electrode"],
                auxiliary_domains={"secondary": "current collector"},
                coord_sys="cartesian",
            )
            * main.L_x
        )
        r = (
            pybamm.SpatialVariable(
                f"r_{domain[0]}",
                domain=[f"{domain} {self.phase_name}particle"],
                auxiliary_domains={
                    "secondary": f"{domain} electrode",
                    "tertiary": "current collector",
                },
                coord_sys="spherical polar",
            )
            * self.geo.R_typ
        )

        # Macroscale geometry
        # Note: the surface area to volume ratio is defined later with the function
        # parameters. The particle size as a function of through-cell position is
        # already defined in geometric_parameters.py
        self.R_dimensional = self.geo.R_dimensional

        # Particle properties
        self.c_max = pybamm.Parameter(
            f"{pref}Maximum concentration in {domain} electrode [mol.m-3]"
        )

        # Particle-size distribution parameters
        self.R_min_dim = self.geo.R_min_dim
        self.R_max_dim = self.geo.R_max_dim
        self.sd_a_dim = self.geo.sd_a_dim
        self.f_a_dist_dimensional = self.geo.f_a_dist_dimensional

        # Electrochemical reactions
        self.ne = pybamm.Parameter(f"{pref}{Domain} electrode electrons in reaction")

        # Intercalation kinetics
        self.mhc_lambda_dimensional = pybamm.Parameter(
            f"{pref}{Domain} electrode reorganization energy [eV]"
        )
        self.alpha_bv = pybamm.Parameter(
            f"{pref}{Domain} electrode Butler-Volmer transfer coefficient"
        )

        if self.main_param.half_cell and self.domain == "Negative":
            self.n_Li_init = pybamm.Scalar(0)
            self.U_ref = pybamm.Scalar(0)
            self.U_init_dim = pybamm.Scalar(0)
        else:
            self.epsilon_s = pybamm.FunctionParameter(
                f"{pref}{Domain} electrode active material volume fraction",
                {"Through-cell distance (x) [m]": x},
            )
            self.c_init = (
                pybamm.FunctionParameter(
                    f"{pref}Initial concentration in {domain} electrode [mol.m-3]",
                    {
                        "Radial distance (r) [m]": r,
                        "Through-cell distance (x) [m]": pybamm.PrimaryBroadcast(
                            x, f"{domain} {phase_name}particle"
                        ),
                    },
                )
                / self.c_max
            )
            c_init_av = pybamm.xyz_average(pybamm.r_average(self.c_init))
            eps_c_init_av = pybamm.xyz_average(
                self.epsilon_s * pybamm.r_average(self.c_init)
            )
            self.n_Li_init = (
                eps_c_init_av * self.c_max * self.domain_param.L * main.A_cc
            )

            eps_s_av = pybamm.xyz_average(self.epsilon_s)
            self.elec_loading = (
                eps_s_av * self.domain_param.L * self.c_max * main.F / 3600
            )
            self.cap_init = self.elec_loading * main.A_cc

            self.U_ref = self.U_dimensional(c_init_av, main.T_ref)
            self.U_init_dim = self.U_dimensional(c_init_av, main.T_init_dim)

    def D_dimensional(self, sto, T):
        """Dimensional diffusivity in particle. Note this is defined as a
        function of stochiometry"""
        inputs = {
            f"{self.phase_prefactor}{self.domain} particle stoichiometry": sto,
            "Temperature [K]": T,
        }
        return pybamm.FunctionParameter(
            f"{self.phase_prefactor}{self.domain} electrode diffusivity [m2.s-1]",
            inputs,
        )

    def j0_dimensional(self, c_e, c_s_surf, T):
        """Dimensional exchange-current density [A.m-2]"""
        inputs = {
            "Electrolyte concentration [mol.m-3]": c_e,
            f"{self.domain} particle surface concentration [mol.m-3]": c_s_surf,
            f"{self.phase_prefactor}Maximum {self.domain.lower()} particle "
            "surface concentration [mol.m-3]": self.c_max,
            "Temperature [K]": T,
        }
        return pybamm.FunctionParameter(
            f"{self.phase_prefactor}{self.domain} electrode "
            "exchange-current density [A.m-2]",
            inputs,
        )

    def U_dimensional(self, sto, T, lithiation=None):
        """Dimensional open-circuit potential [V]"""
        # bound stoichiometry between tol and 1-tol. Adding 1/sto + 1/(sto-1) later
        # will ensure that ocp goes to +- infinity if sto goes into that region
        # anyway
        tol = pybamm.settings.tolerances["U__c_s"]
        sto = pybamm.maximum(pybamm.minimum(sto, 1 - tol), tol)
        if lithiation is None:
            lithiation = ""
        else:
            lithiation = lithiation + " "
        inputs = {f"{self.phase_prefactor}{self.domain} particle stoichiometry": sto}
        u_ref = pybamm.FunctionParameter(
            f"{self.phase_prefactor}{self.domain} electrode {lithiation}OCP [V]", inputs
        )
        # add a term to ensure that the OCP goes to infinity at 0 and -infinity at 1
        # this will not affect the OCP for most values of sto
        # see #1435
        u_ref = u_ref + 1e-6 * (1 / sto + 1 / (sto - 1))
        dudt_dim_func = self.dUdT_dimensional(sto)
        d = self.domain.lower()[0]
        dudt_dim_func.print_name = r"\frac{dU_{" + d + r"}}{dT}"
        return u_ref + (T - self.main_param.T_ref) * dudt_dim_func

    def dUdT_dimensional(self, sto):
        """
        Dimensional entropic change of the open-circuit potential [V.K-1]
        """
        inputs = {
            f"{self.domain} particle stoichiometry": sto,
            f"{self.phase_prefactor}Maximum {self.domain.lower()} particle "
            "surface concentration [mol.m-3]": self.c_max,
        }
        return pybamm.FunctionParameter(
            f"{self.phase_prefactor}{self.domain} electrode "
            "OCP entropic change [V.K-1]",
            inputs,
        )

    def _set_scales(self):
        """Define the scales used in the non-dimensionalisation scheme"""
        main = self.main_param
        # Microscale
        self.R_typ = self.geo.R_typ

        if main.half_cell and self.domain == "Negative":
            self.a_typ = pybamm.Scalar(1)
        elif main.options["particle shape"] == "spherical":
            self.a_typ = 3 * pybamm.xyz_average(self.epsilon_s) / self.R_typ

        # Concentration
        self.particle_concentration_scale = self.c_max

        # Scale for interfacial current density in A/m2
        if main.half_cell and self.domain == "Negative":
            # metal electrode (boundary condition between negative and separator)
            self.j_scale = main.i_typ
        else:
            # porous electrode
            self.j_scale = main.i_typ / (self.a_typ * main.L_x)

        # Reference exchange-current density
        self.j0_ref_dimensional = (
            self.j0_dimensional(main.c_e_typ, self.c_max / 2, main.T_ref) * 2
        )

        # Reaction timescales
        self.tau_r = main.F * self.c_max / (self.j0_ref_dimensional * self.a_typ)
        # Particle diffusion timescales
        self.D_typ_dim = self.D_dimensional(pybamm.Scalar(1), main.T_ref)
        self.tau_diffusion = self.R_typ ** 2 / self.D_typ_dim

    def _set_dimensionless_parameters(self):
        main = self.main_param

        # Timescale ratios
        self.C_diff = self.tau_diffusion / main.timescale
        self.C_r = self.tau_r / main.timescale

        # Microscale geometry
        self.R = self.geo.R
        self.a_R = self.a_typ * self.R_typ

        # Particle-size distribution geometry
        self.R_min = self.geo.R_min
        self.R_max = self.geo.R_max
        self.sd_a = self.geo.sd_a
        self.f_a_dist = self.geo.f_a_dist

        # Concentration ratios
        # In most cases gamma_n will be equal to 1
        self.gamma = (main.tau_discharge / main.timescale) * self.c_max / main.c_max

        # Electrolyte Properties
        self.beta_surf = pybamm.Scalar(0)

        # Intercalation kinetics
        self.mhc_lambda = self.mhc_lambda_dimensional / main.potential_scale_eV

        # Initial conditions
        if main.half_cell and self.domain == "Negative":
            self.U_init = pybamm.Scalar(0)
        else:
            self.U_init = (self.U_init_dim - self.U_ref) / main.potential_scale

    def D(self, c_s, T):
        """Dimensionless particle diffusivity"""
        sto = c_s
        T_dim = self.main_param.Delta_T * T + self.main_param.T_ref
        return self.D_dimensional(sto, T_dim) / self.D_typ_dim

    def j0(self, c_e, c_s_surf, T):
        """Dimensionless exchange-current density"""
        tol = pybamm.settings.tolerances["j0__c_e"]
        c_e = pybamm.maximum(c_e, tol)
        tol = pybamm.settings.tolerances["j0__c_s"]
        c_s_surf = pybamm.maximum(pybamm.minimum(c_s_surf, 1 - tol), tol)
        c_e_dim = c_e * self.main_param.c_e_typ
        c_s_surf_dim = c_s_surf * self.c_max
        T_dim = self.main_param.Delta_T * T + self.main_param.T_ref

        return (
            self.j0_dimensional(c_e_dim, c_s_surf_dim, T_dim) / self.j0_ref_dimensional
        )

    def U(self, c_s, T, lithiation=None):
        """Dimensionless open-circuit potential in the electrode"""
        main = self.main_param
        sto = c_s
        T_dim = self.main_param.Delta_T * T + self.main_param.T_ref
        return (
            self.U_dimensional(sto, T_dim, lithiation) - self.U_ref
        ) / main.potential_scale

    def dUdT(self, c_s):
        """Dimensionless entropic change in open-circuit potential"""
        main = self.main_param
        sto = c_s
        return self.dUdT_dimensional(sto) * main.Delta_T / main.potential_scale

    def t_change(self, sto):
        """
        Dimensionless volume change for the electrode;
        sto should be R-averaged
        """
        return pybamm.FunctionParameter(
            f"{self.domain} electrode volume change",
            {
                "Particle stoichiometry": sto,
                f"{self.phase_prefactor}Maximum {self.domain.lower()} particle "
                "surface concentration [mol.m-3]": self.c_max,
            },
        )

    def k_cr(self, T):
        """
        Dimensionless cracking rate for the electrode;
        """
        T_dim = self.main_param.Delta_T * T + self.main_param.T_ref
        delta_k_cr = self.E ** self.m_cr * self.l_cr_0 ** (self.m_cr / 2 - 1)
        return (
            pybamm.FunctionParameter(
                f"{self.domain} electrode cracking rate", {"Temperature [K]": T_dim}
            )
            * delta_k_cr
        )<|MERGE_RESOLUTION|>--- conflicted
+++ resolved
@@ -379,13 +379,8 @@
 
         # ratio of SEI reaction scale to intercalation reaction
         self.Gamma_SEI = (
-<<<<<<< HEAD
             self.V_bar_inner_dimensional * self.n.prim.j_scale * self.timescale
-        ) / (self.F * self.L_sei_0_dim)
-=======
-            self.V_bar_inner_dimensional * self.n.j_scale * self.timescale
         ) / (self.F * self.z_sei * self.L_sei_0_dim)
->>>>>>> 0bb70d24
 
         # EC reaction
         self.C_ec = (
@@ -408,11 +403,6 @@
                 )
             )
         )
-<<<<<<< HEAD
-        self.beta_sei = self.n.prim.a_typ * self.L_sei_0_dim * self.Gamma_SEI
-=======
-
->>>>>>> 0bb70d24
         self.c_sei_init = self.c_ec_0_dim / self.c_sei_outer_scale
 
         # lithium plating parameters
