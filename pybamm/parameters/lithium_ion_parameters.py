--- conflicted
+++ resolved
@@ -923,19 +923,6 @@
         # Electrolyte Properties
         self.beta_surf = pybamm.Scalar(0)
 
-<<<<<<< HEAD
-=======
-        # Intercalation kinetics
-        self.mhc_lambda = self.mhc_lambda_dimensional / main.potential_scale_eV
-
-        # Initial conditions
-        if main.half_cell and self.domain == "Negative":
-            self.U_init = pybamm.Scalar(0)
-        else:
-            self.U_init = (
-                self.U_init_dim - self.domain_param.U_ref
-            ) / main.potential_scale
-
         # SEI parameters
         self.inner_sei_proportion = pybamm.Parameter(
             f"{pref}Inner SEI reaction proportion"
@@ -1019,7 +1006,6 @@
         )
         self.c_sei_init = self.c_ec_0_dim / self.c_sei_outer_scale
 
->>>>>>> a957d177
     def D(self, c_s, T):
         """Dimensionless particle diffusivity"""
         sto = c_s
