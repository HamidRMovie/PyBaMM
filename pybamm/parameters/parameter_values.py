#
# Dimensional and dimensionless parameter values, and scales
#
import pybamm
import pandas as pd
import os
import numbers
import warnings
from pprint import pformat
from collections import defaultdict


class ParameterValues:
    """
    The parameter values for a simulation.

    Note that this class does not inherit directly from the python dictionary class as
    this causes issues with saving and loading simulations.

    Parameters
    ----------
    values : dict or string
        Explicit set of parameters, or reference to a file of parameters
        If string, gets passed to read_parameters_csv to read a file.
    chemistry : dict
        Dict of strings for default chemistries. Must be of the form:
        {"base chemistry": base_chemistry,
        "cell": cell_properties_authorYear,
        "negative electrode": negative_electrode_chemistry_authorYear,
        "separator": separator_chemistry_authorYear,
        "positive electrode": positive_electrode_chemistry_authorYear,
        "electrolyte": electrolyte_chemistry_authorYear,
        "experiment": experimental_conditions_authorYear}.
        Then the negative electrode chemistry is loaded from the file
        inputs/parameters/base_chemistry/negative electrodes/
        negative_electrode_chemistry_authorYear, etc.
        Parameters in "cell" should include geometry and current collector properties.
        Parameters in "experiment" should include parameters relating to experimental
        conditions, such as initial conditions and currents.

    Examples
    --------
    >>> import pybamm
    >>> values = {"some parameter": 1, "another parameter": 2}
    >>> param = pybamm.ParameterValues(values)
    >>> param["some parameter"]
    1
    >>> file = "input/parameters/lithium-ion/cells/kokam_Marquis2019/parameters.csv"
    >>> values_path = pybamm.get_parameters_filepath(file)
    >>> param = pybamm.ParameterValues(values=values_path)
    >>> param["Negative current collector thickness [m]"]
    2.5e-05
    >>> param = pybamm.ParameterValues(chemistry=pybamm.parameter_sets.Marquis2019)
    >>> param["Reference temperature [K]"]
    298.15

    """

    def __init__(self, values=None, chemistry=None):
        self._dict_items = pybamm.FuzzyDict()
        # Must provide either values or chemistry, not both (nor neither)
        if values is not None and chemistry is not None:
            raise ValueError(
                "Only one of values and chemistry can be provided. To change parameters"
                " slightly from a chemistry, first load parameters with the chemistry"
                " (param = pybamm.ParameterValues(chemistry=...)) and then update with"
                " param.update({dict of values})."
            )
        if values is None and chemistry is None:
            raise ValueError("values and chemistry cannot both be None")
        # First load chemistry
        if chemistry is not None:
            self.update_from_chemistry(chemistry)
        # Then update with values dictionary or file
        if values is not None:
            # If base_parameters is a filename, load from that filename
            if isinstance(values, str):
                file_path = self.find_parameter(values)
                path = os.path.split(file_path)[0]
                values = self.read_parameters_csv(file_path)
            else:
                path = None
            # Don't check parameter already exists when first creating it
            self.update(values, check_already_exists=False, path=path)

        # Initialise empty _processed_symbols dict (for caching)
        self._processed_symbols = {}
        self.parameter_events = []

    def __getitem__(self, key):
        return self._dict_items[key]

    def get(self, key, default=None):
        """Return item correspoonding to key if it exists, otherwise return default"""
        try:
            return self._dict_items[key]
        except KeyError:
            return default

    def __setitem__(self, key, value):
        """Call the update functionality when doing a setitem"""
        self.update({key: value})

    def __delitem__(self, key):
        del self._dict_items[key]

    def __repr__(self):
        return pformat(self._dict_items, width=1)

    def keys(self):
        """Get the keys of the dictionary"""
        return self._dict_items.keys()

    def values(self):
        """Get the values of the dictionary"""
        return self._dict_items.values()

    def items(self):
        """Get the items of the dictionary"""
        return self._dict_items.items()

    def copy(self):
        """Returns a copy of the parameter values. Makes sure to copy the internal
        dictionary."""
        return ParameterValues(values=self._dict_items.copy())

    def search(self, key, print_values=True):
        """
        Search dictionary for keys containing 'key'.

        See :meth:`pybamm.FuzzyDict.search()`.
        """
        return self._dict_items.search(key, print_values)

    def update_from_chemistry(self, chemistry):
        """
        Load standard set of components from a 'chemistry' dictionary
        """
        base_chemistry = chemistry["chemistry"]

        # Load each component name

        component_groups = [
            "cell",
            "negative electrode",
            "positive electrode",
            "separator",
            "electrolyte",
            "experiment",
        ]

        # add SEI parameters if provided
<<<<<<< HEAD
        if "SEI" in chemistry:
            component_groups += ["SEI"]
=======
        if "sei" in chemistry:
            component_groups += ["sei"]
>>>>>>> daa51d7e

        if "anode" in chemistry.keys():
            if "negative electrode" in chemistry.keys():
                raise KeyError(
                    "both 'anode' and 'negative electrode' keys provided in the "
                    "chemistry. The 'anode' notation will be deprecated in the next "
                    "release so 'negative electrode' should be used instead."
                )
            else:
                chemistry["negative electrode"] = chemistry["anode"]
                warnings.warn(
                    "the 'anode' component notation will be deprecated in the next "
                    "release, as it has now been renamed to 'negative electrode'. "
                    "Simulation will continue passing the 'anode' component as "
                    "'negative electrode' (it might overwrite any existing definition "
                    "of the component).",
                    DeprecationWarning,
                )

        if "cathode" in chemistry.keys():
            if "positive electrode" in chemistry.keys():
                raise KeyError(
                    "both 'cathode' and 'positive electrode' keys provided in the "
                    "chemistry. The 'cathode' notation will be deprecated in the next "
                    "release so 'positive electrode' should be used instead."
                )
            else:
                chemistry["positive electrode"] = chemistry["cathode"]
                warnings.warn(
                    "the 'cathode' component notation will be deprecated in the next "
                    "release, as it has now been renamed to 'positive electrode'. "
                    "Simulation will continue passing the 'cathode' component as "
                    "'positive electrode' (it might overwrite any existing definition "
                    "of the component).",
                    DeprecationWarning,
                )

        for component_group in component_groups:
            # Make sure component is provided
            try:
                component = chemistry[component_group]
            except KeyError:
                raise KeyError(
                    "must provide '{}' parameters for {} chemistry".format(
                        component_group, base_chemistry
                    )
                )
            # Create path to component and load values
            component_path = os.path.join(
                base_chemistry, component_group.replace(" ", "_") + "s", component
            )
            file_path = self.find_parameter(
                os.path.join(component_path, "parameters.csv")
            )
            component_params = self.read_parameters_csv(file_path)

            # Update parameters, making sure to check any conflicts
            self.update(
                component_params,
                check_conflict=True,
                check_already_exists=False,
                path=os.path.dirname(file_path),
            )

        # register (list of) citations
        if "citation" in chemistry:
            citations = chemistry["citation"]
            if not isinstance(citations, list):
                citations = [citations]
            for citation in citations:
                pybamm.citations.register(citation)

    def read_parameters_csv(self, filename):
        """Reads parameters from csv file into dict.

        Parameters
        ----------
        filename : str
            The name of the csv file containing the parameters.

        Returns
        -------
        dict
            {name: value} pairs for the parameters.

        """
        df = pd.read_csv(filename, comment="#", skip_blank_lines=True)
        # Drop rows that are all NaN (seems to not work with skip_blank_lines)
        df.dropna(how="all", inplace=True)
        return {k: v for (k, v) in zip(df["Name [units]"], df["Value"])}

    def update(self, values, check_conflict=False, check_already_exists=True, path=""):
        """
        Update parameter dictionary, while also performing some basic checks.

        Parameters
        ----------
        values : dict
            Dictionary of parameter values to update parameter dictionary with
        check_conflict : bool, optional
            Whether to check that a parameter in `values` has not already been defined
            in the parameter class when updating it, and if so that its value does not
            change. This is set to True during initialisation, when parameters are
            combined from different sources, and is False by default otherwise
        check_already_exists : bool, optional
            Whether to check that a parameter in `values` already exists when trying to
            update it. This is to avoid cases where an intended change in the parameters
            is ignored due a typo in the parameter name, and is True by default but can
            be manually overridden.
        path : string, optional
            Path from which to load functions
        """
        # check parameter values
        self.check_parameter_values(values)
        # update
        for name, value in values.items():
            # check for conflicts
            if (
                check_conflict is True
                and name in self.keys()
                and not (self[name] == float(value) or self[name] == value)
            ):
                raise ValueError(
                    "parameter '{}' already defined with value '{}'".format(
                        name, self[name]
                    )
                )
            # check parameter already exists (for updating parameters)
            if check_already_exists is True:
                try:
                    self._dict_items[name]
                except KeyError as err:
                    raise KeyError(
                        "Cannot update parameter '{}' as it does not ".format(name)
                        + "have a default value. ({}). If you are ".format(err.args[0])
                        + "sure you want to update this parameter, use "
                        + "param.update({{name: value}}, check_already_exists=False)"
                    )
            # if no conflicts, update, loading functions and data if they are specified
            # Functions are flagged with the string "[function]"
            if isinstance(value, str):
                if value.startswith("[function]"):
                    loaded_value = pybamm.load_function(
                        os.path.join(path, value[10:] + ".py")
                    )
                    self._dict_items[name] = loaded_value
                    values[name] = loaded_value
                # Data is flagged with the string "[data]" or "[current data]"
                elif value.startswith("[current data]") or value.startswith("[data]"):
                    if value.startswith("[current data]"):
                        data_path = os.path.join(
                            pybamm.root_dir(), "pybamm", "input", "drive_cycles"
                        )
                        filename = os.path.join(data_path, value[14:] + ".csv")
                        function_name = value[14:]
                    else:
                        filename = os.path.join(path, value[6:] + ".csv")
                        function_name = value[6:]
                    filename = pybamm.get_parameters_filepath(filename)
                    data = pd.read_csv(
                        filename, comment="#", skip_blank_lines=True, header=None
                    ).to_numpy()
                    # Save name and data
                    self._dict_items[name] = (function_name, data)
                    values[name] = (function_name, data)
                elif value == "[input]":
                    self._dict_items[name] = pybamm.InputParameter(name)
                # Anything else should be a converted to a float
                else:
                    self._dict_items[name] = float(value)
                    values[name] = float(value)
            else:
                self._dict_items[name] = value
        # reset processed symbols
        self._processed_symbols = {}

    def check_parameter_values(self, values):
        # Make sure typical current is non-zero
        if "Typical current [A]" in values and values["Typical current [A]"] == 0:
            raise ValueError(
                "'Typical current [A]' cannot be zero. A possible alternative is to "
                "set 'Current function [A]' to `0` instead."
            )
        if "C-rate" in values:
            raise ValueError(
                "The 'C-rate' parameter has been deprecated, "
                "use 'Current function [A]' instead. The Nominal "
                "cell capacity can be accessed as 'Nominal cell "
                "capacity [A.h]', and used to calculate current from C-rate."
            )
        if "Cell capacity [A.h]" in values:
            if "Nominal cell capacity [A.h]" in values:
                raise ValueError(
                    "both 'Cell capacity [A.h]' and 'Nominal cell capacity [A.h]' "
                    "provided in values. The 'Cell capacity [A.h]' notation will be "
                    "deprecated in the next release so 'Nominal cell capacity [A.h]' "
                    "should be used instead."
                )
            else:
                values["Nominal cell capacity [A.h]"] = values["Cell capacity [A.h]"]
                warnings.warn(
                    "the 'Cell capacity [A.h]' notation will be "
                    "deprecated in the next release, as it has now been renamed "
                    "to 'Nominal cell capacity [A.h]'. Simulation will continue "
                    "passing the 'Cell capacity [A.h]' as 'Nominal cell "
                    "capacity [A.h]' (it might overwrite any existing definition "
                    "of the component)",
                    DeprecationWarning,
                )
        for param in values:
            if "surface area density" in param:
                raise ValueError(
                    "Parameters involving 'surface area density' have been renamed to "
                    "'surface area to volume ratio' ('{}' found)".format(param)
                )
            if "reaction rate" in param:
                raise ValueError(
                    "Parameters involving 'reaction rate' have been replaced with "
                    "'exchange-current density' ('{}' found)".format(param)
                )
        for param in values:
            if "particle distribution in x" in param:
                raise ValueError(
                    "The parameter '{}' has been deprecated".format(param)
                    + "The particle radius is now set as a function of x directly "
                    "instead of providing a reference value and a distribution."
                )
        for param in values:
            if "surface area to volume ratio distribution in x" in param:
                raise ValueError(
                    "The parameter '{}' has been deprecated".format(param)
                    + "The surface area to volume ratio is now set as a function "
                    "of x directly instead of providing a reference value and a "
                    "distribution."
                )

    def process_model(self, unprocessed_model, inplace=True):
        """Assign parameter values to a model.
        Currently inplace, could be changed to return a new model.

        Parameters
        ----------
        unprocessed_model : :class:`pybamm.BaseModel`
            Model to assign parameter values for
        inplace: bool, optional
            If True, replace the parameters in the model in place. Otherwise, return a
            new model with parameter values set. Default is True.

        Raises
        ------
        :class:`pybamm.ModelError`
            If an empty model is passed (`model.rhs = {}` and `model.algebraic = {}` and
            `model.variables = {}`)

        """
        pybamm.logger.info(
            "Start setting parameters for {}".format(unprocessed_model.name)
        )

        # set up inplace vs not inplace
        if inplace:
            # any changes to unprocessed_model attributes will change model attributes
            # since they point to the same object
            model = unprocessed_model
        else:
            # create a blank model of the same class
            model = unprocessed_model.new_empty_copy()

        if (
            len(unprocessed_model.rhs) == 0
            and len(unprocessed_model.algebraic) == 0
            and len(unprocessed_model.variables) == 0
        ):
            raise pybamm.ModelError("Cannot process parameters for empty model")

        new_rhs = {}
        for variable, equation in unprocessed_model.rhs.items():
            pybamm.logger.verbose(
                "Processing parameters for {!r} (rhs)".format(variable)
            )
            new_rhs[variable] = self.process_symbol(equation)
        model.rhs = new_rhs

        new_algebraic = {}
        for variable, equation in unprocessed_model.algebraic.items():
            pybamm.logger.verbose(
                "Processing parameters for {!r} (algebraic)".format(variable)
            )
            new_algebraic[variable] = self.process_symbol(equation)
        model.algebraic = new_algebraic

        new_initial_conditions = {}
        for variable, equation in unprocessed_model.initial_conditions.items():
            pybamm.logger.verbose(
                "Processing parameters for {!r} (initial conditions)".format(variable)
            )
            new_initial_conditions[variable] = self.process_symbol(equation)
        model.initial_conditions = new_initial_conditions

        model.boundary_conditions = self.process_boundary_conditions(unprocessed_model)

        new_variables = {}
        for variable, equation in unprocessed_model.variables.items():
            pybamm.logger.verbose(
                "Processing parameters for {!r} (variables)".format(variable)
            )
            new_variables[variable] = self.process_symbol(equation)
        model.variables = new_variables

        new_events = []
        for event in unprocessed_model.events:
            pybamm.logger.verbose(
                "Processing parameters for event '{}''".format(event.name)
            )
            new_events.append(
                pybamm.Event(
                    event.name, self.process_symbol(event.expression), event.event_type
                )
            )

        for event in self.parameter_events:
            pybamm.logger.verbose(
                "Processing parameters for event '{}''".format(event.name)
            )
            new_events.append(
                pybamm.Event(
                    event.name, self.process_symbol(event.expression), event.event_type
                )
            )

        model.events = new_events

        # Set external variables
        model.external_variables = [
            self.process_symbol(var) for var in unprocessed_model.external_variables
        ]

        # Process timescale
        model.timescale = self.process_symbol(unprocessed_model.timescale)

        # Process length scales
        new_length_scales = {}
        for domain, scale in unprocessed_model.length_scales.items():
            new_length_scales[domain] = self.process_symbol(scale)
        model.length_scales = new_length_scales

        pybamm.logger.info("Finish setting parameters for {}".format(model.name))

        return model

    def process_boundary_conditions(self, model):
        """
        Process boundary conditions for a model
        Boundary conditions are dictionaries {"left": left bc, "right": right bc}
        in general, but may be imposed on the tabs (or *not* on the tab) for a
        small number of variables, e.g. {"negative tab": neg. tab bc,
        "positive tab": pos. tab bc "no tab": no tab bc}.
        """
        new_boundary_conditions = {}
        sides = ["left", "right", "negative tab", "positive tab", "no tab"]
        for variable, bcs in model.boundary_conditions.items():
            processed_variable = self.process_symbol(variable)
            new_boundary_conditions[processed_variable] = {}
            for side in sides:
                try:
                    bc, typ = bcs[side]
                    pybamm.logger.verbose(
                        "Processing parameters for {!r} ({} bc)".format(variable, side)
                    )
                    processed_bc = (self.process_symbol(bc), typ)
                    new_boundary_conditions[processed_variable][side] = processed_bc
                except KeyError as err:
                    # don't raise error if the key error comes from the side not being
                    # found
                    if err.args[0] in side:
                        pass
                    # do raise error otherwise (e.g. can't process symbol)
                    else:
                        raise KeyError(err)

        return new_boundary_conditions

    def update_model(self, model, disc):
        raise NotImplementedError(
            """
            update_model functionality has been deprecated.
            Use pybamm.InputParameter to quickly change a parameter value instead
            """
        )

    def process_geometry(self, geometry):
        """
        Assign parameter values to a geometry (inplace).

        Parameters
        ----------
        geometry : dict
            Geometry specs to assign parameter values to
        """
        for domain in geometry:
            for spatial_variable, spatial_limits in geometry[domain].items():
                # process tab information if using 1 or 2D current collectors
                if spatial_variable == "tabs":
                    for tab, position_size in spatial_limits.items():
                        for position_size, sym in position_size.items():
                            geometry[domain]["tabs"][tab][
                                position_size
                            ] = self.process_symbol(sym)
                else:
                    for lim, sym in spatial_limits.items():
                        if isinstance(sym, pybamm.Symbol):
                            geometry[domain][spatial_variable][
                                lim
                            ] = self.process_symbol(sym)

    def process_symbol(self, symbol):
        """Walk through the symbol and replace any Parameter with a Value.
        If a symbol has already been processed, the stored value is returned.

        Parameters
        ----------
        symbol : :class:`pybamm.Symbol`
            Symbol or Expression tree to set parameters for

        Returns
        -------
        symbol : :class:`pybamm.Symbol`
            Symbol with Parameter instances replaced by Value

        """
        try:
            return self._processed_symbols[symbol.id]
        except KeyError:
            processed_symbol = self._process_symbol(symbol)
            self._processed_symbols[symbol.id] = processed_symbol

            return processed_symbol

    def _process_symbol(self, symbol):
        """ See :meth:`ParameterValues.process_symbol()`. """

        if isinstance(symbol, pybamm.Parameter):
            value = self[symbol.name]
            if isinstance(value, numbers.Number):
                # Scalar inherits name (for updating parameters) and domain (for
                # Broadcast)
                return pybamm.Scalar(value, name=symbol.name, domain=symbol.domain)
            elif isinstance(value, pybamm.Symbol):
                new_value = self.process_symbol(value)
                new_value.domain = symbol.domain
                return new_value
            else:
                raise TypeError("Cannot process parameter '{}'".format(value))

        elif isinstance(symbol, pybamm.FunctionParameter):
            new_children = []
            for child in symbol.children:
                if symbol.diff_variable is not None and any(
                    x.id == symbol.diff_variable.id for x in child.pre_order()
                ):
                    # Wrap with NotConstant to avoid simplification,
                    # which would stop symbolic diff from working properly
                    new_child = pybamm.NotConstant(child.new_copy())
                    new_children.append(self.process_symbol(new_child))
                else:
                    new_children.append(self.process_symbol(child))
            function_name = self[symbol.name]

            # Create Function or Interpolant or Scalar object
            if isinstance(function_name, tuple):
                # If function_name is a tuple then it should be (name, data) and we need
                # to create an Interpolant
                name, data = function_name
                function = pybamm.Interpolant(
                    data[:, 0], data[:, 1], *new_children, name=name
                )
                # Define event to catch extrapolation. In these events the sign is
                # important: it should be positive inside of the range and negative
                # outside of it
                self.parameter_events.append(
                    pybamm.Event(
                        "Interpolant {} lower bound".format(name),
                        pybamm.min(new_children[0] - min(data[:, 0])),
                        pybamm.EventType.INTERPOLANT_EXTRAPOLATION,
                    )
                )
                self.parameter_events.append(
                    pybamm.Event(
                        "Interpolant {} upper bound".format(name),
                        pybamm.min(max(data[:, 0]) - new_children[0]),
                        pybamm.EventType.INTERPOLANT_EXTRAPOLATION,
                    )
                )
            elif isinstance(function_name, numbers.Number):
                # If the "function" is provided is actually a scalar, return a Scalar
                # object instead of throwing an error.
                # Also use ones_like so that we get the right shapes
                function = pybamm.Scalar(
                    function_name, name=symbol.name
                ) * pybamm.ones_like(*new_children)
            elif (
                isinstance(function_name, pybamm.Symbol)
                and function_name.evaluates_to_number()
            ):
                # If the "function" provided is a pybamm scalar-like, use ones_like to
                # get the right shape
                # This also catches input parameters
                function = function_name * pybamm.ones_like(*new_children)
            elif callable(function_name):
                # otherwise evaluate the function to create a new PyBaMM object
                function = function_name(*new_children)
            elif isinstance(function_name, pybamm.Interpolant):
                function = function_name
            else:
                raise TypeError(
                    "Parameter provided for '{}' ".format(symbol.name)
                    + "is of the wrong type (should either be scalar-like or callable)"
                )
            # Differentiate if necessary
            if symbol.diff_variable is None:
                function_out = function
            else:
                # return differentiated function
                new_diff_variable = self.process_symbol(symbol.diff_variable)
                function_out = function.diff(new_diff_variable)
            # Convert possible float output to a pybamm scalar
            if isinstance(function_out, numbers.Number):
                return pybamm.Scalar(function_out)
            # Process again just to be sure
            return self.process_symbol(function_out)

        elif isinstance(symbol, pybamm.BinaryOperator):
            # process children
            new_left = self.process_symbol(symbol.left)
            new_right = self.process_symbol(symbol.right)
            # Special case for averages, which can appear as "integral of a broadcast"
            # divided by "integral of a broadcast"
            # this construction seems very specific but can appear often when averaging
            if (
                isinstance(symbol, pybamm.Division)
                # right is integral(Broadcast(1))
                and (
                    isinstance(new_right, pybamm.Integral)
                    and isinstance(new_right.child, pybamm.Broadcast)
                    and new_right.child.child.id == pybamm.Scalar(1).id
                )
                # left is integral
                and isinstance(new_left, pybamm.Integral)
            ):
                # left is integral(Broadcast)
                if (
                    isinstance(new_left.child, pybamm.Broadcast)
                    and new_left.child.child.domain == []
                ):
                    integrand = new_left.child
                    if integrand.auxiliary_domains == {}:
                        return integrand.orphans[0]
                    else:
                        domain = integrand.auxiliary_domains["secondary"]
                        if "tertiary" not in integrand.auxiliary_domains:
                            return pybamm.PrimaryBroadcast(integrand.orphans[0], domain)
                        else:
                            auxiliary_domains = {
                                "secondary": integrand.auxiliary_domains["tertiary"]
                            }
                            return pybamm.FullBroadcast(
                                integrand.orphans[0], domain, auxiliary_domains
                            )
                # left is "integral of concatenation of broadcasts"
                elif isinstance(new_left.child, pybamm.Concatenation) and all(
                    isinstance(child, pybamm.Broadcast)
                    for child in new_left.child.children
                ):
                    return self.process_symbol(pybamm.x_average(new_left.child))
            # make new symbol, ensure domain remains the same
            new_symbol = symbol._binary_new_copy(new_left, new_right)
            new_symbol.domain = symbol.domain
            return new_symbol

        # Unary operators
        elif isinstance(symbol, pybamm.UnaryOperator):
            new_child = self.process_symbol(symbol.child)
            new_symbol = symbol._unary_new_copy(new_child)
            # ensure domain remains the same
            new_symbol.domain = symbol.domain
            return new_symbol

        # Functions
        elif isinstance(symbol, pybamm.Function):
            new_children = [self.process_symbol(child) for child in symbol.children]
            return symbol._function_new_copy(new_children)

        # Concatenations
        elif isinstance(symbol, pybamm.Concatenation):
            new_children = [self.process_symbol(child) for child in symbol.children]
            return symbol._concatenation_new_copy(new_children)

        else:
            # Backup option: return new copy of the object
            try:
                return symbol.new_copy()
            except NotImplementedError:
                raise NotImplementedError(
                    "Cannot process parameters for symbol of type '{}'".format(
                        type(symbol)
                    )
                )

    def evaluate(self, symbol):
        """
        Process and evaluate a symbol.

        Parameters
        ----------
        symbol : :class:`pybamm.Symbol`
            Symbol or Expression tree to evaluate

        Returns
        -------
        number of array
            The evaluated symbol
        """
        processed_symbol = self.process_symbol(symbol)
        if processed_symbol.evaluates_to_constant_number():
            return processed_symbol.evaluate()
        else:
            raise ValueError("symbol must evaluate to a constant scalar")

    def _ipython_key_completions_(self):
        return list(self._dict_items.keys())

    def export_csv(self, filename):

        # process functions and data to output
        # like they appear in inputs csv files
        parameter_output = {}
        for key, val in self.items():
            if callable(val):
                val = "[function]" + val.__name__
            elif isinstance(val, tuple):
                val = "[data]" + val[0]
            parameter_output[key] = [val]

        df = pd.DataFrame(parameter_output)
        df = df.transpose()
        df.to_csv(filename, header=None)

    def print_parameters(self, parameters, output_file=None):
        """
        Return dictionary of evaluated parameters, and optionally print these evaluated
        parameters to an output file.
        For dimensionless parameters that depend on the C-rate, the value is given as a
        function of the C-rate (either x * Crate or x / Crate depending on the
        dependence)

        Parameters
        ----------
        parameters : class or dict containing :class:`pybamm.Parameter` objects
            Class or dictionary containing all the parameters to be evaluated
        output_file : string, optional
            The file to print parameters to. If None, the parameters are not printed,
            and this function simply acts as a test that all the parameters can be
            evaluated, and returns the dictionary of evaluated parameters.

        Returns
        -------
        evaluated_parameters : defaultdict
            The evaluated parameters, for further processing if needed

        Notes
        -----
        A C-rate of 1 C is the current required to fully discharge the battery in 1
        hour, 2 C is current to discharge the battery in 0.5 hours, etc
        """
        # Set list of attributes to ignore, for when we are evaluating parameters from
        # a class of parameters
        ignore = [
            "__name__",
            "__doc__",
            "__package__",
            "__loader__",
            "__spec__",
            "__file__",
            "__cached__",
            "__builtins__",
            "absolute_import",
            "division",
            "print_function",
            "unicode_literals",
            "pybamm",
            "constants",
            "np",
            "geo",
            "elec",
            "therm",
        ]

        # If 'parameters' is a class, extract the dict
        if not isinstance(parameters, dict):
            parameters = {
                k: v for k, v in parameters.__dict__.items() if k not in ignore
            }

        evaluated_parameters = defaultdict(list)
        # Calculate parameters for each C-rate
        for Crate in [1, 10]:
            # Update Crate
            capacity = self.get("Nominal cell capacity [A.h]")
            if capacity is not None:
                self.update(
                    {"Current function [A]": Crate * capacity},
                    check_already_exists=False,
                )
            for name, symbol in parameters.items():
                if not callable(symbol):
                    proc_symbol = self.process_symbol(symbol)
                    if not (
                        callable(proc_symbol)
                        or proc_symbol.has_symbol_of_classes(
                            (pybamm.Concatenation, pybamm.Broadcast)
                        )
                    ):
                        evaluated_parameters[name].append(proc_symbol.evaluate(t=0))

        # Calculate C-dependence of the parameters based on the difference between the
        # value at 1C and the value at C / 10
        for name, values in evaluated_parameters.items():
            if values[1] == 0 or abs(values[0] / values[1] - 1) < 1e-10:
                C_dependence = ""
            elif abs(values[0] / values[1] - 10) < 1e-10:
                C_dependence = " * Crate"
            elif abs(values[0] / values[1] - 0.1) < 1e-10:
                C_dependence = " / Crate"
            evaluated_parameters[name] = (values[0], C_dependence)
        # Print the evaluated_parameters dict to output_file
        if output_file:
            self.print_evaluated_parameters(evaluated_parameters, output_file)

        return evaluated_parameters

    def print_evaluated_parameters(self, evaluated_parameters, output_file):
        """
        Print a dictionary of evaluated parameters to an output file

        Parameters
        ----------
        evaluated_parameters : defaultdict
            The evaluated parameters, for further processing if needed
        output_file : string, optional
            The file to print parameters to. If None, the parameters are not printed,
            and this function simply acts as a test that all the parameters can be
            evaluated

        """
        # Get column width for pretty printing
        column_width = max(len(name) for name in evaluated_parameters.keys())
        s = "{{:>{}}}".format(column_width)
        with open(output_file, "w") as file:
            for name, (value, C_dependence) in sorted(evaluated_parameters.items()):
                if 0.001 < abs(value) < 1000:
                    file.write(
                        (s + " : {:10.4g}{!s}\n").format(name, value, C_dependence)
                    )
                else:
                    file.write(
                        (s + " : {:10.3E}{!s}\n").format(name, value, C_dependence)
                    )

    @staticmethod
    def find_parameter(path):
        """Look for parameter file in the different locations
        in PARAMETER_PATH
        """
        for location in pybamm.PARAMETER_PATH:
            trial_path = os.path.join(location, path)
            if os.path.isfile(trial_path):
                return trial_path
        raise FileNotFoundError("Could not find parameter {}".format(path))<|MERGE_RESOLUTION|>--- conflicted
+++ resolved
@@ -150,13 +150,8 @@
         ]
 
         # add SEI parameters if provided
-<<<<<<< HEAD
-        if "SEI" in chemistry:
-            component_groups += ["SEI"]
-=======
         if "sei" in chemistry:
             component_groups += ["sei"]
->>>>>>> daa51d7e
 
         if "anode" in chemistry.keys():
             if "negative electrode" in chemistry.keys():
