#
# Dimensional and dimensionless parameter values, and scales
#
import numpy as np
import pybamm
import pandas as pd
import os
import numbers
import warnings
from pprint import pformat
from collections import defaultdict
import inspect


class ParameterValues:
    """
    The parameter values for a simulation.

    Note that this class does not inherit directly from the python dictionary class as
    this causes issues with saving and loading simulations.

    Parameters
    ----------
    values : dict or string
        Explicit set of parameters, or reference to a file of parameters
        If string, gets passed to read_parameters_csv to read a file.
    chemistry : dict
        Dict of strings for default chemistries. Must be of the form:
        {"base chemistry": base_chemistry,
        "cell": cell_properties_authorYear,
        "negative electrode": negative_electrode_chemistry_authorYear,
        "separator": separator_chemistry_authorYear,
        "positive electrode": positive_electrode_chemistry_authorYear,
        "electrolyte": electrolyte_chemistry_authorYear,
        "experiment": experimental_conditions_authorYear}.
        Then the negative electrode chemistry is loaded from the file
        inputs/parameters/base_chemistry/negative electrodes/
        negative_electrode_chemistry_authorYear, etc.
        Parameters in "cell" should include geometry and current collector properties.
        Parameters in "experiment" should include parameters relating to experimental
        conditions, such as initial conditions and currents.

    Examples
    --------
    >>> import pybamm
    >>> values = {"some parameter": 1, "another parameter": 2}
    >>> param = pybamm.ParameterValues(values)
    >>> param["some parameter"]
    1
    >>> file = "input/parameters/lithium_ion/cells/kokam_Marquis2019/parameters.csv"
    >>> values_path = pybamm.get_parameters_filepath(file)
    >>> param = pybamm.ParameterValues(values_path)
    >>> param["Negative current collector thickness [m]"]
    2.5e-05
    >>> param = pybamm.ParameterValues("Marquis2019")
    >>> param["Reference temperature [K]"]
    298.15

    """

    def __init__(self, values=None, chemistry=None):
        self._dict_items = pybamm.FuzzyDict()
        # Must provide either values or chemistry, not both (nor neither)
        if values is not None and chemistry is not None:
            raise ValueError(
                "Only one of values and chemistry can be provided. To change parameters"
                " slightly from a chemistry, first load parameters with the chemistry"
                " (param = pybamm.ParameterValues(...)) and then update with"
                " param.update({dict of values})."
            )
        if values is None and chemistry is None:
            raise ValueError("values and chemistry cannot both be None")
        # First load chemistry
        if chemistry is not None:
            warnings.warn(
                "The 'chemistry' keyword argument has been deprecated and will be "
                "removed in a future release. Call `ParameterValues` with a "
                "parameter set dictionary, or the name of a parameter set (string), "
                "as the single argument, e.g. `ParameterValues('Chen2020')`.",
                DeprecationWarning,
            )
            self.update_from_chemistry(chemistry)
        # Then update with values dictionary or file
        if values is not None:
            if (isinstance(values, str) and hasattr(pybamm.parameter_sets, values)) or (
                isinstance(values, dict) and "chemistry" in values
            ):
                self.update_from_chemistry(values)
            else:
                # If base_parameters is a filename, load from that filename
                if isinstance(values, str):
                    file_path = self.find_parameter(values)
                    path = os.path.split(file_path)[0]
                    values = self.read_parameters_csv(file_path)
                else:
                    path = ""
                # Don't check parameter already exists when first creating it
                self.update(values, check_already_exists=False, path=path)

        # Initialise empty _processed_symbols dict (for caching)
        self._processed_symbols = {}
        self.parameter_events = []

        # Don't touch this parameter unless you know what you are doing
        # This is for the conversion to Julia (ModelingToolkit)
        self._replace_callable_function_parameters = True

    def __getitem__(self, key):
        return self._dict_items[key]

    def get(self, key, default=None):
        """Return item correspoonding to key if it exists, otherwise return default"""
        try:
            return self._dict_items[key]
        except KeyError:
            return default

    def __setitem__(self, key, value):
        """Call the update functionality when doing a setitem"""
        self.update({key: value})

    def __delitem__(self, key):
        del self._dict_items[key]

    def __repr__(self):
        return pformat(self._dict_items, width=1)

    def __eq__(self, other):
        return self._dict_items == other._dict_items

    def keys(self):
        """Get the keys of the dictionary"""
        return self._dict_items.keys()

    def values(self):
        """Get the values of the dictionary"""
        return self._dict_items.values()

    def items(self):
        """Get the items of the dictionary"""
        return self._dict_items.items()

    def copy(self):
        """Returns a copy of the parameter values. Makes sure to copy the internal
        dictionary."""
<<<<<<< HEAD
        new_copy = ParameterValues(values=self._dict_items.copy())
        new_copy._replace_callable_function_parameters = (
            self._replace_callable_function_parameters
        )
        return new_copy
=======
        return ParameterValues(self._dict_items.copy())
>>>>>>> 0ab7c349

    def search(self, key, print_values=True):
        """
        Search dictionary for keys containing 'key'.

        See :meth:`pybamm.FuzzyDict.search()`.
        """
        return self._dict_items.search(key, print_values)

    def update_from_chemistry(self, chemistry):
        """
        Load standard set of components from a 'chemistry' dictionary
        """
        if isinstance(chemistry, str):
            chemistry = getattr(pybamm.parameter_sets, chemistry)

        base_chemistry = chemistry["chemistry"]

        # Load each component name

        component_groups = [
            "cell",
            "negative electrode",
            "positive electrode",
            "separator",
            "electrolyte",
            "experiment",
        ]

        # add SEI parameters if provided
        if "sei" in chemistry:
            component_groups += ["sei"]

        # add lithium plating parameters if provided
        if "lithium plating" in chemistry:
            component_groups += ["lithium plating"]

        if "anode" in chemistry.keys():
            raise KeyError(
                "The 'anode' notation has been deprecated, "
                "'negative electrode' should be used instead."
            )

        if "cathode" in chemistry.keys():
            raise KeyError(
                "The 'cathode' notation has been deprecated, "
                "'positive electrode' should be used instead."
            )

        for component_group in component_groups:
            # Make sure component is provided
            try:
                component = chemistry[component_group]
            except KeyError:
                raise KeyError(
                    "must provide '{}' parameters for {} chemistry".format(
                        component_group, base_chemistry
                    )
                )
            # Create path to component and load values
            component_path = os.path.join(
                base_chemistry, component_group.replace(" ", "_") + "s", component
            )
            file_path = self.find_parameter(
                os.path.join(component_path, "parameters.csv")
            )
            component_params = self.read_parameters_csv(file_path)

            # Update parameters, making sure to check any conflicts
            self.update(
                component_params,
                check_conflict=True,
                check_already_exists=False,
                path=os.path.dirname(file_path),
            )

        # register (list of) citations
        if "citation" in chemistry:
            citations = chemistry["citation"]
            if not isinstance(citations, list):
                citations = [citations]
            for citation in citations:
                pybamm.citations.register(citation)

    def read_parameters_csv(self, filename):
        """Reads parameters from csv file into dict.

        Parameters
        ----------
        filename : str
            The name of the csv file containing the parameters.

        Returns
        -------
        dict
            {name: value} pairs for the parameters.

        """
        df = pd.read_csv(filename, comment="#", skip_blank_lines=True)
        # Drop rows that are all NaN (seems to not work with skip_blank_lines)
        df.dropna(how="all", inplace=True)
        return {k: v for (k, v) in zip(df["Name [units]"], df["Value"])}

    def update(self, values, check_conflict=False, check_already_exists=True, path=""):
        """
        Update parameter dictionary, while also performing some basic checks.

        Parameters
        ----------
        values : dict
            Dictionary of parameter values to update parameter dictionary with
        check_conflict : bool, optional
            Whether to check that a parameter in `values` has not already been defined
            in the parameter class when updating it, and if so that its value does not
            change. This is set to True during initialisation, when parameters are
            combined from different sources, and is False by default otherwise
        check_already_exists : bool, optional
            Whether to check that a parameter in `values` already exists when trying to
            update it. This is to avoid cases where an intended change in the parameters
            is ignored due a typo in the parameter name, and is True by default but can
            be manually overridden.
        path : string, optional
            Path from which to load functions
        """
        # check if values is not a dictionary
        if not isinstance(values, dict):
            values = values._dict_items
        # check parameter values
        self.check_parameter_values(values)
        # update
        for name, value in values.items():
            # check for conflicts
            if (
                check_conflict is True
                and name in self.keys()
                and not (self[name] == float(value) or self[name] == value)
            ):
                raise ValueError(
                    "parameter '{}' already defined with value '{}'".format(
                        name, self[name]
                    )
                )
            # check parameter already exists (for updating parameters)
            if check_already_exists is True:
                try:
                    self._dict_items[name]
                except KeyError as err:
                    raise KeyError(
                        "Cannot update parameter '{}' as it does not ".format(name)
                        + "have a default value. ({}). If you are ".format(err.args[0])
                        + "sure you want to update this parameter, use "
                        + "param.update({{name: value}}, check_already_exists=False)"
                    )
            # if no conflicts, update, loading functions and data if they are specified
            # Functions are flagged with the string "[function]"
            if isinstance(value, str):
                if value.startswith("[function]"):
                    loaded_value = pybamm.load_function(os.path.join(path, value[10:]))
                    self._dict_items[name] = loaded_value
                    values[name] = loaded_value
                # Data is flagged with the string "[data]" or "[current data]"
                elif value.startswith("[current data]") or value.startswith("[data]"):
                    if value.startswith("[current data]"):
                        data_path = os.path.join(
                            pybamm.root_dir(), "pybamm", "input", "drive_cycles"
                        )
                        filename = os.path.join(data_path, value[14:] + ".csv")
                        function_name = value[14:]
                    else:
                        filename = os.path.join(path, value[6:] + ".csv")
                        function_name = value[6:]
                    filename = pybamm.get_parameters_filepath(filename)
                    data = pd.read_csv(
                        filename, comment="#", skip_blank_lines=True, header=None
                    ).to_numpy()
                    # Save name and data
                    self._dict_items[name] = (function_name, data)
                    values[name] = (function_name, data)
                elif value == "[input]":
                    self._dict_items[name] = pybamm.InputParameter(name)
                # Anything else should be a converted to a float
                else:
                    self._dict_items[name] = float(value)
                    values[name] = float(value)
            else:
                self._dict_items[name] = value
        # reset processed symbols
        self._processed_symbols = {}

    def check_parameter_values(self, values):
        # Make sure typical current is non-zero
        if "Typical current [A]" in values and values["Typical current [A]"] == 0:
            raise ValueError(
                "'Typical current [A]' cannot be zero. A possible alternative is to "
                "set 'Current function [A]' to `0` instead."
            )
        if "C-rate" in values:
            raise ValueError(
                "The 'C-rate' parameter has been deprecated, "
                "use 'Current function [A]' instead. The Nominal "
                "cell capacity can be accessed as 'Nominal cell "
                "capacity [A.h]', and used to calculate current from C-rate."
            )
        if "Cell capacity [A.h]" in values:
            raise ValueError(
                "The 'Cell capacity [A.h]' parameter has been deprecated, "
                "'Nominal cell capacity [A.h]' should be used instead."
            )
        for param in values:
            if "surface area density" in param:
                raise ValueError(
                    "Parameters involving 'surface area density' have been renamed to "
                    "'surface area to volume ratio' ('{}' found)".format(param)
                )
            elif "reaction rate" in param:
                raise ValueError(
                    "Parameters involving 'reaction rate' have been replaced with "
                    "'exchange-current density' ('{}' found)".format(param)
                )
            elif "particle distribution in x" in param:
                raise ValueError(
                    "The parameter '{}' has been deprecated".format(param)
                    + "The particle radius is now set as a function of x directly "
                    "instead of providing a reference value and a distribution."
                )
            elif "surface area to volume ratio distribution in x" in param:
                raise ValueError(
                    "The parameter '{}' has been deprecated".format(param)
                    + "The surface area to volume ratio is now set as a function "
                    "of x directly instead of providing a reference value and a "
                    "distribution."
                )
            elif "propotional term" in param:
                raise ValueError(
                    f"The parameter '{param}' has been renamed to "
                    "'... proportional term [s-1]', and its value should now be divided"
                    "by 3600 to get the same results as before."
                )

    def process_model(self, unprocessed_model, inplace=True):
        """Assign parameter values to a model.
        Currently inplace, could be changed to return a new model.

        Parameters
        ----------
        unprocessed_model : :class:`pybamm.BaseModel`
            Model to assign parameter values for
        inplace: bool, optional
            If True, replace the parameters in the model in place. Otherwise, return a
            new model with parameter values set. Default is True.

        Raises
        ------
        :class:`pybamm.ModelError`
            If an empty model is passed (`model.rhs = {}` and `model.algebraic = {}` and
            `model.variables = {}`)

        """
        pybamm.logger.info(
            "Start setting parameters for {}".format(unprocessed_model.name)
        )

        # set up inplace vs not inplace
        if inplace:
            # any changes to unprocessed_model attributes will change model attributes
            # since they point to the same object
            model = unprocessed_model
        else:
            # create a blank model of the same class
            model = unprocessed_model.new_empty_copy()

        if (
            len(unprocessed_model.rhs) == 0
            and len(unprocessed_model.algebraic) == 0
            and len(unprocessed_model.variables) == 0
        ):
            raise pybamm.ModelError("Cannot process parameters for empty model")

        new_rhs = {}
        for variable, equation in unprocessed_model.rhs.items():
            pybamm.logger.verbose(
                "Processing parameters for {!r} (rhs)".format(variable)
            )
            new_rhs[variable] = self.process_symbol(equation)
        model.rhs = new_rhs

        new_algebraic = {}
        for variable, equation in unprocessed_model.algebraic.items():
            pybamm.logger.verbose(
                "Processing parameters for {!r} (algebraic)".format(variable)
            )
            new_algebraic[variable] = self.process_symbol(equation)
        model.algebraic = new_algebraic

        new_initial_conditions = {}
        for variable, equation in unprocessed_model.initial_conditions.items():
            pybamm.logger.verbose(
                "Processing parameters for {!r} (initial conditions)".format(variable)
            )
            new_initial_conditions[variable] = self.process_symbol(equation)
        model.initial_conditions = new_initial_conditions

        model.boundary_conditions = self.process_boundary_conditions(unprocessed_model)

        new_variables = {}
        for variable, equation in unprocessed_model.variables.items():
            pybamm.logger.verbose(
                "Processing parameters for {!r} (variables)".format(variable)
            )
            new_variables[variable] = self.process_symbol(equation)
        model.variables = new_variables

        new_events = []
        for event in unprocessed_model.events:
            pybamm.logger.verbose(
                "Processing parameters for event '{}''".format(event.name)
            )
            new_events.append(
                pybamm.Event(
                    event.name, self.process_symbol(event.expression), event.event_type
                )
            )

        for event in self.parameter_events:
            pybamm.logger.verbose(
                "Processing parameters for event '{}''".format(event.name)
            )
            new_events.append(
                pybamm.Event(
                    event.name, self.process_symbol(event.expression), event.event_type
                )
            )

        model.events = new_events

        # Set external variables
        model.external_variables = [
            self.process_symbol(var) for var in unprocessed_model.external_variables
        ]

        # Process timescale
        model.timescale = self.process_symbol(unprocessed_model.timescale)

        # Process length scales
        new_length_scales = {}
        for domain, scale in unprocessed_model.length_scales.items():
            new_length_scales[domain] = self.process_symbol(scale)
        model.length_scales = new_length_scales

        pybamm.logger.info("Finish setting parameters for {}".format(model.name))

        return model

    def process_boundary_conditions(self, model):
        """
        Process boundary conditions for a model
        Boundary conditions are dictionaries {"left": left bc, "right": right bc}
        in general, but may be imposed on the tabs (or *not* on the tab) for a
        small number of variables, e.g. {"negative tab": neg. tab bc,
        "positive tab": pos. tab bc "no tab": no tab bc}.
        """
        new_boundary_conditions = {}
        sides = ["left", "right", "negative tab", "positive tab", "no tab"]
        for variable, bcs in model.boundary_conditions.items():
            processed_variable = self.process_symbol(variable)
            new_boundary_conditions[processed_variable] = {}
            for side in sides:
                try:
                    bc, typ = bcs[side]
                    pybamm.logger.verbose(
                        "Processing parameters for {!r} ({} bc)".format(variable, side)
                    )
                    processed_bc = (self.process_symbol(bc), typ)
                    new_boundary_conditions[processed_variable][side] = processed_bc
                except KeyError as err:
                    # don't raise error if the key error comes from the side not being
                    # found
                    if err.args[0] in side:
                        pass
                    # do raise error otherwise (e.g. can't process symbol)
                    else:
                        raise KeyError(err)

        return new_boundary_conditions

    def update_model(self, model, disc):
        raise NotImplementedError(
            """
            update_model functionality has been deprecated.
            Use pybamm.InputParameter to quickly change a parameter value instead
            """
        )

    def process_geometry(self, geometry):
        """
        Assign parameter values to a geometry (inplace).

        Parameters
        ----------
        geometry : dict
            Geometry specs to assign parameter values to
        """
        for domain in geometry:
            for spatial_variable, spatial_limits in geometry[domain].items():
                # process tab information if using 1 or 2D current collectors
                if spatial_variable == "tabs":
                    for tab, position_size in spatial_limits.items():
                        for position_size, sym in position_size.items():
                            geometry[domain]["tabs"][tab][
                                position_size
                            ] = self.process_symbol(sym)
                else:
                    for lim, sym in spatial_limits.items():
                        if isinstance(sym, pybamm.Symbol):
                            geometry[domain][spatial_variable][
                                lim
                            ] = self.process_symbol(sym)
                        elif isinstance(sym, numbers.Number):
                            geometry[domain][spatial_variable][lim] = pybamm.Scalar(sym)

    def process_symbol(self, symbol):
        """Walk through the symbol and replace any Parameter with a Value.
        If a symbol has already been processed, the stored value is returned.

        Parameters
        ----------
        symbol : :class:`pybamm.Symbol`
            Symbol or Expression tree to set parameters for

        Returns
        -------
        symbol : :class:`pybamm.Symbol`
            Symbol with Parameter instances replaced by Value

        """
        try:
            return self._processed_symbols[symbol.id]
        except KeyError:
            processed_symbol = self._process_symbol(symbol)
            self._processed_symbols[symbol.id] = processed_symbol

            return processed_symbol

    def _process_symbol(self, symbol):
        """See :meth:`ParameterValues.process_symbol()`."""

        if isinstance(symbol, pybamm.Parameter):
            value = self[symbol.name]
            if isinstance(value, numbers.Number):
                # Check not NaN (parameter in csv file but no value given)
                if np.isnan(value):
                    raise ValueError(f"Parameter '{symbol.name}' not found")
                # Scalar inherits name (for updating parameters) and domain (for
                # Broadcast)
                return pybamm.Scalar(value, name=symbol.name, domain=symbol.domain)
            elif isinstance(value, pybamm.Symbol):
                new_value = self.process_symbol(value)
                new_value.domain = symbol.domain
                return new_value
            else:
                raise TypeError("Cannot process parameter '{}'".format(value))

        elif isinstance(symbol, pybamm.FunctionParameter):
            new_children = []
            for child in symbol.children:
                if symbol.diff_variable is not None and any(
                    x.id == symbol.diff_variable.id for x in child.pre_order()
                ):
                    # Wrap with NotConstant to avoid simplification,
                    # which would stop symbolic diff from working properly
                    new_child = pybamm.NotConstant(child.new_copy())
                    new_children.append(self.process_symbol(new_child))
                else:
                    new_children.append(self.process_symbol(child))
            function_name = self[symbol.name]

            # Create Function or Interpolant or Scalar object
            if isinstance(function_name, tuple):
                # If function_name is a tuple then it should be (name, data) and we need
                # to create an Interpolant
                name, data = function_name
                function = pybamm.Interpolant(
                    data[:, 0], data[:, 1], *new_children, name=name
                )
                # Define event to catch extrapolation. In these events the sign is
                # important: it should be positive inside of the range and negative
                # outside of it
                self.parameter_events.append(
                    pybamm.Event(
                        "Interpolant {} lower bound".format(name),
                        pybamm.min(new_children[0] - min(data[:, 0])),
                        pybamm.EventType.INTERPOLANT_EXTRAPOLATION,
                    )
                )
                self.parameter_events.append(
                    pybamm.Event(
                        "Interpolant {} upper bound".format(name),
                        pybamm.min(max(data[:, 0]) - new_children[0]),
                        pybamm.EventType.INTERPOLANT_EXTRAPOLATION,
                    )
                )
            elif isinstance(function_name, numbers.Number):
                # Check not NaN (parameter in csv file but no value given)
                if np.isnan(function_name):
                    raise ValueError(
                        f"Parameter '{symbol.name}' (possibly a function) not found"
                    )
                # If the "function" is provided is actually a scalar, return a Scalar
                # object instead of throwing an error.
                # Also use ones_like so that we get the right shapes
                function = pybamm.Scalar(
                    function_name, name=symbol.name
                ) * pybamm.ones_like(*new_children)
            elif (
                isinstance(function_name, pybamm.Symbol)
                and function_name.evaluates_to_number()
            ):
                # If the "function" provided is a pybamm scalar-like, use ones_like to
                # get the right shape
                # This also catches input parameters
                function = function_name * pybamm.ones_like(*new_children)
            elif callable(function_name):
                # otherwise evaluate the function to create a new PyBaMM object
                function = function_name(*new_children)
                if (
                    self._replace_callable_function_parameters is False
                    and not isinstance(
                        self.process_symbol(function), (pybamm.Scalar, pybamm.Broadcast)
                    )
                    and symbol.print_name is not None
                    and symbol.diff_variable is None
                ):
                    # Special trick for printing in Julia ModelingToolkit format
                    out = pybamm.FunctionParameter(
                        symbol.print_name, dict(zip(symbol.input_names, new_children))
                    )

                    out.arg_names = inspect.getfullargspec(function_name)[0]
                    out.callable = self.process_symbol(
                        function_name(
                            *[
                                pybamm.Variable(
                                    arg_name,
                                    domain=child.domain,
                                    auxiliary_domains=child.auxiliary_domains,
                                )
                                for arg_name, child in zip(out.arg_names, new_children)
                            ]
                        )
                    )

                    return out
            elif isinstance(function_name, pybamm.Interpolant):
                function = function_name
            else:
                raise TypeError(
                    "Parameter provided for '{}' ".format(symbol.name)
                    + "is of the wrong type (should either be scalar-like or callable)"
                )
            # Differentiate if necessary
            if symbol.diff_variable is None:
                function_out = function
            else:
                # return differentiated function
                new_diff_variable = self.process_symbol(symbol.diff_variable)
                function_out = function.diff(new_diff_variable)
            # Convert possible float output to a pybamm scalar
            if isinstance(function_out, numbers.Number):
                return pybamm.Scalar(function_out)
            # Process again just to be sure
            return self.process_symbol(function_out)

        elif isinstance(symbol, pybamm.BinaryOperator):
            # process children
            new_left = self.process_symbol(symbol.left)
            new_right = self.process_symbol(symbol.right)
            # Special case for averages, which can appear as "integral of a broadcast"
            # divided by "integral of a broadcast"
            # this construction seems very specific but can appear often when averaging
            if (
                isinstance(symbol, pybamm.Division)
                # right is integral(Broadcast(1))
                and (
                    isinstance(new_right, pybamm.Integral)
                    and isinstance(new_right.child, pybamm.Broadcast)
                    and new_right.child.child.id == pybamm.Scalar(1).id
                )
                # left is integral
                and isinstance(new_left, pybamm.Integral)
            ):
                # left is integral(Broadcast)
                if (
                    isinstance(new_left.child, pybamm.Broadcast)
                    and new_left.child.child.domain == []
                ):
                    integrand = new_left.child
                    if integrand.auxiliary_domains == {}:
                        return integrand.orphans[0]
                    else:
                        domain = integrand.auxiliary_domains["secondary"]
                        if "tertiary" in integrand.auxiliary_domains:
                            auxiliary_domains = {
                                "secondary": integrand.auxiliary_domains["tertiary"]
                            }
                            if "quaternary" in integrand.auxiliary_domains:
                                quat_domain = integrand.auxiliary_domains["quaternary"]
                                auxiliary_domains["tertiary"] = quat_domain
                            return pybamm.FullBroadcast(
                                integrand.orphans[0], domain, auxiliary_domains
                            )
                        else:
                            return pybamm.PrimaryBroadcast(integrand.orphans[0], domain)
                # left is "integral of concatenation of broadcasts"
                elif isinstance(new_left.child, pybamm.Concatenation) and all(
                    isinstance(child, pybamm.Broadcast)
                    for child in new_left.child.children
                ):
                    # in this case x_average will return a weighted sum of the variables
                    # that were broadcasted
                    return self.process_symbol(pybamm.x_average(new_left.child))
            # make new symbol, ensure domain remains the same
            new_symbol = symbol._binary_new_copy(new_left, new_right)
            new_symbol.domain = symbol.domain
            return new_symbol

        # Unary operators
        elif isinstance(symbol, pybamm.UnaryOperator):
            new_child = self.process_symbol(symbol.child)
            new_symbol = symbol._unary_new_copy(new_child)
            # ensure domain remains the same
            new_symbol.domain = symbol.domain
            return new_symbol

        # Functions
        elif isinstance(symbol, pybamm.Function):
            new_children = [self.process_symbol(child) for child in symbol.children]
            return symbol._function_new_copy(new_children)

        # Concatenations
        elif isinstance(symbol, pybamm.Concatenation):
            new_children = [self.process_symbol(child) for child in symbol.children]
            return symbol._concatenation_new_copy(new_children)

        else:
            # Backup option: return new copy of the object
            try:
                return symbol.new_copy()
            except NotImplementedError:
                raise NotImplementedError(
                    "Cannot process parameters for symbol of type '{}'".format(
                        type(symbol)
                    )
                )

    def evaluate(self, symbol):
        """
        Process and evaluate a symbol.

        Parameters
        ----------
        symbol : :class:`pybamm.Symbol`
            Symbol or Expression tree to evaluate

        Returns
        -------
        number or array
            The evaluated symbol
        """
        processed_symbol = self.process_symbol(symbol)
        if processed_symbol.is_constant():
            return processed_symbol.evaluate()
        else:
            raise ValueError("symbol must evaluate to a constant scalar or array")

    def _ipython_key_completions_(self):
        return list(self._dict_items.keys())

    def export_csv(self, filename):

        # process functions and data to output
        # like they appear in inputs csv files
        parameter_output = {}
        for key, val in self.items():
            if callable(val):
                val = "[function]" + val.__name__
            elif isinstance(val, tuple):
                val = "[data]" + val[0]
            parameter_output[key] = [val]

        df = pd.DataFrame(parameter_output)
        df = df.transpose()
        df.to_csv(filename, header=["Value"], index_label="Name [units]")

    def print_parameters(self, parameters, output_file=None):
        """
        Return dictionary of evaluated parameters, and optionally print these evaluated
        parameters to an output file.
        For dimensionless parameters that depend on the C-rate, the value is given as a
        function of the C-rate (either x * Crate or x / Crate depending on the
        dependence)

        Parameters
        ----------
        parameters : class or dict containing :class:`pybamm.Parameter` objects
            Class or dictionary containing all the parameters to be evaluated
        output_file : string, optional
            The file to print parameters to. If None, the parameters are not printed,
            and this function simply acts as a test that all the parameters can be
            evaluated, and returns the dictionary of evaluated parameters.

        Returns
        -------
        evaluated_parameters : defaultdict
            The evaluated parameters, for further processing if needed

        Notes
        -----
        A C-rate of 1 C is the current required to fully discharge the battery in 1
        hour, 2 C is current to discharge the battery in 0.5 hours, etc
        """
        # Set list of attributes to ignore, for when we are evaluating parameters from
        # a class of parameters
        ignore = [
            "__name__",
            "__doc__",
            "__package__",
            "__loader__",
            "__spec__",
            "__file__",
            "__cached__",
            "__builtins__",
            "absolute_import",
            "division",
            "print_function",
            "unicode_literals",
            "pybamm",
            "_options",
            "constants",
            "np",
            "geo",
            "elec",
            "therm",
            "half_cell",
        ]

        # If 'parameters' is a class, extract the dict
        if not isinstance(parameters, dict):
            parameters = {
                k: v for k, v in parameters.__dict__.items() if k not in ignore
            }

        evaluated_parameters = defaultdict(list)
        # Calculate parameters for each C-rate
        for Crate in [1, 10]:
            # Update Crate
            capacity = self.get("Nominal cell capacity [A.h]")
            if capacity is not None:
                self.update(
                    {"Current function [A]": Crate * capacity},
                    check_already_exists=False,
                )

            # Turn to regular dictionary for faster KeyErrors
            self._dict_items = dict(self._dict_items)

            for name, symbol in parameters.items():
                if not callable(symbol):
                    try:
                        proc_symbol = self.process_symbol(symbol)
                    except KeyError:
                        # skip parameters that don't have a value in that parameter set
                        proc_symbol = None
                    if not (
                        callable(proc_symbol)
                        or proc_symbol is None
                        or proc_symbol.has_symbol_of_classes(
                            (pybamm.Concatenation, pybamm.Broadcast)
                        )
                    ):
                        evaluated_parameters[name].append(proc_symbol.evaluate(t=0))

            # Turn back to FuzzyDict
            self._dict_items = pybamm.FuzzyDict(self._dict_items)

        # Calculate C-dependence of the parameters based on the difference between the
        # value at 1C and the value at C / 10
        for name, values in evaluated_parameters.items():
            if values[1] == 0 or abs(values[0] / values[1] - 1) < 1e-10:
                C_dependence = ""
            elif abs(values[0] / values[1] - 10) < 1e-10:
                C_dependence = " * Crate"
            elif abs(values[0] / values[1] - 0.1) < 1e-10:
                C_dependence = " / Crate"
            evaluated_parameters[name] = (values[0], C_dependence)
        # Print the evaluated_parameters dict to output_file
        if output_file:
            self.print_evaluated_parameters(evaluated_parameters, output_file)

        return evaluated_parameters

    def print_evaluated_parameters(self, evaluated_parameters, output_file):
        """
        Print a dictionary of evaluated parameters to an output file

        Parameters
        ----------
        evaluated_parameters : defaultdict
            The evaluated parameters, for further processing if needed
        output_file : string, optional
            The file to print parameters to. If None, the parameters are not printed,
            and this function simply acts as a test that all the parameters can be
            evaluated

        """
        # Get column width for pretty printing
        column_width = max(len(name) for name in evaluated_parameters.keys())
        s = "{{:>{}}}".format(column_width)
        with open(output_file, "w") as file:
            for name, (value, C_dependence) in sorted(evaluated_parameters.items()):
                if 0.001 < abs(value) < 1000:
                    file.write(
                        (s + " : {:10.4g}{!s}\n").format(name, value, C_dependence)
                    )
                else:
                    file.write(
                        (s + " : {:10.3E}{!s}\n").format(name, value, C_dependence)
                    )

    @staticmethod
    def find_parameter(path):
        """Look for parameter file in the different locations
        in PARAMETER_PATH
        """
        for location in pybamm.PARAMETER_PATH:
            trial_path = os.path.join(location, path)
            if os.path.isfile(trial_path):
                return trial_path
        raise FileNotFoundError("Could not find parameter {}".format(path))<|MERGE_RESOLUTION|>--- conflicted
+++ resolved
@@ -143,15 +143,11 @@
     def copy(self):
         """Returns a copy of the parameter values. Makes sure to copy the internal
         dictionary."""
-<<<<<<< HEAD
-        new_copy = ParameterValues(values=self._dict_items.copy())
+        new_copy = ParameterValues(self._dict_items.copy())
         new_copy._replace_callable_function_parameters = (
             self._replace_callable_function_parameters
         )
         return new_copy
-=======
-        return ParameterValues(self._dict_items.copy())
->>>>>>> 0ab7c349
 
     def search(self, key, print_values=True):
         """
