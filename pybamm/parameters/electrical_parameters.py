--- conflicted
+++ resolved
@@ -1,24 +1,10 @@
 #
 # Standard electrical parameters
 #
-import casadi
 import pybamm
 import numpy as np
 
 
-<<<<<<< HEAD
-def abs_non_zero(x):
-    if x == 0:  # pragma: no cover
-        return 1
-    else:
-        if isinstance(x, casadi.SX):
-            return casadi.fabs(x)
-        else:
-            return abs(x)
-
-
-=======
->>>>>>> 379c957f
 # --------------------------------------------------------------------------------------
 # Dimensional Parameters
 I_typ = pybamm.Parameter("Typical current [A]")
