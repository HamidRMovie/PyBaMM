#
# Interface for discretisation
#
from __future__ import absolute_import, division
from __future__ import print_function, unicode_literals
import pybamm

import copy
import numpy as np


class Discretisation(object):
    """The discretisation class, with methods to process a model and replace
    Spatial Operators with Matrices and Variables with StateVectors

    Parameters
    ----------
    mesh : pybamm.Mesh
            contains all submeshes to be used on each domain
    spatial_methods : dict
            a dictionary of the spatial method to be used on each
            domain. The keys correspond to the keys in a pybamm.Model
    """

    def __init__(self, mesh, spatial_methods):
        self._mesh = mesh
        # Unpack macroscale to the constituent subdomains
        if "macroscale" in spatial_methods.keys():
            method = spatial_methods["macroscale"]
            spatial_methods["negative electrode"] = method
            spatial_methods["separator"] = method
            spatial_methods["positive electrode"] = method
        self._spatial_methods = {
            dom: method(mesh) for dom, method in spatial_methods.items()
        }
        self._bcs = {}
        self._y_slices = {}

    @property
    def mesh(self):
        return self._mesh

    def process_model(self, model):
        """Discretise a model.
        Currently inplace, could be changed to return a new model.

        Parameters
        ----------
        model : :class:`pybamm.BaseModel` (or subclass)
            Model to dicretise. Must have attributes rhs, initial_conditions and
            boundary_conditions (all dicts of {variable: equation})

        """
        # set boundary conditions (only need key ids for boundary_conditions)
        self._bcs = {key.id: value for key, value in model.boundary_conditions.items()}
        # set variables (we require the full variable not just id)
        variables = list(model.rhs.keys()) + list(model.algebraic.keys())

        # Set the y split for variables
        self.set_variable_slices(variables)

        # Process initial condtions
        self.process_initial_conditions(model)

        # Process parabolic and elliptic equations
        self.process_rhs_and_algebraic(model)

        # Discretise variables (applying boundary conditions)
        # Note that we **do not** discretise the keys of model.rhs,
        # model.initial_conditions and model.boundary_conditions
        model.variables = self.process_dict(model.variables)

        # Check that resulting model makes sense
        self.check_model(model)

    def set_variable_slices(self, variables):
        """Sets the slicing for variables.

        variables : iterable of :class:`pybamm.Variables`
            The variables for which to set slices
        """
        y_slices = {variable.id: None for variable in variables}
        start = 0
        end = 0
        for variable in variables:
            # If domain is empty then variable has size 1
            if variable.domain == []:
                end += 1
            # Otherwise, add up the size of all the domains in variable.domain
            else:
                for dom in variable.domain:
                    end += self.mesh[dom].npts
            y_slices[variable.id] = slice(start, end)
            start = end
        self._y_slices = y_slices

        assert isinstance(self._y_slices, dict), ValueError(
            """y_slices should be dict, not {}""".format(type(self._y_slices))
        )

    def process_initial_conditions(self, model):
        """Discretise model initial_conditions.
        Currently inplace, could be changed to return a new model.

        Parameters
        ----------
        model : :class:`pybamm.BaseModel` (or subclass)
            Model to dicretise. Must have attributes rhs, initial_conditions and
            boundary_conditions (all dicts of {variable: equation})

        """
        # Discretise initial conditions
        model.initial_conditions = self.process_dict(model.initial_conditions)
        model.initial_conditions_ydot = self.process_dict(model.initial_conditions_ydot)

        # Concatenate initial conditions into a single vector
        # check that all initial conditions are set
        model.concatenated_initial_conditions = self._concatenate_init(
            model.initial_conditions
        ).evaluate(0, None)

        # evaluate initial conditions for ydot if they exist
        if len(model.initial_conditions_ydot) > 0:
            model.concatenated_initial_conditions_ydot = self._concatenate_init(
                model.initial_conditions_ydot
            ).evaluate(0, None)
        else:
            model.concatenated_initial_conditions_ydot = np.array([])

    def process_rhs_and_algebraic(self, model):
        """Discretise model equations - differential ('rhs') and algebraic.
        Currently inplace, could be changed to return a new model.

        Parameters
        ----------
        model : :class:`pybamm.BaseModel` (or subclass)
            Model to dicretise. Must have attributes rhs, initial_conditions and
            boundary_conditions (all dicts of {variable: equation})
        """
        # Discretise right-hand sides, passing domain from variable
        model.rhs = self.process_dict(model.rhs)
        # Concatenate rhs into a single state vector
        model.concatenated_rhs = self.concatenate(*model.rhs.values())

        # Discretise and concatenate algebraic equations
        model.algebraic = self.process_dict(model.algebraic)
        model.concatenated_algebraic = self.concatenate(*model.algebraic.values())

    def process_dict(self, var_eqn_dict):
        """Discretise a dictionary of {variable: equation}, broadcasting if necessary
        (can be model.rhs, model.initial_conditions or model.variables).

        Parameters
        ----------
        var_eqn_dict : dict
            Equations ({variable: equation} dict) to dicretise
            (can be model.rhs, model.initial_conditions or model.variables)

        Returns
        -------
        var_eqn_dict : dict
            Discretised equations

        """

        for var, eqn in var_eqn_dict.items():
            # Broadcast if the equation evaluates to a number(e.g. Scalar)
            if eqn.evaluates_to_number():
<<<<<<< HEAD
                eqn = pybamm.Broadcast(eqn, var.domain)
=======
                if isinstance(eqn_key, str):
                    eqn = pybamm.NumpyBroadcast(eqn, [], {})
                elif eqn_key.domain == []:
                    eqn = pybamm.NumpyBroadcast(eqn, eqn_key.domain, {})
                else:
                    eqn = self._spatial_methods[eqn_key.domain[0]].broadcast(
                        eqn, eqn_key.domain
                    )
>>>>>>> ea324b28

            # Process symbol (original or broadcasted)
            var_eqn_dict[var] = self.process_symbol(eqn)
            # note we are sending in the key.id here so we don't have to
            # keep calling .id
        return var_eqn_dict

    def process_symbol(self, symbol):
        """Discretise operators in model equations.

        Parameters
        ----------
        symbol : :class:`pybamm.expression_tree.symbol.Symbol` (or subclass) instance
            Symbol to discretise

        Returns
        -------
        :class:`pybamm.expression_tree.symbol.Symbol` (or subclass) instance
            Discretised symbol

        """
        if isinstance(symbol, pybamm.Gradient):
            child = symbol.children[0]
            discretised_child = self.process_symbol(child)
            return self._spatial_methods[symbol.domain[0]].gradient(
                child, discretised_child, self._bcs
            )

        elif isinstance(symbol, pybamm.Divergence):
            child = symbol.children[0]
            discretised_child = self.process_symbol(child)
            return self._spatial_methods[symbol.domain[0]].divergence(
                child, discretised_child, self._bcs
            )

        elif isinstance(symbol, pybamm.Broadcast):
            # Process child first
            new_child = self.process_symbol(symbol.children[0])
            # Broadcast new_child to the domain specified by symbol.domain
            # Different discretisations may broadcast differently
            if symbol.domain == []:
                symbol = pybamm.NumpyBroadcast(new_child, symbol.domain, {})
            else:
                symbol = self._spatial_methods[symbol.domain[0]].broadcast(
                    new_child, symbol.domain
                )
            return symbol

        elif isinstance(symbol, pybamm.SurfaceValue):
            child = symbol.children[0]
            discretised_child = self.process_symbol(child)
            return self._spatial_methods[child.domain[0]].surface_value(
                discretised_child
            )

        elif isinstance(symbol, pybamm.BinaryOperator):
            return self.process_binary_operators(symbol)

        elif isinstance(symbol, pybamm.Function):
            new_child = self.process_symbol(symbol.children[0])
            return pybamm.Function(symbol.func, new_child)

        elif isinstance(symbol, pybamm.UnaryOperator):
            new_child = self.process_symbol(symbol.children[0])
            return symbol.__class__(new_child)

        elif isinstance(symbol, pybamm.Variable):
            return pybamm.StateVector(self._y_slices[symbol.id], domain=symbol.domain)

        elif isinstance(symbol, pybamm.SpatialVariable):
            return self._spatial_methods[symbol.domain[0]].spatial_variable(symbol)

        elif isinstance(symbol, pybamm.Concatenation):
            new_children = [self.process_symbol(child) for child in symbol.children]
            new_symbol = pybamm.DomainConcatenation(new_children, self.mesh)

            if new_symbol.is_constant():
                value = new_symbol.evaluate()
                return pybamm.Vector(value)
            return new_symbol

        else:
            new_symbol = copy.deepcopy(symbol)
            new_symbol.parent = None
            return new_symbol

    def process_binary_operators(self, bin_op):
        """Discretise binary operators in model equations.  Performs appropriate
        averaging of diffusivities if one of the children is a gradient operator, so
        that discretised sizes match up.  This is mainly an issue for the Finite Volume
        Discretisation: see
        :meth:`pybamm.FiniteVolumeDiscretisation.compute_diffusivity()`

        Parameters
        ----------
        bin_op : :class:`pybamm.BinaryOperator` (or subclass)
            Binary operator to discretise

        Returns
        -------
        :class:`pybamm.BinaryOperator` (or subclass)
            Discretised binary operator

        """
        # Pre-process children
        left, right = bin_op.children
        new_left = self.process_symbol(left)
        new_right = self.process_symbol(right)
        # Post-processing to make sure discretised dimensions match
        # If neither child has gradients, or both children have gradients
        # no need to do any averaging
        if (
            left.has_gradient_and_not_divergence()
            == right.has_gradient_and_not_divergence()
        ):
            pass
        # If only left child has gradient, compute diffusivity for right child
        elif (
            left.has_gradient_and_not_divergence()
            and not right.has_gradient_and_not_divergence()
        ):
            new_right = self._spatial_methods[bin_op.domain[0]].compute_diffusivity(
                new_right
            )
        # If only right child has gradient, compute diffusivity for left child
        elif (
            right.has_gradient_and_not_divergence()
            and not left.has_gradient_and_not_divergence()
        ):
            new_left = self._spatial_methods[bin_op.domain[0]].compute_diffusivity(
                new_left
            )
        # Return new binary operator with appropriate class
        return bin_op.__class__(new_left, new_right)

    def concatenate(self, *symbols):
        return pybamm.NumpyConcatenation(*symbols)

    def _concatenate_init(self, var_eqn_dict):
        """
        Concatenate a dictionary of {variable: equation} initial conditions using
        self._y_slices

        The keys/variables in `var_eqn_dict` must be the same as the ids in
        `self._y_slices`.
        The resultant concatenation is ordered according to the ordering of the slice
        values in `self._y_slices`

        Parameters
        ----------
        var_eqn_dict : dict
            Equations ({variable: equation} dict) to dicretise

                Returns
        -------
        var_eqn_dict : dict
            Discretised right-hand side equations

        """
        ids = {v.id for v in var_eqn_dict.keys()}
        if ids != self._y_slices.keys():
            given_variable_names = [v.name for v in var_eqn_dict.keys()]
            raise pybamm.ModelError(
                "Initial conditions are insufficient. Only "
                "provided for {} ".format(given_variable_names)
            )

        equations = list(var_eqn_dict.values())
        slices = [self._y_slices[var.id] for var in var_eqn_dict.keys()]

        # sort equations according to slices
        sorted_equations = [eq for _, eq in sorted(zip(slices, equations))]

        return self.concatenate(*sorted_equations)

    def check_model(self, model):
        """ Perform some basic checks to make sure the discretised model makes sense."""
        # Check initial conditions are a numpy array
        # Individual
        for var, eqn in model.initial_conditions.items():
            assert type(eqn.evaluate(0, None)) is np.ndarray, pybamm.ModelError(
                """
                initial_conditions must be numpy array after discretisation but they are
                {} for variable '{}'.
                """.format(
                    type(eqn.evaluate(0, None)), var
                )
            )
        # Concatenated
        assert (
            type(model.concatenated_initial_conditions) is np.ndarray
        ), pybamm.ModelError(
            """
            Concatenated initial_conditions must be numpy array after discretisation but
            they are {}.
            """.format(
                type(model.concatenated_initial_conditions)
            )
        )

        # Check initial conditions and rhs have the same shape
        y0 = model.concatenated_initial_conditions
        # Individual
        for var in model.rhs.keys():
            assert (
                model.rhs[var].evaluate(0, y0).shape
                == model.initial_conditions[var].evaluate(0, None).shape
            ), pybamm.ModelError(
                """
                rhs and initial_conditions must have the same shape after discretisation
                but rhs.shape = {} and initial_conditions.shape = {} for variable '{}'.
                """.format(
                    model.rhs[var].evaluate(0, y0).shape,
                    model.initial_conditions[var].evaluate(0, None).shape,
                    var,
                )
            )
        # Concatenated
        assert (
            model.concatenated_rhs.evaluate(0, y0).shape[0]
            + model.concatenated_algebraic.evaluate(0, y0).shape[0]
            == y0.shape[0]
        ), pybamm.ModelError(
            """
            Concatenation of (rhs, algebraic) and initial_conditions must have the
            same shape after discretisation but rhs.shape = {}, algebraic.shape = {},
            and initial_conditions.shape = {}.
            """.format(
                model.concatenated_rhs.evaluate(0, y0).shape,
                model.concatenated_algebraic.evaluate(0, y0).shape,
                y0.shape,
            )
        )

        # Check variables in variable list against rhs
        # Be lenient with size check if the variable in model.variables is broadcasted
        for var in model.rhs.keys():
            if var.name in model.variables.keys():
                assert model.rhs[var].evaluate(0, y0).shape == model.variables[
                    var.name
                ].evaluate(0, y0).shape or isinstance(
                    model.variables[var.name], pybamm.NumpyBroadcast
                ), pybamm.ModelError(
                    """
                    variable and its eqn must have the same shape after discretisation
                    but variable.shape = {} and rhs.shape = {} for variable '{}'.
                    """.format(
                        model.variables[var.name].evaluate(0, y0).shape,
                        model.rhs[var].evaluate(0, y0).shape,
                        var,
                    )
                )<|MERGE_RESOLUTION|>--- conflicted
+++ resolved
@@ -163,24 +163,20 @@
 
         """
 
-        for var, eqn in var_eqn_dict.items():
+        for eqn_key, eqn in var_eqn_dict.items():
             # Broadcast if the equation evaluates to a number(e.g. Scalar)
             if eqn.evaluates_to_number():
-<<<<<<< HEAD
-                eqn = pybamm.Broadcast(eqn, var.domain)
-=======
                 if isinstance(eqn_key, str):
-                    eqn = pybamm.NumpyBroadcast(eqn, [], {})
+                    eqn = pybamm.Broadcast(eqn, [])
                 elif eqn_key.domain == []:
-                    eqn = pybamm.NumpyBroadcast(eqn, eqn_key.domain, {})
+                    eqn = pybamm.Broadcast(eqn, eqn_key.domain)
                 else:
                     eqn = self._spatial_methods[eqn_key.domain[0]].broadcast(
                         eqn, eqn_key.domain
                     )
->>>>>>> ea324b28
 
             # Process symbol (original or broadcasted)
-            var_eqn_dict[var] = self.process_symbol(eqn)
+            var_eqn_dict[eqn_key] = self.process_symbol(eqn)
             # note we are sending in the key.id here so we don't have to
             # keep calling .id
         return var_eqn_dict
