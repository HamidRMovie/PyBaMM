--- conflicted
+++ resolved
@@ -566,13 +566,8 @@
     def check_variables(self, model):
         """
         Check variables in variable list against rhs
-<<<<<<< HEAD
-        Be lenient with size check if the variable in model.variables is
-        broadcasted, or a concatenation, or an outer product
-=======
         Be lenient with size check if the variable in model.variables is broadcasted, or
         a concatenation, or an outer product
->>>>>>> ebce43b5
         (if broadcasted, variable is a multiplication with a vector of ones)
         """
         y0 = model.concatenated_initial_conditions
