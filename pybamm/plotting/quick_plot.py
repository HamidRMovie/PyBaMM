--- conflicted
+++ resolved
@@ -150,14 +150,10 @@
         if "y [m]" in variables and "y" in variables:
             self.spatial_scales["current collector y"] = (
                 variables["y [m]"] / variables["y"]
-<<<<<<< HEAD
-            ).evaluate()[-1] * spatial_factor
+            ).evaluate()[-1] * self.spatial_factor
             self.spatial_scales["channel"] = (
                 variables["y [m]"] / variables["y"]
-            ).evaluate()[-1] * spatial_factor
-=======
             ).evaluate()[-1] * self.spatial_factor
->>>>>>> cf237618
         if "z [m]" in variables and "z" in variables:
             self.spatial_scales["current collector z"] = (
                 variables["z [m]"] / variables["z"]
