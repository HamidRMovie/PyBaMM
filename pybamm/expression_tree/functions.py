--- conflicted
+++ resolved
@@ -37,7 +37,7 @@
         *children,
         name=None,
         derivative="autograd",
-        differentiated_function=None
+        differentiated_function=None,
     ):
         # Turn numbers into scalars
         children = list(children)
@@ -127,7 +127,7 @@
             return Function(
                 autograd.elementwise_grad(self.function, idx),
                 *children,
-                differentiated_function=self.function
+                differentiated_function=self.function,
             )
         elif self.derivative == "derivative":
             if len(children) > 1:
@@ -143,7 +143,7 @@
                     self.function.derivative(),
                     *children,
                     derivative="derivative",
-                    differentiated_function=self.function
+                    differentiated_function=self.function,
                 )
 
     def _function_jac(self, children_jacs):
@@ -228,7 +228,7 @@
                 *children,
                 name=self.name,
                 derivative=self.derivative,
-                differentiated_function=self.differentiated_function
+                differentiated_function=self.differentiated_function,
             )
         )
 
@@ -238,14 +238,13 @@
             f"{self.__class__} does not implement _sympy_operator."
         )
 
-<<<<<<< HEAD
     @property
     def julia_name(self):
         "Return the name of the equivalent Julia function, for generating Julia code"
         raise NotImplementedError(
             "No julia name defined for function {}".format(self.function)
         )
-=======
+
     def to_equation(self):
         """Convert the node and its subtree into a SymPy equation."""
         if self.print_name is not None:
@@ -256,7 +255,6 @@
                 eq = child.to_equation()
                 eq_list.append(eq)
             return self._sympy_operator(*eq_list)
->>>>>>> c421a91e
 
 
 def simplified_function(func_class, child):
@@ -313,16 +311,14 @@
         """See :meth:`pybamm.Symbol._function_diff()`."""
         return 1 / Sqrt(children[0] ** 2 + 1)
 
-<<<<<<< HEAD
     @property
     def julia_name(self):
         """ See :meth:`pybamm.Function.julia_name` """
         return "asinh"
-=======
+
     def _sympy_operator(self, child):
         """Override :meth:`pybamm.Function._sympy_operator`"""
         return sympy.asinh(child)
->>>>>>> c421a91e
 
 
 def arcsinh(child):
