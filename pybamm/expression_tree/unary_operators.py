--- conflicted
+++ resolved
@@ -128,90 +128,6 @@
         super().__init__("div", child)
 
 
-<<<<<<< HEAD
-=======
-class Broadcast(SpatialOperator):
-    """A node in the expression tree representing a broadcasting operator.
-    Broadcasts a child (which *must* have empty domain) to a specified domain. After
-    discretisation, this will evaluate to an array of the right shape for the specified
-    domain.
-
-    Parameters
-    ----------
-    child : :class:`Symbol`
-        child node
-    domain : iterable of string
-        the domain to broadcast the child to
-    name : string
-        name of the node
-
-    **Extends:** :class:`SpatialOperator`
-    """
-
-    def __init__(self, child, domain, name=None):
-        if child.domain != []:
-            raise pybamm.DomainError(
-                """Domain of a broadcasted child must be [] but is '{}'""".format(
-                    child.domain
-                )
-            )
-        if name is None:
-            name = "broadcast"
-        super().__init__(name, child)
-        # overwrite child domain ([]) with specified broadcasting domain
-        self.domain = domain
-
-
-class NumpyBroadcast(Broadcast):
-    """A node in the expression tree implementing a broadcasting operator using numpy.
-    Broadcasts a child (which *must* have empty domain) to a specified domain. To do
-    this, creates a np array of ones of the same shape as the submesh domain, and then
-    multiplies the child by that array upon evaluation
-
-    Parameters
-    ----------
-    child : :class:`Symbol`
-        child node
-    domain : iterable of string
-        the domain to broadcast the child to
-    npts : dict
-        contains the number of points on each domain
-
-    **Extends:** :class:`SpatialOperator`
-    """
-
-    def __init__(self, child, domain, npts):
-        super().__init__(child, domain, name="numpy broadcast")
-        # determine broadcasting vector size (size 1 if the domain is empty)
-        if domain == []:
-            self.broadcasting_vector_size = 1
-        else:
-            self.broadcasting_vector_size = sum([npts[dom] for dom in domain])
-        # create broadcasting vector (vector of ones with shape determined by the
-        # domain)
-        self.broadcasting_vector = np.ones(self.broadcasting_vector_size)
-
-    def evaluate(self, t=None, y=None):
-        """ See :meth:`pybamm.Symbol.evaluate()`. """
-        child = self.children[0]
-        child_eval = child.evaluate(t, y)
-        # if child is a vector, add a dimension for broadcasting
-        if isinstance(child, pybamm.Vector):
-            return child_eval[:, np.newaxis] * self.broadcasting_vector
-        # if child is a state vector, check that it has the right shape and then
-        # broadcast
-        elif isinstance(child, pybamm.StateVector):
-            assert child_eval.shape[0] == 1, ValueError(
-                """child_eval should have shape (1,n), not {}""".format(
-                    child_eval.shape
-                )
-            )
-            return np.repeat(child_eval, self.broadcasting_vector_size, axis=0)
-        # otherwise just do normal multiplication
-        else:
-            return child_eval * self.broadcasting_vector
-
-
 class SurfaceValue(SpatialOperator):
     """A node in the expression tree which gets the surface value of a variable.
 
@@ -226,7 +142,6 @@
         self.domain = []
 
 
->>>>>>> 9469e160
 #
 # Methods to call Gradient and Divergence
 #
