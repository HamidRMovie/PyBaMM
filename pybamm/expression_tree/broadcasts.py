#
# Unary operator classes and methods
#
import numbers
import numpy as np
import pybamm


class Broadcast(pybamm.SpatialOperator):
    """A node in the expression tree representing a broadcasting operator.
    Broadcasts a child to a specified domain. After discretisation, this will evaluate
    to an array of the right shape for the specified domain.

    Parameters
    ----------
    child : :class:`Symbol`
        child node
    broadcast_domain : iterable of str
        Primary domain for broadcast. This will become the domain of the symbol
    auxiliary_domain : iterable of str
        Secondary domain for broadcast. Currently, this is only used for testing that
        symbols have the right shape.
    broadcast_type : str, optional
        Whether to broadcast to the full domain (primary and secondary) or only in the
        primary direction. Default is "full".
    name : str
        name of the node

    **Extends:** :class:`SpatialOperator`
    """

    def __init__(
        self,
        child,
        broadcast_domain,
        auxiliary_domains=None,
        broadcast_type="full",
        name=None,
    ):
        # Convert child to scalar if it is a number
        if isinstance(child, numbers.Number):
            child = pybamm.Scalar(child)

        if name is None:
            name = "broadcast"

        # perform some basic checks and set attributes
        domain = self.check_and_set_domain_and_broadcast_type(
            child, broadcast_domain, broadcast_type
        )
        self.broadcast_type = broadcast_type
        self.broadcast_domain = broadcast_domain
        if auxiliary_domains is None:
            if child.domain != []:
                auxiliary_domains = {"secondary": child.domain}
            else:
                auxiliary_domains = {}
        super().__init__(name, child, domain, auxiliary_domains)

    def check_and_set_domain_and_broadcast_type(
        self, child, broadcast_domain, broadcast_type
    ):
        """
        Set broadcast domain and broadcast type, performing basic checks to make sure
        it is compatible with the child
        """
        # Acceptable broadcast types
        if broadcast_type not in ["primary", "secondary", "full"]:
            raise KeyError(
                """Broadcast type must be either: 'primary', 'secondary', or 'full' and
                not {}""".format(
                    broadcast_type
                )
            )

        domain = broadcast_domain

        # Variables on the current collector can only be broadcast to 'primary'
        if broadcast_type == "full":
            if child.domain == ["current collector"]:
                raise ValueError(
                    """
                    Variables on the current collector must be broadcast to 'primary'
                    only
                    """
                )
        return domain

    def _unary_simplify(self, child):
        """ See :meth:`pybamm.UnaryOperator.simplify()`. """

        return Broadcast(
            child, self.broadcast_domain, self.auxiliary_domains, self.broadcast_type
        )

    def _unary_new_copy(self, child):
        """ See :meth:`pybamm.UnaryOperator.simplify()`. """

        return Broadcast(
            child, self.broadcast_domain, self.auxiliary_domains, self.broadcast_type
        )

    def evaluate_for_shape(self):
        """
        Returns a vector of NaNs to represent the shape of a Broadcast.
        See :meth:`pybamm.Symbol.evaluate_for_shape_using_domain()`
        """
        child_eval = self.children[0].evaluate_for_shape()
        vec = pybamm.evaluate_for_shape_using_domain(self.domain)

        if self.broadcast_type == "primary":
            return np.outer(child_eval, vec).reshape(-1, 1)
        elif self.broadcast_type == "full":
            return child_eval * vec


class PrimaryBroadcast(Broadcast):
    """A node in the expression tree representing a primary broadcasting operator.
    Broadcasts in a `primary` dimension only. That is, makes explicit copies

    Parameters
    ----------
    child : :class:`Symbol`
        child node
    broadcast_domain : iterable of str
        Primary domain for broadcast. This will become the domain of the symbol
    name : str
        name of the node

    **Extends:** :class:`SpatialOperator`
    """

    def __init__(self, child, broadcast_domain, name=None):
        super().__init__(child, broadcast_domain, broadcast_type="primary", name=name)

    def _unary_simplify(self, child):
        """ See :meth:`pybamm.UnaryOperator.simplify()`. """
        return PrimaryBroadcast(child, self.broadcast_domain)

    def _unary_new_copy(self, child):
        """ See :meth:`pybamm.UnaryOperator.simplify()`. """
        return PrimaryBroadcast(child, self.broadcast_domain)

    def evaluate_for_shape(self):
        """
        Returns a vector of NaNs to represent the shape of a Broadcast.
        See :meth:`pybamm.Symbol.evaluate_for_shape_using_domain()`
        """
        child_eval = self.children[0].evaluate_for_shape()
        vec = pybamm.evaluate_for_shape_using_domain(self.domain)
        return np.outer(child_eval, vec).reshape(-1, 1)


class FullBroadcast(Broadcast):
    "A class for full broadcasts"

    def __init__(self, child, broadcast_domain, auxiliary_domains, name=None):
        if auxiliary_domains == "current collector":
            auxiliary_domains = {"secondary": "current collector"}
        super().__init__(
            child,
            broadcast_domain,
            auxiliary_domains=auxiliary_domains,
            broadcast_type="full",
            name=name,
        )

    def _unary_simplify(self, child):
        """ See :meth:`pybamm.UnaryOperator.simplify()`. """
        return FullBroadcast(child, self.broadcast_domain, self.auxiliary_domains)

    def _unary_new_copy(self, child):
        """ See :meth:`pybamm.UnaryOperator.simplify()`. """
        return FullBroadcast(child, self.broadcast_domain, self.auxiliary_domains)

    def evaluate_for_shape(self):
        """
        Returns a vector of NaNs to represent the shape of a Broadcast.
        See :meth:`pybamm.Symbol.evaluate_for_shape_using_domain()`
        """
        child_eval = self.children[0].evaluate_for_shape()
        vec = pybamm.evaluate_for_shape_using_domain(
            self.domain, self.auxiliary_domains
        )

        return child_eval * vec


<<<<<<< HEAD
def ones_like(*symbols):
=======
def ones_like(symbol):
>>>>>>> c70ae39b
    """
    Create a symbol with the same shape as the input symbol and with constant value '1',
    using `FullBroadcast`.

    Parameters
    ----------
<<<<<<< HEAD
    symbols : :class:`Symbol`
        Symbols whose shape to copy
    """
    # Make a symbol that combines all the children, to get the right domain
    # that takes all the child symbols into account
    sum_symbol = 0
    for sym in symbols:
        import ipdb

        ipdb.set_trace()
        sum_symbol += sym
    return FullBroadcast(1, sum_symbol.domain, sum_symbol.auxiliary_domains)
=======
    symbol : :class:`Symbol`
        Symbol whose shape to copy
    """
    # Just return scalar 1 if symbol has no domain (no broadcasting necessary)
    if symbol.domain == []:
        return 1
    return FullBroadcast(1, symbol.domain, symbol.auxiliary_domains)
>>>>>>> c70ae39b
<|MERGE_RESOLUTION|>--- conflicted
+++ resolved
@@ -186,36 +186,24 @@
         return child_eval * vec
 
 
-<<<<<<< HEAD
 def ones_like(*symbols):
-=======
-def ones_like(symbol):
->>>>>>> c70ae39b
     """
     Create a symbol with the same shape as the input symbol and with constant value '1',
     using `FullBroadcast`.
 
     Parameters
     ----------
-<<<<<<< HEAD
     symbols : :class:`Symbol`
         Symbols whose shape to copy
     """
     # Make a symbol that combines all the children, to get the right domain
     # that takes all the child symbols into account
-    sum_symbol = 0
+    sum_symbol = symbols[0]
     for sym in symbols:
-        import ipdb
-
-        ipdb.set_trace()
         sum_symbol += sym
-    return FullBroadcast(1, sum_symbol.domain, sum_symbol.auxiliary_domains)
-=======
-    symbol : :class:`Symbol`
-        Symbol whose shape to copy
-    """
+
     # Just return scalar 1 if symbol has no domain (no broadcasting necessary)
-    if symbol.domain == []:
-        return 1
-    return FullBroadcast(1, symbol.domain, symbol.auxiliary_domains)
->>>>>>> c70ae39b
+    if sum_symbol.domain == []:
+        return pybamm.Scalar(1)
+    else:
+        return FullBroadcast(1, sum_symbol.domain, sum_symbol.auxiliary_domains)