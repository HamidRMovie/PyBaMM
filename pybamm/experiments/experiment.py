#
# Experiment class
#

import numpy as np

examples = """

    Discharge at 1C for 0.5 hours,
    Discharge at C/20 for 0.5 hours,
    Charge at 0.5 C for 45 minutes,
    Discharge at 1 A for 90 seconds,
    Charge at 200mA for 45 minutes (1 minute period),
    Discharge at 1 W for 0.5 hours,
    Charge at 200 mW for 45 minutes,
    Rest for 10 minutes (5 minute period),
    Hold at 1 V for 20 seconds,
    Charge at 1 C until 4.1V,
    Hold at 4.1 V until 50 mA,
    Hold at 3V until C/50,
    Run US06 (A),
    Run US06 (A) for 20 seconds,
    Run US06 (V) for 45 minutes,
    Run US06 (W) for 2 hours,
    """


class Experiment:
    """
    Base class for experimental conditions under which to run the model. In general, a
    list of operating conditions should be passed in. Each operating condition should
    be of the form "Do this for this long" or "Do this until this happens". For example,
    "Charge at 1 C for 1 hour", or "Charge at 1 C until 4.2 V", or "Charge at 1 C for 1
    hour or until 4.2 V". The instructions can be of the form "(Dis)charge at x A/C/W",
    "Rest", or "Hold at x V". The running time should be a time in seconds, minutes or
    hours, e.g. "10 seconds", "3 minutes" or "1 hour". The stopping conditions should be
    a circuit state, e.g. "1 A", "C/50" or "3 V". The parameter drive_cycles is
    mandatory to run drive cycle. For example, "Run x", then x must be the key
    of drive_cycles dictionary.

    Parameters
    ----------
    operating_conditions : list
        List of operating conditions
    parameters : dict
        Dictionary of parameters to use for this experiment, replacing default
        parameters as appropriate
    period : string, optional
        Period (1/frequency) at which to record outputs. Default is 1 minute. Can be
        overwritten by individual operating conditions.
    termination : list, optional
        List of conditions under which to terminate the experiment. Default is None.
    use_simulation_setup_type : str
        Whether to use the "new" (default) or "old" simulation set-up type. "new" is
        faster at simulating individual steps but has higher set-up overhead
    drive_cycles : dict
        Dictionary of drive cycles to use for this experiment.

    """

    def __init__(
        self,
        operating_conditions,
        parameters=None,
        period="1 minute",
        termination=None,
        use_simulation_setup_type="new",
        drive_cycles={},
    ):

        self.period = self.convert_time_to_seconds(period.split())
        operating_conditions_cycles = []
        for cycle in operating_conditions:
            # Check types and convert strings to 1-tuples
            if (isinstance(cycle, tuple) or isinstance(cycle, str)) and all(
                [isinstance(cond, str) for cond in cycle]
            ):
                operating_conditions_cycles.append(
                    cycle if isinstance(cycle, tuple) else (cycle,)
                )
            else:
                try:
                    # Condition is not a string
                    badly_typed_conditions = [
                        cond for cond in cycle if not isinstance(cond, str)
                    ]
                except TypeError:
                    # Cycle is not a tuple or string
                    badly_typed_conditions = []
                badly_typed_conditions = badly_typed_conditions or [cycle]
                raise TypeError(
                    """Operating conditions should be strings or tuples of strings, not {}. For example: {}
                """.format(
                        type(badly_typed_conditions[0]), examples
                    )
                )
        self.cycle_lengths = [len(cycle) for cycle in operating_conditions_cycles]
        operating_conditions = [
            cond for cycle in operating_conditions_cycles for cond in cycle
        ]
        self.operating_conditions_strings = operating_conditions
        self.operating_conditions, self.events = self.read_operating_conditions(
            operating_conditions, drive_cycles
        )
        parameters = parameters or {}
        if isinstance(parameters, dict):
            self.parameters = parameters
        else:
            raise TypeError("experimental parameters should be a dictionary")

        self.termination = self.read_termination(termination)
        self.use_simulation_setup_type = use_simulation_setup_type

    def __str__(self):
        return str(self.operating_conditions_strings)

    def __repr__(self):
        return "pybamm.Experiment({!s})".format(self)

    def read_operating_conditions(self, operating_conditions, drive_cycles):
        """
        Convert operating conditions to the appropriate format

        Parameters
        ----------
        operating_conditions : list
            List of operating conditions
        drive_cycles : dictionary
            Dictionary of Drive Cycles

        Returns
        -------
        operating_conditions : list
            Operating conditions in the tuple format
        """
        converted_operating_conditions = []
        events = []
        for cond in operating_conditions:
            next_op, next_event = self.read_string(cond, drive_cycles)
            converted_operating_conditions.append(next_op)
            events.append(next_event)

        return converted_operating_conditions, events

    def read_string(self, cond, drive_cycles):
        """
        Convert a string to a tuple of the right format

        Parameters
        ----------
        cond : str
            String of appropriate form for example "Charge at x C for y hours". x and y
            must be numbers, 'C' denotes the unit of the external circuit (can be A for
            current, C for C-rate, V for voltage or W for power), and 'hours' denotes
            the unit of time (can be second(s), minute(s) or hour(s))
        """
        # Read period
        if " period)" in cond:
            cond, time_period = cond.split("(")
            time, _ = time_period.split(" period)")
            period = self.convert_time_to_seconds(time.split())
        else:
            period = self.period
        # Read instructions
        if "Run" in cond:
            cond_list = cond.split()
            if "at" in cond:
                raise ValueError(
                    """Instruction must be
                    For example: {}""".format(
                        examples
                    )
                )
            dc_types = ["(A)", "(V)", "(W)"]
            if all(x not in cond for x in dc_types):
                raise ValueError(
                    """Type of drive cycle must be
                    specified using '(A)', '(V)' or '(W)'.
                    For example: {}""".format(
                        examples
                    )
                )
            # Check for Events
            elif "for" in cond:
                # e.g. for 3 hours
                idx = cond_list.index("for")
                end_time = self.convert_time_to_seconds(cond_list[idx + 1 :])
                ext_drive_cycle = self.extend_drive_cycle(
                    drive_cycles[cond_list[1]], end_time
                )
                # Drive cycle as numpy array
                dc_data = ext_drive_cycle
                # Find the type of drive cycle ("A", "V", or "W")
                typ = cond_list[2][1]
                electric = (dc_data, typ)
                time = ext_drive_cycle[:, 0][-1]
                period = np.min(np.diff(ext_drive_cycle[:, 0]))
                events = None
            else:
                # e.g. Run US06
                # Drive cycle as numpy array
                dc_data = drive_cycles[cond_list[1]]
                # Find the type of drive cycle ("A", "V", or "W")
                typ = cond_list[2][1]
                electric = (dc_data, typ)
                # Set time and period to 1 second for first step and
                # then calculate the difference in consecutive time steps
                time = drive_cycles[cond_list[1]][:, 0][-1]
                period = np.min(np.diff(drive_cycles[cond_list[1]][:, 0]))
                events = None
        elif "Run" not in cond:
            if "for" in cond and "or until" in cond:
                # e.g. for 3 hours or until 4.2 V
                cond_list = cond.split()
                idx_for = cond_list.index("for")
                idx_until = cond_list.index("or")
                electric = self.convert_electric(cond_list[:idx_for])
                time = self.convert_time_to_seconds(cond_list[idx_for + 1 : idx_until])
                events = self.convert_electric(cond_list[idx_until + 2 :])
            elif "for" in cond:
                # e.g. for 3 hours
                cond_list = cond.split()
                idx = cond_list.index("for")
                electric = self.convert_electric(cond_list[:idx])
                time = self.convert_time_to_seconds(cond_list[idx + 1 :])
                events = None
            elif "until" in cond:
                # e.g. until 4.2 V
                cond_list = cond.split()
                idx = cond_list.index("until")
                electric = self.convert_electric(cond_list[:idx])
                time = None
                events = self.convert_electric(cond_list[idx + 1 :])
            else:
                raise ValueError(
                    """Operating conditions must contain keyword 'for' or 'until' or 'Run'.
                    For example: {}""".format(
                        examples
                    )
                )
        return electric + (time,) + (period,), events

    def extend_drive_cycle(self, drive_cycle, end_time):
        "Extends the drive cycle to enable for event"
        temp_time = []
        temp_time.append(drive_cycle[:, 0])
        loop_end_time = temp_time[0][-1]
        i = 1
        while loop_end_time <= end_time:
            # Extend the drive cycle until the drive cycle time
            # becomes greater than specified end time
            temp_time.append(
                np.append(temp_time[i - 1], temp_time[0] + temp_time[i - 1][-1] + 1)
            )
            loop_end_time = temp_time[i][-1]
            i += 1
        time = temp_time[-1]
        drive_data = np.tile(drive_cycle[:, 1], i)
        # Combine the drive cycle time and data
        ext_drive_cycle = np.column_stack((time, drive_data))
        # Limit the drive cycle to the specified end_time
        ext_drive_cycle = ext_drive_cycle[ext_drive_cycle[:, 0] <= end_time]
        del temp_time
        return ext_drive_cycle

    def convert_electric(self, electric):
        """Convert electrical instructions to consistent output"""
        # Rest == zero current
        if electric[0].lower() == "rest":
            return (0, "A")
        else:
            if len(electric) in [3, 4]:
                if len(electric) == 4:
                    # e.g. Charge at 4 A, Hold at 3 V
                    instruction, _, value, unit = electric
                elif len(electric) == 3:
                    # e.g. Discharge at C/2, Charge at 1A
                    instruction, _, value_unit = electric
                    if value_unit[0] == "C":
                        # e.g. C/2
                        unit = value_unit[0]
                        value = 1 / float(value_unit[2:])
                    else:
                        # e.g. 1A
                        if "m" in value_unit:
                            # e.g. 1mA
                            unit = value_unit[-2:]
                            value = float(value_unit[:-2])
                        else:
                            # e.g. 1A
                            unit = value_unit[-1]
                            value = float(value_unit[:-1])
                # Read instruction
                if instruction.lower() in ["discharge", "hold"]:
                    sign = 1
                elif instruction.lower() == "charge":
                    sign = -1
                else:
                    raise ValueError(
                        """Instruction must be 'discharge', 'charge', 'rest', 'hold' or 'Run'.
                        For example: {}""".format(
                            examples
                        )
                    )
            elif len(electric) == 2:
                # e.g. 3 A, 4.1 V
                value, unit = electric
                sign = 1
            elif len(electric) == 1:
                # e.g. C/2, 1A
                value_unit = electric[0]
                if value_unit[0] == "C":
                    # e.g. C/2
                    unit = value_unit[0]
                    value = 1 / float(value_unit[2:])
                else:
                    if "m" in value_unit:
                        # e.g. 1mA
                        unit = value_unit[-2:]
                        value = float(value_unit[:-2])
                    else:
                        # e.g. 1A
                        unit = value_unit[-1]
                        value = float(value_unit[:-1])
                sign = 1
            else:
                raise ValueError(
                    """Instruction '{}' not recognized. Some acceptable examples are: {}
                    """.format(
                        " ".join(electric), examples
                    )
                )
            # Read value and units
            if unit == "C":
                return (sign * float(value), "C")
            elif unit == "A":
                return (sign * float(value), "A")
            elif unit == "mA":
                return (sign * float(value) / 1000, "A")
            elif unit == "V":
                return (float(value), "V")
            elif unit == "W":
                return (sign * float(value), "W")
            elif unit == "mW":
                return (sign * float(value) / 1000, "W")
            else:
                raise ValueError(
                    """units must be 'C', 'A', 'mA', 'V', 'W' or 'mW', not '{}'.
                    For example: {}
                    """.format(
                        unit, examples
                    )
                )

    def convert_time_to_seconds(self, time_and_units):
        """Convert a time in seconds, minutes or hours to a time in seconds"""
        time, units = time_and_units
        if units in ["second", "seconds", "s", "sec"]:
            time_in_seconds = float(time)
        elif units in ["minute", "minutes", "m", "min"]:
            time_in_seconds = float(time) * 60
        elif units in ["hour", "hours", "h", "hr"]:
            time_in_seconds = float(time) * 3600
        else:
            raise ValueError(
                """time units must be 'seconds', 'minutes' or 'hours'. For example: {}
                """.format(
                    examples
                )
            )
        return time_in_seconds

    def read_termination(self, termination):
        """
        Read the termination reason. If this condition is hit, the experiment will stop.
        """
        if termination is None:
            return {}
        elif isinstance(termination, str):
            termination = [termination]

        termination_dict = {}
        for term in termination:
            term_list = term.split()
            if term_list[-1] == "capacity":
                end_discharge = "".join(term_list[:-1])
                if end_discharge.endswith("%"):
                    end_discharge_percent = end_discharge.split("%")[0]
<<<<<<< HEAD
                    termination_dict["capacity"] = (int(end_discharge_percent), "%")
                elif end_discharge.endswith("Ah"):
                    end_discharge_Ah = end_discharge.split("Ah")[0]
                    termination_dict["capacity"] = (int(end_discharge_Ah), "Ah")
                elif end_discharge.endswith("A.h"):
                    end_discharge_Ah = end_discharge.split("A.h")[0]
                    termination_dict["capacity"] = (int(end_discharge_Ah), "Ah")
=======
                    termination_dict["capacity"] = (float(end_discharge_percent), "%")
                elif end_discharge.endswith("Ah"):
                    end_discharge_Ah = end_discharge.split("Ah")[0]
                    termination_dict["capacity"] = (float(end_discharge_Ah), "Ah")
                elif end_discharge.endswith("A.h"):
                    end_discharge_Ah = end_discharge.split("A.h")[0]
                    termination_dict["capacity"] = (float(end_discharge_Ah), "Ah")
>>>>>>> e10ccd34
                else:
                    raise ValueError(
                        "Capacity termination must be given in the form "
                        "'80%', '4Ah', or '4A.h'"
                    )
            else:
                raise ValueError(
                    "Only capacity can be provided as a termination reason, "
                    "e.g. '80% capacity' or '4 Ah capacity'"
                )
        return termination_dict<|MERGE_RESOLUTION|>--- conflicted
+++ resolved
@@ -386,15 +386,6 @@
                 end_discharge = "".join(term_list[:-1])
                 if end_discharge.endswith("%"):
                     end_discharge_percent = end_discharge.split("%")[0]
-<<<<<<< HEAD
-                    termination_dict["capacity"] = (int(end_discharge_percent), "%")
-                elif end_discharge.endswith("Ah"):
-                    end_discharge_Ah = end_discharge.split("Ah")[0]
-                    termination_dict["capacity"] = (int(end_discharge_Ah), "Ah")
-                elif end_discharge.endswith("A.h"):
-                    end_discharge_Ah = end_discharge.split("A.h")[0]
-                    termination_dict["capacity"] = (int(end_discharge_Ah), "Ah")
-=======
                     termination_dict["capacity"] = (float(end_discharge_percent), "%")
                 elif end_discharge.endswith("Ah"):
                     end_discharge_Ah = end_discharge.split("Ah")[0]
@@ -402,7 +393,6 @@
                 elif end_discharge.endswith("A.h"):
                     end_discharge_Ah = end_discharge.split("A.h")[0]
                     termination_dict["capacity"] = (float(end_discharge_Ah), "Ah")
->>>>>>> e10ccd34
                 else:
                     raise ValueError(
                         "Capacity termination must be given in the form "
