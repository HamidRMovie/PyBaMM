# [Unreleased](https://github.com/pybamm-team/PyBaMM/)

## Features

<<<<<<< HEAD
-   Summary variables can now be user-determined ([#1759](https://github.com/pybamm-team/PyBaMM/pull/1759))
=======
-   Added `all_first_states` to the `Solution` object for a simulation with experiment ([#1759](https://github.com/pybamm-team/PyBaMM/pull/1759))
>>>>>>> f2c36a16
-   Added a new method (`create_gif`) in `QuickPlot`, `Simulation` and `BatchStudy` to create a GIF of a simulation ([#1754](https://github.com/pybamm-team/PyBaMM/pull/1754))
-   Added more examples for the `BatchStudy` class ([#1747](https://github.com/pybamm-team/PyBaMM/pull/1747))
-   SEI models can now be included in the half-cell model ([#1705](https://github.com/pybamm-team/PyBaMM/pull/1705))

## Bug fixes
 
-   Half-cell model and lead-acid models can now be simulated with `Experiment`s ([#1759](https://github.com/pybamm-team/PyBaMM/pull/1759))
-   Removed in-place modification of the solution objects by `QuickPlot` ([#1747](https://github.com/pybamm-team/PyBaMM/pull/1747))
-   Fixed vector-vector multiplication bug that was causing errors in the SPM with constant voltage or power ([#1735](https://github.com/pybamm-team/PyBaMM/pull/1735))
# [v21.9](https://github.com/pybamm-team/PyBaMM/tree/v21.9) - 2021-09-30

## Features

-   Added thermal parameters (thermal conductivity, specific heat, etc.) to the `Ecker2015` parameter set from Zhao et al. (2018) and Hales et al. (2019) ([#1683](https://github.com/pybamm-team/PyBaMM/pull/1683))
-   Added `plot_summary_variables` to plot and compare summary variables ([#1678](https://github.com/pybamm-team/PyBaMM/pull/1678))
-   The DFN model can now be used directly (instead of `BasicDFNHalfCell`) to simulate a half-cell ([#1600](https://github.com/pybamm-team/PyBaMM/pull/1600))

## Breaking changes

-   Dropped support for Python 3.6 ([#1696](https://github.com/pybamm-team/PyBaMM/pull/1696))
-   The substring 'negative electrode' has been removed from variables related to SEI and lithium plating (e.g. 'Total negative electrode SEI thickness [m]' replaced by 'Total SEI thickness [m]') ([#1654](https://github.com/pybamm-team/PyBaMM/pull/1654))

# [v21.08](https://github.com/pybamm-team/PyBaMM/tree/v21.08) - 2021-08-26

This release introduces:
- the switch to calendar versioning: from now on we will use year.month version number
- sensitivity analysis of solutions with respect to input parameters
- several new models, including many-particle and state-of-health models
- improvement on how CasADI solver's handle events, including a new "fast with events" mode
- several other new features, optimizations, and bug fixes, summarized below

## Features

-   Added submodels and functionality for particle-size distributions in the DFN model, including an
example notebook ([#1602](https://github.com/pybamm-team/PyBaMM/pull/1602))
-   Added UDDS and WLTC drive cycles  ([#1601](https://github.com/pybamm-team/PyBaMM/pull/1601))
-   Added LG M50 (NMC811 and graphite + SiOx) parameter set from O'Regan 2021 ([#1594](https://github.com/pybamm-team/PyBaMM/pull/1594))
-   `pybamm.base_solver.solve` function can take a list of input parameters to calculate the sensitivities of the solution with respect to. Alternatively, it can be set  to `True` to calculate the sensitivities for all input parameters ([#1552](https://github.com/pybamm-team/PyBaMM/pull/1552))
-   Added capability for `quaternary` domains (in addition to `primary`, `secondary` and `tertiary`), increasing the maximum number of domains that a `Symbol` can have to 4. ([#1580](https://github.com/pybamm-team/PyBaMM/pull/1580))
-   Tabs can now be placed at the bottom of the cell in 1+1D thermal models ([#1581](https://github.com/pybamm-team/PyBaMM/pull/1581))
-   Added temperature dependence on electrode electronic conductivity ([#1570](https://github.com/pybamm-team/PyBaMM/pull/1570))
-   `pybamm.base_solver.solve` function can take a list of input parameters to calculate the sensitivities of the solution with respect to. Alternatively, it can be set  to `True` to calculate the sensitivities for all input parameters ([#1552](https://github.com/pybamm-team/PyBaMM/pull/1552))
-   Added a new lithium-ion model `MPM` or Many-Particle Model, with a distribution of particle sizes in each electrode. ([#1529](https://github.com/pybamm-team/PyBaMM/pull/1529))
-   Added 2 new submodels for lithium transport in a size distribution of electrode particles: Fickian diffusion (`FickianSingleSizeDistribution`) and uniform concentration profile (`FastSingleSizeDistribution`). ([#1529](https://github.com/pybamm-team/PyBaMM/pull/1529))
-   Added a "particle size" domain to the default lithium-ion geometry, including plotting capabilities (`QuickPlot`) and processing of variables (`ProcessedVariable`). ([#1529](https://github.com/pybamm-team/PyBaMM/pull/1529))
-   Added fitted expressions for OCPs for the Chen2020 parameter set ([#1526](https://github.com/pybamm-team/PyBaMM/pull/1497))
-   Added `initial_soc` argument to `Simualtion.solve` for specifying the initial SOC when solving a model ([#1512](https://github.com/pybamm-team/PyBaMM/pull/1512))
-   Added `print_name` to some symbols ([#1495](https://github.com/pybamm-team/PyBaMM/pull/1495), [#1497](https://github.com/pybamm-team/PyBaMM/pull/1497))
-   Added Base Parameters class and SymPy in dependencies ([#1495](https://github.com/pybamm-team/PyBaMM/pull/1495))
-   Added a new "reaction-driven" model for LAM from Reniers et al (2019) ([#1490](https://github.com/pybamm-team/PyBaMM/pull/1490))
-   Some features ("loss of active material" and "particle mechanics") can now be specified separately for the negative electrode and positive electrode by passing a 2-tuple ([#1490](https://github.com/pybamm-team/PyBaMM/pull/1490))
-   `plot` and `plot2D` now take and return a matplotlib Axis to allow for easier customization ([#1472](https://github.com/pybamm-team/PyBaMM/pull/1472))
-   `ParameterValues.evaluate` can now return arrays to allow function parameters to be easily evaluated ([#1472](https://github.com/pybamm-team/PyBaMM/pull/1472))
-   Added option to save only specific cycle numbers when simulating an `Experiment` ([#1459](https://github.com/pybamm-team/PyBaMM/pull/1459))
-   Added capacity-based termination conditions when simulating an `Experiment` ([#1459](https://github.com/pybamm-team/PyBaMM/pull/1459))
-   Added "summary variables" to track degradation over several cycles ([#1459](https://github.com/pybamm-team/PyBaMM/pull/1459))
-   Added `ElectrodeSOH` model for calculating capacities and stoichiometric limits ([#1459](https://github.com/pybamm-team/PyBaMM/pull/1459))
-   Added Batch Study class ([#1455](https://github.com/pybamm-team/PyBaMM/pull/1455))
-   Added `ConcatenationVariable`, which is automatically created when variables are concatenated ([#1453](https://github.com/pybamm-team/PyBaMM/pull/1453))
-   Added "fast with events" mode for the CasADi solver, which solves a model and finds events more efficiently than "safe" mode. As of PR #1450 this feature is still being tested and "safe" mode remains the default ([#1450](https://github.com/pybamm-team/PyBaMM/pull/1450))

## Optimizations

-   Models that mostly use x-averaged quantities (SPM and SPMe) now use x-averaged degradation models ([#1490](https://github.com/pybamm-team/PyBaMM/pull/1490))
-   Improved how the CasADi solver's "safe" mode finds events ([#1450](https://github.com/pybamm-team/PyBaMM/pull/1450))
-   Perform more automatic simplifications of the expression tree ([#1449](https://github.com/pybamm-team/PyBaMM/pull/1449))
-   Reduce time taken to hash a sparse `Matrix` object ([#1449](https://github.com/pybamm-team/PyBaMM/pull/1449))

## Bug fixes

-   Fixed bug with `load_function` ([#1675](https://github.com/pybamm-team/PyBaMM/pull/1675))
-   Updated documentation to include some previously missing functions, such as `erf` and `tanh` ([#1628](https://github.com/pybamm-team/PyBaMM/pull/1628))
-   Fixed reading citation file without closing ([#1620](https://github.com/pybamm-team/PyBaMM/pull/1620))
-   Porosity variation for SEI and plating models is calculated from the film thickness rather than from a separate ODE ([#1617](https://github.com/pybamm-team/PyBaMM/pull/1617))
-   Fixed a bug where the order of the indexing for the entries of variables discretised using FEM was incorrect ([#1556](https://github.com/pybamm-team/PyBaMM/pull/1556))
-   Fix broken module import for spyder when running a script twice ([#1555](https://github.com/pybamm-team/PyBaMM/pull/1555))
-   Fixed ElectrodeSOH model for multi-dimensional simulations ([#1548](https://github.com/pybamm-team/PyBaMM/pull/1548))
-   Removed the overly-restrictive check "each variable in the algebraic eqn keys must appear in the eqn" ([#1510](https://github.com/pybamm-team/PyBaMM/pull/1510))
-   Made parameters importable through pybamm ([#1475](https://github.com/pybamm-team/PyBaMM/pull/1475))

## Breaking changes

-   Refactored the `particle` submodel module, with the models having no size distribution now found in `particle.no_distribution`, and those with a size distribution in `particle.size_distribution`. Renamed submodels to indicate the transport model (Fickian diffusion, polynomial profile) and if they are "x-averaged". E.g., `FickianManyParticles` and `FickianSingleParticle` are now `no_distribution.FickianDiffusion` and `no_distribution.XAveragedFickianDiffusion` ([#1602](https://github.com/pybamm-team/PyBaMM/pull/1602))
-   Changed sensitivity API. Removed `ProcessedSymbolicVariable`, all sensitivity now handled within the solvers and `ProcessedVariable` ()  ([#1552](https://github.com/pybamm-team/PyBaMM/pull/1552))
-   The `Yang2017` parameter set has been removed as the complete parameter set is not publicly available in the literature ([#1577](https://github.com/pybamm-team/PyBaMM/pull/1577))
-   Changed how options are specified for the "loss of active material" and "particle cracking" submodels. "loss of active material" can now be one of "none", "stress-driven", or "reaction-driven", or a 2-tuple for different options in negative and positive electrode. Similarly "particle cracking" (now called "particle mechanics") can now be "none", "swelling only", "swelling and cracking", or a 2-tuple ([#1490](https://github.com/pybamm-team/PyBaMM/pull/1490))
-   Changed the variable in the full diffusion model from "Electrolyte concentration" to "Porosity times concentration" ([#1476](https://github.com/pybamm-team/PyBaMM/pull/1476))
-   Renamed `lithium-ion` folder to `lithium_ion` and `lead-acid` folder to `lead_acid` in parameters ([#1464](https://github.com/pybamm-team/PyBaMM/pull/1464))

# [v0.4.0](https://github.com/pybamm-team/PyBaMM/tree/v0.4.0) - 2021-03-28

This release introduces:
- several new models, including reversible and irreversible plating submodels, submodels for loss of active material, Yang et al.'s (2017) coupled SEI/plating/pore clogging model, and the Newman-Tobias model
- internal optimizations for solving models, particularly for simulating experiments, with more accurate event detection and more efficient numerical methods and post-processing
- parallel solutions of a model with different inputs
- a cleaner installation process for Mac when installing from PyPI, no longer requiring a Homebrew installation of Sundials
- improved plotting functionality, including adding a new 'voltage component' plot
- several other new features, optimizations, and bug fixes, summarized below

## Features
-   Added `NewmanTobias` li-ion battery model ([#1423](https://github.com/pybamm-team/PyBaMM/pull/1423))
-   Added `plot_voltage_components` to easily plot the component overpotentials that make up the voltage ([#1419](https://github.com/pybamm-team/PyBaMM/pull/1419))
-   Made `QuickPlot` more customizable and added an example ([#1419](https://github.com/pybamm-team/PyBaMM/pull/1419))
-   `Solution` objects can now be created by stepping *different* models ([#1408](https://github.com/pybamm-team/PyBaMM/pull/1408))
-   Added Yang et al 2017 model that couples irreversible lithium plating, SEI growth and change in porosity which produces a transition from linear to nonlinear degradation pattern of lithium-ion battery over extended cycles([#1398](https://github.com/pybamm-team/PyBaMM/pull/1398))
-   Added support for Python 3.9 and dropped support for Python 3.6. Python 3.6 may still work but is now untested ([#1370](https://github.com/pybamm-team/PyBaMM/pull/1370))
-   Added the electrolyte overpotential and Ohmic losses for full conductivity, including surface form ([#1350](https://github.com/pybamm-team/PyBaMM/pull/1350))
-   Added functionality to `Citations` to print formatted citations ([#1340](https://github.com/pybamm-team/PyBaMM/pull/1340))
-   Updated the way events are handled in `CasadiSolver` for more accurate event location ([#1328](https://github.com/pybamm-team/PyBaMM/pull/1328))
-   Added error message if initial conditions are outside the bounds of a variable ([#1326](https://github.com/pybamm-team/PyBaMM/pull/1326))
-   Added temperature dependence to density, heat capacity and thermal conductivity ([#1323](https://github.com/pybamm-team/PyBaMM/pull/1323))
-   Added temperature dependence to the transference number (`t_plus`) ([#1317](https://github.com/pybamm-team/PyBaMM/pull/1317))
-   Added new functionality for `Interpolant` ([#1312](https://github.com/pybamm-team/PyBaMM/pull/1312))
-   Added option to express experiments (and extract solutions) in terms of cycles of operating condition ([#1309](https://github.com/pybamm-team/PyBaMM/pull/1309))
-   The event time and state are now returned as part of `Solution.t` and `Solution.y` so that the event is accurately captured in the returned solution ([#1300](https://github.com/pybamm-team/PyBaMM/pull/1300))
-   Added reversible and irreversible lithium plating models ([#1287](https://github.com/pybamm-team/PyBaMM/pull/1287))
-   Reformatted the `BasicDFNHalfCell` to be consistent with the other models ([#1282](https://github.com/pybamm-team/PyBaMM/pull/1282))
-   Added option to make the total interfacial current density a state ([#1280](https://github.com/pybamm-team/PyBaMM/pull/1280))
-   Added functionality to initialize a model using the solution from another model ([#1278](https://github.com/pybamm-team/PyBaMM/pull/1278))
-   Added submodels for active material ([#1262](https://github.com/pybamm-team/PyBaMM/pull/1262))
-   Updated solvers' method `solve()` so it can take a list of inputs dictionaries as the `inputs` keyword argument. In this case the model is solved for each input set in the list, and a list of solutions mapping the set of inputs to the solutions is returned. Note that `solve()` can still take a single dictionary as the `inputs` keyword argument. In this case the behaviour is unchanged compared to previous versions.([#1261](https://github.com/pybamm-team/PyBaMM/pull/1261))
-   Added composite surface form electrolyte models: `CompositeDifferential` and `CompositeAlgebraic` ([#1207](https://github.com/pybamm-team/PyBaMM/issues/1207))

## Optimizations

-   Improved the way an `Experiment` is simulated to reduce solve time (at the cost of slightly higher set-up time) ([#1408](https://github.com/pybamm-team/PyBaMM/pull/1408))
-   Add script and workflow to automatically update parameter_sets.py docstrings ([#1371](https://github.com/pybamm-team/PyBaMM/pull/1371))
-   Add URLs checker in workflows ([#1347](https://github.com/pybamm-team/PyBaMM/pull/1347))
-   The `Solution` class now only creates the concatenated `y` when the user asks for it. This is an optimization step as the concatenation can be slow, especially with larger experiments ([#1331](https://github.com/pybamm-team/PyBaMM/pull/1331))
-   If solver method `solve()` is passed a list of inputs as the `inputs` keyword argument, the resolution of the model for each input set is spread across several Python processes, usually running in parallel on different processors. The default number of processes is the number of processors available. `solve()` takes a new keyword argument `nproc` which can be used to set this number a manually.
-   Variables are now post-processed using CasADi ([#1316](https://github.com/pybamm-team/PyBaMM/pull/1316))
-   Operations such as `1*x` and `0+x` now directly return `x` ([#1252](https://github.com/pybamm-team/PyBaMM/pull/1252))

## Bug fixes

-   Fixed a bug on the boundary conditions of `FickianSingleParticle` and `FickianManyParticles` to ensure mass is conserved ([#1421](https://github.com/pybamm-team/PyBaMM/pull/1421))
-   Fixed a bug where the `PolynomialSingleParticle` submodel gave incorrect results with "dimensionality" equal to 2 ([#1411](https://github.com/pybamm-team/PyBaMM/pull/1411))
-   Fixed a bug where volume averaging in 0D gave the wrong result ([#1411](https://github.com/pybamm-team/PyBaMM/pull/1411))
-   Fixed a sign error in the positive electrode ohmic losses ([#1407](https://github.com/pybamm-team/PyBaMM/pull/1407))
-   Fixed the formulation of the EC reaction SEI model ([#1397](https://github.com/pybamm-team/PyBaMM/pull/1397))
-   Simulations now stop when an experiment becomes infeasible ([#1395](https://github.com/pybamm-team/PyBaMM/pull/1395))
-   Added a check for domains in `Concatenation` ([#1368](https://github.com/pybamm-team/PyBaMM/pull/1368))
-   Differentiation now works even when the differentiation variable is a constant ([#1294](https://github.com/pybamm-team/PyBaMM/pull/1294))
-   Fixed a bug where the event time and state were no longer returned as part of the solution ([#1344](https://github.com/pybamm-team/PyBaMM/pull/1344))
-   Fixed a bug in `CasadiSolver` safe mode which crashed when there were extrapolation events but no termination events ([#1321](https://github.com/pybamm-team/PyBaMM/pull/1321))
-   When an `Interpolant` is extrapolated an error is raised for `CasadiSolver` (and a warning is raised for the other solvers) ([#1315](https://github.com/pybamm-team/PyBaMM/pull/1315))
-   Fixed `Simulation` and `model.new_copy` to fix a bug where changes to the model were overwritten ([#1278](https://github.com/pybamm-team/PyBaMM/pull/1278))

## Breaking changes

-   Removed `Simplification` class and `.simplify()` function ([#1369](https://github.com/pybamm-team/PyBaMM/pull/1369))
-   All example notebooks in PyBaMM's GitHub repository must now include the command `pybamm.print_citations()`, otherwise the tests will fail. This is to encourage people to use this command to cite the relevant papers ([#1340](https://github.com/pybamm-team/PyBaMM/pull/1340))
-   Notation has been homogenised to use positive and negative electrode (instead of cathode and anode). This applies to the parameter folders (now called `'positive_electrodes'` and `'negative_electrodes'`) and the options of `active_material` and `particle_cracking` submodels (now called `'positive'` and `'negative'`) ([#1337](https://github.com/pybamm-team/PyBaMM/pull/1337))
-   `Interpolant` now takes `x` and `y` instead of a single `data` entry ([#1312](https://github.com/pybamm-team/PyBaMM/pull/1312))
-   Boolean model options ('sei porosity change', 'convection') must now be given in string format ('true' or 'false' instead of True or False) ([#1280](https://github.com/pybamm-team/PyBaMM/pull/1280))
-   Operations such as `1*x` and `0+x` now directly return `x`. This can be bypassed by explicitly creating the binary operators, e.g. `pybamm.Multiplication(1, x)` ([#1252](https://github.com/pybamm-team/PyBaMM/pull/1252))
-   `'Cell capacity [A.h]'` has been renamed to `'Nominal cell capacity [A.h]'`. `'Cell capacity [A.h]'` will be deprecated in the next release. ([#1352](https://github.com/pybamm-team/PyBaMM/pull/1352))

# [v0.3.0](https://github.com/pybamm-team/PyBaMM/tree/v0.3.0) - 2020-12-01

This release introduces a new aging model for particle mechanics, a new reduced-order model (TSPMe), and a parameter set for A123 LFP cells. Additionally, there have been several backend optimizations to speed up model creation and solving, and other minor features and bug fixes.

## Features

-   Added a submodel for particle mechanics ([#1232](https://github.com/pybamm-team/PyBaMM/pull/1232))
-   Added a notebook on how to speed up the solver and handle instabilities ([#1223](https://github.com/pybamm-team/PyBaMM/pull/1223))
-   Improve string printing of `BinaryOperator`, `Function`, and `Concatenation` objects ([#1223](https://github.com/pybamm-team/PyBaMM/pull/1223))
-   Added `Solution.integration_time`, which is the time taken just by the integration subroutine, without extra setups ([#1223](https://github.com/pybamm-team/PyBaMM/pull/1223))
-   Added parameter set for an A123 LFP cell ([#1209](https://github.com/pybamm-team/PyBaMM/pull/1209))
-   Added variables related to equivalent circuit models ([#1204](https://github.com/pybamm-team/PyBaMM/pull/1204))
-   Added the `Integrated` electrolyte conductivity submodel ([#1188](https://github.com/pybamm-team/PyBaMM/pull/1188))
-   Added an example script to check conservation of lithium ([#1186](https://github.com/pybamm-team/PyBaMM/pull/1186))
-   Added `erf` and `erfc` functions ([#1184](https://github.com/pybamm-team/PyBaMM/pull/1184))

## Optimizations

-   Add (optional) smooth approximations for the `Minimum`, `Maximum`, `Heaviside`, and `AbsoluteValue` operators ([#1223](https://github.com/pybamm-team/PyBaMM/pull/1223))
-   Avoid unnecessary repeated computations in the solvers ([#1222](https://github.com/pybamm-team/PyBaMM/pull/1222))
-   Rewrite `Symbol.is_constant` to be more efficient ([#1222](https://github.com/pybamm-team/PyBaMM/pull/1222))
-   Cache shape and size calculations ([#1222](https://github.com/pybamm-team/PyBaMM/pull/1222))
-   Only instantiate the geometric, electrical and thermal parameter classes once ([#1222](https://github.com/pybamm-team/PyBaMM/pull/1222))

## Bug fixes

-   Quickplot now works when timescale or lengthscale is a function of an input parameter ([#1234](https://github.com/pybamm-team/PyBaMM/pull/1234))
-   Fix bug that was slowing down creation of the EC reaction SEI submodel ([#1227](https://github.com/pybamm-team/PyBaMM/pull/1227))
-   Add missing separator thermal parameters for the Ecker parameter set ([#1226](https://github.com/pybamm-team/PyBaMM/pull/1226))
-   Make sure simulation solves when evaluated timescale is a function of an input parameter ([#1218](https://github.com/pybamm-team/PyBaMM/pull/1218))
-   Raise error if saving to MATLAB with variable names that MATLAB can't read, and give option of providing alternative variable names ([#1206](https://github.com/pybamm-team/PyBaMM/pull/1206))
-   Raise error if the boundary condition at the origin in a spherical domain is other than no-flux ([#1175](https://github.com/pybamm-team/PyBaMM/pull/1175))
-   Fix boundary conditions at r = 0 for Creating Models notebooks ([#1173](https://github.com/pybamm-team/PyBaMM/pull/1173))

## Breaking changes

-    The parameters "Positive/Negative particle distribution in x" and "Positive/Negative surface area to volume ratio distribution in x" have been deprecated. Instead, users can provide "Positive/Negative particle radius [m]" and "Positive/Negative surface area to volume ratio [m-1]" directly as functions of through-cell position (x [m]) ([#1237](https://github.com/pybamm-team/PyBaMM/pull/1237))

# [v0.2.4](https://github.com/pybamm-team/PyBaMM/tree/v0.2.4) - 2020-09-07

This release adds new operators for more complex models, some basic sensitivity analysis, and a spectral volumes spatial method, as well as some small bug fixes.

## Features

-   Added variables which track the total amount of lithium in the system ([#1136](https://github.com/pybamm-team/PyBaMM/pull/1136))
-   Added `Upwind` and `Downwind` operators for convection ([#1134](https://github.com/pybamm-team/PyBaMM/pull/1134))
-   Added Getting Started notebook on solver options and changing the mesh. Also added a notebook detailing the different thermal options, and a notebook explaining the steps that occur behind the scenes in the `Simulation` class ([#1131](https://github.com/pybamm-team/PyBaMM/pull/1131))
-   Added particle submodel that use a polynomial approximation to the concentration within the electrode particles ([#1130](https://github.com/pybamm-team/PyBaMM/pull/1130))
-   Added `Modulo`, `Floor` and `Ceiling` operators ([#1121](https://github.com/pybamm-team/PyBaMM/pull/1121))
-   Added DFN model for a half cell ([#1121](https://github.com/pybamm-team/PyBaMM/pull/1121))
-   Automatically compute surface area to volume ratio based on particle shape for li-ion models ([#1120](https://github.com/pybamm-team/PyBaMM/pull/1120))
-   Added "R-averaged particle concentration" variables ([#1118](https://github.com/pybamm-team/PyBaMM/pull/1118))
-   Added support for sensitivity calculations to the casadi solver ([#1109](https://github.com/pybamm-team/PyBaMM/pull/1109))
-   Added support for index 1 semi-explicit dae equations and sensitivity calculations to JAX BDF solver ([#1107](https://github.com/pybamm-team/PyBaMM/pull/1107))
-   Allowed keyword arguments to be passed to `Simulation.plot()` ([#1099](https://github.com/pybamm-team/PyBaMM/pull/1099))
-   Added the Spectral Volumes spatial method and the submesh that it works with ([#900](https://github.com/pybamm-team/PyBaMM/pull/900))

## Bug fixes

-   Fixed bug where some parameters were not being set by the `EcReactionLimited` SEI model ([#1136](https://github.com/pybamm-team/PyBaMM/pull/1136))
-   Fixed bug on electrolyte potential for `BasicDFNHalfCell` ([#1133](https://github.com/pybamm-team/PyBaMM/pull/1133))
-   Fixed `r_average` to work with `SecondaryBroadcast` ([#1118](https://github.com/pybamm-team/PyBaMM/pull/1118))
-   Fixed finite volume discretisation of spherical integrals ([#1118](https://github.com/pybamm-team/PyBaMM/pull/1118))
-   `t_eval` now gets changed to a `linspace` if a list of length 2 is passed ([#1113](https://github.com/pybamm-team/PyBaMM/pull/1113))
-   Fixed bug when setting a function with an `InputParameter` ([#1111](https://github.com/pybamm-team/PyBaMM/pull/1111))

## Breaking changes

-   The "fast diffusion" particle option has been renamed "uniform profile" ([#1130](https://github.com/pybamm-team/PyBaMM/pull/1130))
-   The modules containing standard parameters are now classes so they can take options
(e.g. `standard_parameters_lithium_ion` is now `LithiumIonParameters`) ([#1120](https://github.com/pybamm-team/PyBaMM/pull/1120))
-   Renamed `quick_plot_vars` to `output_variables` in `Simulation` to be consistent with `QuickPlot`. Passing `quick_plot_vars` to `Simulation.plot()` has been deprecated and `output_variables` should be passed instead ([#1099](https://github.com/pybamm-team/PyBaMM/pull/1099))

# [v0.2.3](https://github.com/pybamm-team/PyBaMM/tree/v0.2.3) - 2020-07-01

This release enables the use of [Google Colab](https://colab.research.google.com/github/pybamm-team/PyBaMM/blob/main/) for running example notebooks, and adds some small new features and bug fixes.

## Features

-   Added JAX evaluator, and ODE solver ([#1038](https://github.com/pybamm-team/PyBaMM/pull/1038))
-   Reformatted Getting Started notebooks ([#1083](https://github.com/pybamm-team/PyBaMM/pull/1083))
-   Reformatted Landesfeind electrolytes ([#1064](https://github.com/pybamm-team/PyBaMM/pull/1064))
-   Adapted examples to be run in Google Colab ([#1061](https://github.com/pybamm-team/PyBaMM/pull/1061))
-   Added some new solvers for algebraic models ([#1059](https://github.com/pybamm-team/PyBaMM/pull/1059))
-   Added `length_scales` attribute to models ([#1058](https://github.com/pybamm-team/PyBaMM/pull/1058))
-   Added averaging in secondary dimensions ([#1057](https://github.com/pybamm-team/PyBaMM/pull/1057))
-   Added SEI reaction based on Yang et. al. 2017 and reduction in porosity ([#1009](https://github.com/pybamm-team/PyBaMM/issues/1009))

## Optimizations

-   Reformatted CasADi "safe" mode to deal with events better ([#1089](https://github.com/pybamm-team/PyBaMM/pull/1089))

## Bug fixes

-   Fixed a bug in `InterstitialDiffusionLimited` ([#1097](https://github.com/pybamm-team/PyBaMM/pull/1097))
-   Fixed `Simulation` to keep different copies of the model so that parameters can be changed between simulations ([#1090](https://github.com/pybamm-team/PyBaMM/pull/1090))
-   Fixed `model.new_copy()` to keep custom submodels ([#1090](https://github.com/pybamm-team/PyBaMM/pull/1090))
-   2D processed variables can now be evaluated at the domain boundaries ([#1088](https://github.com/pybamm-team/PyBaMM/pull/1088))
-   Update the default variable points to better capture behaviour in the solid particles in li-ion models ([#1081](https://github.com/pybamm-team/PyBaMM/pull/1081))
-   Fix `QuickPlot` to display variables discretised by FEM (in y-z) properly ([#1078](https://github.com/pybamm-team/PyBaMM/pull/1078))
-   Add length scales to `EffectiveResistance` models ([#1071](https://github.com/pybamm-team/PyBaMM/pull/1071))
-   Allowed for pybamm functions exp, sin, cos, sqrt to be used in expression trees that
    are converted to casadi format ([#1067](https://github.com/pybamm-team/PyBaMM/pull/1067))
-   Fix a bug where variables that depend on y and z were transposed in `QuickPlot` ([#1055](https://github.com/pybamm-team/PyBaMM/pull/1055))

## Breaking changes

-   `Simulation.specs` and `Simulation.set_defaults` have been deprecated. Users should create a new `Simulation` object for each different case instead ([#1090](https://github.com/pybamm-team/PyBaMM/pull/1090))
-   The solution times `t_eval` must now be provided to `Simulation.solve()` when not using an experiment or prescribing the current using drive cycle data ([#1086](https://github.com/pybamm-team/PyBaMM/pull/1086))

# [v0.2.2](https://github.com/pybamm-team/PyBaMM/tree/v0.2.2) - 2020-06-01

New SEI models, simplification of submodel structure, as well as optimisations and general bug fixes.

## Features

-   Reformatted `Geometry` and `Mesh` classes ([#1032](https://github.com/pybamm-team/PyBaMM/pull/1032))
-   Added arbitrary geometry to the lumped thermal model ([#718](https://github.com/pybamm-team/PyBaMM/issues/718))
-   Allowed `ProcessedVariable` to handle cases where `len(solution.t)=1` ([#1020](https://github.com/pybamm-team/PyBaMM/pull/1020))
-   Added `BackwardIndefiniteIntegral` symbol ([#1014](https://github.com/pybamm-team/PyBaMM/pull/1014))
-   Added `plot` and `plot2D` to enable easy plotting of `pybamm.Array` objects ([#1008](https://github.com/pybamm-team/PyBaMM/pull/1008))
-   Updated effective current collector models and added example notebook ([#1007](https://github.com/pybamm-team/PyBaMM/pull/1007))
-   Added SEI film resistance as an option ([#994](https://github.com/pybamm-team/PyBaMM/pull/994))
-   Added `parameters` attribute to `pybamm.BaseModel` and `pybamm.Geometry` that lists all of the required parameters ([#993](https://github.com/pybamm-team/PyBaMM/pull/993))
-   Added tab, edge, and surface cooling ([#965](https://github.com/pybamm-team/PyBaMM/pull/965))
-   Added functionality to solver to automatically discretise a 0D model ([#947](https://github.com/pybamm-team/PyBaMM/pull/947))
-   Added sensitivity to `CasadiAlgebraicSolver` ([#940](https://github.com/pybamm-team/PyBaMM/pull/940))
-   Added `ProcessedSymbolicVariable` class, which can handle symbolic variables (i.e. variables for which the inputs are symbolic) ([#940](https://github.com/pybamm-team/PyBaMM/pull/940))
-   Made `QuickPlot` compatible with Google Colab ([#935](https://github.com/pybamm-team/PyBaMM/pull/935))
-   Added `BasicFull` model for lead-acid ([#932](https://github.com/pybamm-team/PyBaMM/pull/932))
-   Added 'arctan' function  ([#973](https://github.com/pybamm-team/PyBaMM/pull/973))

## Optimizations

-   Implementing the use of GitHub Actions for CI ([#855](https://github.com/pybamm-team/PyBaMM/pull/855))
-   Changed default solver for DAE models to `CasadiSolver` ([#978](https://github.com/pybamm-team/PyBaMM/pull/978))
-   Added some extra simplifications to the expression tree ([#971](https://github.com/pybamm-team/PyBaMM/pull/971))
-   Changed the behaviour of "safe" mode in `CasadiSolver` ([#956](https://github.com/pybamm-team/PyBaMM/pull/956))
-   Sped up model building ([#927](https://github.com/pybamm-team/PyBaMM/pull/927))
-   Changed default solver for lead-acid to `CasadiSolver` ([#927](https://github.com/pybamm-team/PyBaMM/pull/927))

## Bug fixes

-   Fix a bug where slider plots do not update properly in notebooks ([#1041](https://github.com/pybamm-team/PyBaMM/pull/1041))
-   Fix storing and plotting external variables in the solution ([#1026](https://github.com/pybamm-team/PyBaMM/pull/1026))
-   Fix running a simulation with a model that is already discretized ([#1025](https://github.com/pybamm-team/PyBaMM/pull/1025))
-   Fix CI not triggering for PR. ([#1013](https://github.com/pybamm-team/PyBaMM/pull/1013))
-   Fix schedule testing running too often. ([#1010](https://github.com/pybamm-team/PyBaMM/pull/1010))
-   Fix doctests failing due to mismatch in unsorted output.([#990](https://github.com/pybamm-team/PyBaMM/pull/990))
-   Added extra checks when creating a model, for clearer errors ([#971](https://github.com/pybamm-team/PyBaMM/pull/971))
-   Fixed `Interpolant` ids to allow processing ([#962](https://github.com/pybamm-team/PyBaMM/pull/962))
-   Fixed a bug in the initial conditions of the potential pair model ([#954](https://github.com/pybamm-team/PyBaMM/pull/954))
-   Changed simulation attributes to assign copies rather than the objects themselves ([#952](https://github.com/pybamm-team/PyBaMM/pull/952))
-   Added default values to base model so that it works with the `Simulation` class ([#952](https://github.com/pybamm-team/PyBaMM/pull/952))
-   Fixed solver to recompute initial conditions when inputs are changed ([#951](https://github.com/pybamm-team/PyBaMM/pull/951))
-   Reformatted thermal submodels ([#938](https://github.com/pybamm-team/PyBaMM/pull/938))
-   Reformatted electrolyte submodels ([#927](https://github.com/pybamm-team/PyBaMM/pull/927))
-   Reformatted convection submodels ([#635](https://github.com/pybamm-team/PyBaMM/pull/635))

## Breaking changes

-   Geometry should no longer be given keys 'primary' or 'secondary' ([#1032](https://github.com/pybamm-team/PyBaMM/pull/1032))
-   Calls to `ProcessedVariable` objects are now made using dimensional time and space ([#1028](https://github.com/pybamm-team/PyBaMM/pull/1028))
-   For variables discretised using finite elements the result returned by calling `ProcessedVariable` is now transposed ([#1020](https://github.com/pybamm-team/PyBaMM/pull/1020))
-   Renamed "surface area density" to "surface area to volume ratio" ([#975](https://github.com/pybamm-team/PyBaMM/pull/975))
-   Replaced "reaction rate" with "exchange-current density" ([#975](https://github.com/pybamm-team/PyBaMM/pull/975))
-   Changed the implementation of reactions in submodels ([#948](https://github.com/pybamm-team/PyBaMM/pull/948))
-   Removed some inputs like `T_inf`, `R_g` and activation energies to some of the standard function parameters. This is because each of those inputs is specific to a particular function (e.g. the reference temperature at which the function was measured). To change a property such as the activation energy, users should create a new function, specifying the relevant property as a `Parameter` or `InputParameter` ([#942](https://github.com/pybamm-team/PyBaMM/pull/942))
-   The thermal option 'xyz-lumped' has been removed. The option 'thermal current collector' has also been removed ([#938](https://github.com/pybamm-team/PyBaMM/pull/938))
-   The 'C-rate' parameter has been deprecated. Use 'Current function [A]' instead. The cell capacity can be accessed as 'Cell capacity [A.h]', and used to calculate current from C-rate ([#952](https://github.com/pybamm-team/PyBaMM/pull/952))

# [v0.2.1](https://github.com/pybamm-team/PyBaMM/tree/v0.2.1) - 2020-03-31

New expression tree node types, models, parameter sets and solvers, as well as general bug fixes and new examples.

## Features

-   Store variable slices in model for inspection ([#925](https://github.com/pybamm-team/PyBaMM/pull/925))
-   Added LiNiCoO2 parameter set from Ecker et. al. ([#922](https://github.com/pybamm-team/PyBaMM/pull/922))
-   Made t_plus (optionally) a function of electrolyte concentration, and added (1 + dlnf/dlnc) to models ([#921](https://github.com/pybamm-team/PyBaMM/pull/921))
-   Added `DummySolver` for empty models ([#915](https://github.com/pybamm-team/PyBaMM/pull/915))
-   Added functionality to broadcast to edges ([#891](https://github.com/pybamm-team/PyBaMM/pull/891))
-   Reformatted and cleaned up `QuickPlot` ([#886](https://github.com/pybamm-team/PyBaMM/pull/886))
-   Added thermal effects to lead-acid models ([#885](https://github.com/pybamm-team/PyBaMM/pull/885))
-   Added a helper function for info on function parameters ([#881](https://github.com/pybamm-team/PyBaMM/pull/881))
-   Added additional notebooks showing how to create and compare models ([#877](https://github.com/pybamm-team/PyBaMM/pull/877))
-   Added `Minimum`, `Maximum` and `Sign` operators
    ([#876](https://github.com/pybamm-team/PyBaMM/pull/876))
-   Added a search feature to `FuzzyDict` ([#875](https://github.com/pybamm-team/PyBaMM/pull/875))
-   Add ambient temperature as a function of time ([#872](https://github.com/pybamm-team/PyBaMM/pull/872))
-   Added `CasadiAlgebraicSolver` for solving algebraic systems with CasADi ([#868](https://github.com/pybamm-team/PyBaMM/pull/868))
-   Added electrolyte functions from Landesfeind ([#860](https://github.com/pybamm-team/PyBaMM/pull/860))
-   Add new symbols `VariableDot`, representing the derivative of a variable wrt time,
    and `StateVectorDot`, representing the derivative of a state vector wrt time
    ([#858](https://github.com/pybamm-team/PyBaMM/issues/858))

## Bug fixes

-   Filter out discontinuities that occur after solve times
    ([#941](https://github.com/pybamm-team/PyBaMM/pull/945))
-   Fixed tight layout for QuickPlot in jupyter notebooks ([#930](https://github.com/pybamm-team/PyBaMM/pull/930))
-   Fixed bug raised if function returns a scalar ([#919](https://github.com/pybamm-team/PyBaMM/pull/919))
-   Fixed event handling in `ScipySolver` ([#905](https://github.com/pybamm-team/PyBaMM/pull/905))
-   Made input handling clearer in solvers ([#905](https://github.com/pybamm-team/PyBaMM/pull/905))
-   Updated Getting started notebook 2 ([#903](https://github.com/pybamm-team/PyBaMM/pull/903))
-   Reformatted external circuit submodels ([#879](https://github.com/pybamm-team/PyBaMM/pull/879))
-   Some bug fixes to generalize specifying models that aren't battery models, see [#846](https://github.com/pybamm-team/PyBaMM/issues/846)
-   Reformatted interface submodels to be more readable ([#866](https://github.com/pybamm-team/PyBaMM/pull/866))
-   Removed double-counted "number of electrodes connected in parallel" from simulation ([#864](https://github.com/pybamm-team/PyBaMM/pull/864))

## Breaking changes

-   Changed keyword argument `u` for inputs (when evaluating an object) to `inputs` ([#905](https://github.com/pybamm-team/PyBaMM/pull/905))
-   Removed "set external temperature" and "set external potential" options. Use "external submodels" option instead ([#862](https://github.com/pybamm-team/PyBaMM/pull/862))

# [v0.2.0](https://github.com/pybamm-team/PyBaMM/tree/v0.2.0) - 2020-02-26

This release introduces many new features and optimizations. All models can now be solved using the pip installation - in particular, the DFN can be solved in around 0.1s. Other highlights include an improved user interface, simulations of experimental protocols (GITT, CCCV, etc), new parameter sets for NCA and LGM50, drive cycles, "input parameters" and "external variables" for quickly solving models with different parameter values and coupling with external software, and general bug fixes and optimizations.

## Features

-   Added LG M50 parameter set from Chen 2020 ([#854](https://github.com/pybamm-team/PyBaMM/pull/854))
-   Changed rootfinding algorithm to CasADi, scipy.optimize.root still accessible as an option ([#844](https://github.com/pybamm-team/PyBaMM/pull/844))
-   Added capacitance effects to lithium-ion models ([#842](https://github.com/pybamm-team/PyBaMM/pull/842))
-   Added NCA parameter set ([#824](https://github.com/pybamm-team/PyBaMM/pull/824))
-   Added functionality to `Solution` that automatically gets `t_eval` from the data when simulating drive cycles and performs checks to ensure the output has the required resolution to accurately capture the input current ([#819](https://github.com/pybamm-team/PyBaMM/pull/819))
-   Added `Citations` object to print references when specific functionality is used ([#818](https://github.com/pybamm-team/PyBaMM/pull/818))
-   Updated `Solution` to allow exporting to matlab and csv formats ([#811](https://github.com/pybamm-team/PyBaMM/pull/811))
-   Allow porosity to vary in space ([#809](https://github.com/pybamm-team/PyBaMM/pull/809))
-   Added functionality to solve DAE models with non-smooth current inputs ([#808](https://github.com/pybamm-team/PyBaMM/pull/808))
-   Added functionality to simulate experiments and testing protocols ([#807](https://github.com/pybamm-team/PyBaMM/pull/807))
-   Added fuzzy string matching for parameters and variables ([#796](https://github.com/pybamm-team/PyBaMM/pull/796))
-   Changed ParameterValues to raise an error when a parameter that wasn't previously defined is updated ([#796](https://github.com/pybamm-team/PyBaMM/pull/796))
-   Added some basic models (BasicSPM and BasicDFN) in order to clearly demonstrate the PyBaMM model structure for battery models ([#795](https://github.com/pybamm-team/PyBaMM/pull/795))
-   Allow initial conditions in the particle to depend on x ([#786](https://github.com/pybamm-team/PyBaMM/pull/786))
-   Added the harmonic mean to the Finite Volume method, which is now used when computing fluxes ([#783](https://github.com/pybamm-team/PyBaMM/pull/783))
-   Refactored `Solution` to make it a dictionary that contains all of the solution variables. This automatically creates `ProcessedVariable` objects when required, so that the solution can be obtained much more easily. ([#781](https://github.com/pybamm-team/PyBaMM/pull/781))
-   Added notebook to explain broadcasts ([#776](https://github.com/pybamm-team/PyBaMM/pull/776))
-   Added a step to discretisation that automatically compute the inverse of the mass matrix of the differential part of the problem so that the underlying DAEs can be provided in semi-explicit form, as required by the CasADi solver ([#769](https://github.com/pybamm-team/PyBaMM/pull/769))
-   Added the gradient operation for the Finite Element Method ([#767](https://github.com/pybamm-team/PyBaMM/pull/767))
-   Added `InputParameter` node for quickly changing parameter values ([#752](https://github.com/pybamm-team/PyBaMM/pull/752))
-   Added submodels for operating modes other than current-controlled ([#751](https://github.com/pybamm-team/PyBaMM/pull/751))
-   Changed finite volume discretisation to use exact values provided by Neumann boundary conditions when computing the gradient instead of adding ghost nodes([#748](https://github.com/pybamm-team/PyBaMM/pull/748))
-   Added optional R(x) distribution in particle models ([#745](https://github.com/pybamm-team/PyBaMM/pull/745))
-   Generalized importing of external variables ([#728](https://github.com/pybamm-team/PyBaMM/pull/728))
-   Separated active and inactive material volume fractions ([#726](https://github.com/pybamm-team/PyBaMM/pull/726))
-   Added submodels for tortuosity ([#726](https://github.com/pybamm-team/PyBaMM/pull/726))
-   Simplified the interface for setting current functions ([#723](https://github.com/pybamm-team/PyBaMM/pull/723))
-   Added Heaviside operator ([#723](https://github.com/pybamm-team/PyBaMM/pull/723))
-   New extrapolation methods ([#707](https://github.com/pybamm-team/PyBaMM/pull/707))
-   Added some "Getting Started" documentation ([#703](https://github.com/pybamm-team/PyBaMM/pull/703))
-   Allow abs tolerance to be set by variable for IDA KLU solver ([#700](https://github.com/pybamm-team/PyBaMM/pull/700))
-   Added Simulation class ([#693](https://github.com/pybamm-team/PyBaMM/pull/693)) with load/save functionality ([#732](https://github.com/pybamm-team/PyBaMM/pull/732))
-   Added interface to CasADi solver ([#687](https://github.com/pybamm-team/PyBaMM/pull/687), [#691](https://github.com/pybamm-team/PyBaMM/pull/691), [#714](https://github.com/pybamm-team/PyBaMM/pull/714)). This makes the SUNDIALS DAE solvers (Scikits and KLU) truly optional (though IDA KLU is recommended for solving the DFN).
-   Added option to use CasADi's Algorithmic Differentiation framework to calculate Jacobians ([#687](https://github.com/pybamm-team/PyBaMM/pull/687))
-   Added method to evaluate parameters more easily ([#669](https://github.com/pybamm-team/PyBaMM/pull/669))
-   Added `Jacobian` class to reuse known Jacobians of expressions ([#665](https://github.com/pybamm-team/PyBaMM/pull/670))
-   Added `Interpolant` class to interpolate experimental data (e.g. OCP curves) ([#661](https://github.com/pybamm-team/PyBaMM/pull/661))
-   Added interface (via pybind11) to sundials with the IDA KLU sparse linear solver ([#657](https://github.com/pybamm-team/PyBaMM/pull/657))
-   Allowed parameters to be set by material or by specifying a particular paper ([#647](https://github.com/pybamm-team/PyBaMM/pull/647))
-   Set relative and absolute tolerances independently in solvers ([#645](https://github.com/pybamm-team/PyBaMM/pull/645))
-   Added basic method to allow (a part of) the State Vector to be updated with results obtained from another solution or package ([#624](https://github.com/pybamm-team/PyBaMM/pull/624))
-   Added some non-uniform meshes in 1D and 2D ([#617](https://github.com/pybamm-team/PyBaMM/pull/617))

## Optimizations

-   Now simplifying objects that are constant as soon as they are created ([#801](https://github.com/pybamm-team/PyBaMM/pull/801))
-   Simplified solver interface ([#800](https://github.com/pybamm-team/PyBaMM/pull/800))
-   Added caching for shape evaluation, used during discretisation ([#780](https://github.com/pybamm-team/PyBaMM/pull/780))
-   Added an option to skip model checks during discretisation, which could be slow for large models ([#739](https://github.com/pybamm-team/PyBaMM/pull/739))
-   Use CasADi's automatic differentation algorithms by default when solving a model ([#714](https://github.com/pybamm-team/PyBaMM/pull/714))
-   Avoid re-checking size when making a copy of an `Index` object ([#656](https://github.com/pybamm-team/PyBaMM/pull/656))
-   Avoid recalculating `_evaluation_array` when making a copy of a `StateVector` object ([#653](https://github.com/pybamm-team/PyBaMM/pull/653))

## Bug fixes

-   Fixed a bug where current loaded from data was incorrectly scaled with the cell capacity ([#852](https://github.com/pybamm-team/PyBaMM/pull/852))
-   Moved evaluation of initial conditions to solver ([#839](https://github.com/pybamm-team/PyBaMM/pull/839))
-   Fixed a bug where the first line of the data wasn't loaded when parameters are loaded from data ([#819](https://github.com/pybamm-team/PyBaMM/pull/819))
-   Made `graphviz` an optional dependency ([#810](https://github.com/pybamm-team/PyBaMM/pull/810))
-   Fixed examples to run with basic pip installation ([#800](https://github.com/pybamm-team/PyBaMM/pull/800))
-   Added events for CasADi solver when stepping ([#800](https://github.com/pybamm-team/PyBaMM/pull/800))
-   Improved implementation of broadcasts ([#776](https://github.com/pybamm-team/PyBaMM/pull/776))
-   Fixed a bug which meant that the Ohmic heating in the current collectors was incorrect if using the Finite Element Method ([#767](https://github.com/pybamm-team/PyBaMM/pull/767))
-   Improved automatic broadcasting ([#747](https://github.com/pybamm-team/PyBaMM/pull/747))
-   Fixed bug with wrong temperature in initial conditions ([#737](https://github.com/pybamm-team/PyBaMM/pull/737))
-   Improved flexibility of parameter values so that parameters (such as diffusivity or current) can be set as functions or scalars ([#723](https://github.com/pybamm-team/PyBaMM/pull/723))
-   Fixed a bug where boundary conditions were sometimes handled incorrectly in 1+1D models ([#713](https://github.com/pybamm-team/PyBaMM/pull/713))
-   Corrected a sign error in Dirichlet boundary conditions in the Finite Element Method ([#706](https://github.com/pybamm-team/PyBaMM/pull/706))
-   Passed the correct dimensional temperature to open circuit potential ([#702](https://github.com/pybamm-team/PyBaMM/pull/702))
-   Added missing temperature dependence in electrolyte and interface submodels ([#698](https://github.com/pybamm-team/PyBaMM/pull/698))
-   Fixed differentiation of functions that have more than one argument ([#687](https://github.com/pybamm-team/PyBaMM/pull/687))
-   Added warning if `ProcessedVariable` is called outside its interpolation range ([#681](https://github.com/pybamm-team/PyBaMM/pull/681))
-   Updated installation instructions for Mac OS ([#680](https://github.com/pybamm-team/PyBaMM/pull/680))
-   Improved the way `ProcessedVariable` objects are created in higher dimensions ([#581](https://github.com/pybamm-team/PyBaMM/pull/581))

## Breaking changes

-   Time for solver should now be given in seconds ([#832](https://github.com/pybamm-team/PyBaMM/pull/832))
-   Model events are now represented as a list of `pybamm.Event` ([#759](https://github.com/pybamm-team/PyBaMM/issues/759)
-   Removed `ParameterValues.update_model`, whose functionality is now replaced by `InputParameter` ([#801](https://github.com/pybamm-team/PyBaMM/pull/801))
-   Removed `Outer` and `Kron` nodes as no longer used ([#777](https://github.com/pybamm-team/PyBaMM/pull/777))
-   Moved `results` to separate repositories ([#761](https://github.com/pybamm-team/PyBaMM/pull/761))
-   The parameters "Bruggeman coefficient" must now be specified separately as "Bruggeman coefficient (electrolyte)" and "Bruggeman coefficient (electrode)"
-   The current classes (`GetConstantCurrent`, `GetUserCurrent` and `GetUserData`) have now been removed. Please refer to the [`change-input-current` notebook](https://github.com/pybamm-team/PyBaMM/blob/main/examples/notebooks/change-input-current.ipynb) for information on how to specify an input current
-   Parameter functions must now use pybamm functions instead of numpy functions (e.g. `pybamm.exp` instead of `numpy.exp`), as these are then used to construct the expression tree directly. Generally, pybamm syntax follows numpy syntax; please get in touch if a function you need is missing.
-   The current must now be updated by changing "Current function [A]" or "C-rate" instead of "Typical current [A]"


# [v0.1.0](https://github.com/pybamm-team/PyBaMM/tree/v0.1.0) - 2019-10-08

This is the first official version of PyBaMM.
Please note that PyBaMM in still under active development, and so the API may change in the future.

## Features

### Models

#### Lithium-ion

- Single Particle Model (SPM)
- Single Particle Model with electrolyte (SPMe)
- Doyle-Fuller-Newman (DFN) model

with the following optional physics:

- Thermal effects
- Fast diffusion in particles
- 2+1D (pouch cell)

#### Lead-acid

- Leading-Order Quasi-Static model
- First-Order Quasi-Static model
- Composite model
- Full model

with the following optional physics:

- Hydrolysis side reaction
- Capacitance effects
- 2+1D


### Spatial discretisations

- Finite Volume (1D only)
- Finite Element (scikit, 2D only)

### Solvers

- Scipy
- Scikits ODE
- Scikits DAE
- IDA KLU sparse linear solver (Sundials)
- Algebraic (root-finding)<|MERGE_RESOLUTION|>--- conflicted
+++ resolved
@@ -2,11 +2,8 @@
 
 ## Features
 
-<<<<<<< HEAD
 -   Summary variables can now be user-determined ([#1759](https://github.com/pybamm-team/PyBaMM/pull/1759))
-=======
 -   Added `all_first_states` to the `Solution` object for a simulation with experiment ([#1759](https://github.com/pybamm-team/PyBaMM/pull/1759))
->>>>>>> f2c36a16
 -   Added a new method (`create_gif`) in `QuickPlot`, `Simulation` and `BatchStudy` to create a GIF of a simulation ([#1754](https://github.com/pybamm-team/PyBaMM/pull/1754))
 -   Added more examples for the `BatchStudy` class ([#1747](https://github.com/pybamm-team/PyBaMM/pull/1747))
 -   SEI models can now be included in the half-cell model ([#1705](https://github.com/pybamm-team/PyBaMM/pull/1705))
@@ -16,6 +13,7 @@
 -   Half-cell model and lead-acid models can now be simulated with `Experiment`s ([#1759](https://github.com/pybamm-team/PyBaMM/pull/1759))
 -   Removed in-place modification of the solution objects by `QuickPlot` ([#1747](https://github.com/pybamm-team/PyBaMM/pull/1747))
 -   Fixed vector-vector multiplication bug that was causing errors in the SPM with constant voltage or power ([#1735](https://github.com/pybamm-team/PyBaMM/pull/1735))
+
 # [v21.9](https://github.com/pybamm-team/PyBaMM/tree/v21.9) - 2021-09-30
 
 ## Features
