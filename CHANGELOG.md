--- conflicted
+++ resolved
@@ -2,13 +2,9 @@
 
 ## Features
 
-<<<<<<< HEAD
 -   Added fitted expressions for OCPs for the Chen2020 parameter set ([#1526](https://github.com/pybamm-team/PyBaMM/pull/1497))
--   Added `print_name` to some symbols ([#1495](https://github.com/pybamm-team/PyBaMM/pull/1497), [#1495](https://github.com/pybamm-team/PyBaMM/pull/1497))
-=======
 -   Added `initial_soc` argument to `Simualtion.solve` for specifying the initial SOC when solving a model ([#1512](https://github.com/pybamm-team/PyBaMM/pull/1512))
 -   Added `print_name` to some symbols ([#1495](https://github.com/pybamm-team/PyBaMM/pull/1495), [#1497](https://github.com/pybamm-team/PyBaMM/pull/1497))
->>>>>>> a0849afe
 -   Added Base Parameters class and SymPy in dependencies ([#1495](https://github.com/pybamm-team/PyBaMM/pull/1495))
 -   Added a new "reaction-driven" model for LAM from Reniers et al (2019) ([#1490](https://github.com/pybamm-team/PyBaMM/pull/1490))
 -   Some features ("loss of active material" and "particle mechanics") can now be specified separately for the negative electrode and positive electrode by passing a 2-tuple ([#1490](https://github.com/pybamm-team/PyBaMM/pull/1490))
