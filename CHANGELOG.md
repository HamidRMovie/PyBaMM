# [Unreleased](https://github.com/pybamm-team/PyBaMM/)

## Features

-   Isothermal models now compute heat source terms (but the temperature remains constant). The models now also account for current collector heating when `dimensionality=0` [#1929](https://github.com/pybamm-team/PyBaMM/pull/1929))
-   Initial concentrations can now be provided as a function of `r` as well as `x` ([#1866](https://github.com/pybamm-team/PyBaMM/pull/1866))

## Bug fixes

-   Fixed a bug where thermal submodels could not be used with half-cells ([#1929](https://github.com/pybamm-team/PyBaMM/pull/1929))

## Breaking changes

-   The `domain` setter and `auxiliary_domains` getter have been deprecated, `domains` setter/getter should be used instead. The `domain` getter is still active. We now recommend creating symbols with `domains={...}` instead of `domain=..., auxiliary_domains={...}`, but the latter is not yet deprecated ([#1866](https://github.com/pybamm-team/PyBaMM/pull/1866))

## Bug fixes

<<<<<<< HEAD
-  Parameters can now be imported from a directory having "pybamm" in its name ([#1919](https://github.com/pybamm-team/PyBaMM/pull/1919))
=======
-   `scikit.odes` and `SUNDIALS` can now be installed using `pybamm_install_odes` ([#1916](https://github.com/pybamm-team/PyBaMM/pull/1916))
>>>>>>> 1c209f27

# [v22.1](https://github.com/pybamm-team/PyBaMM/tree/v22.1) - 2022-01-31

## Features

-   Half-cell models can now be run with "surface form" ([#1913](https://github.com/pybamm-team/PyBaMM/pull/1913))
-   Added option for different kinetics on anode and cathode ([#1913](https://github.com/pybamm-team/PyBaMM/pull/1913))
-   Allow `pybamm.Solution.save_data()` to return a string if filename is None, and added json to_format option ([#1909](https://github.com/pybamm-team/PyBaMM/pull/1909))
-   Added an option to force install compatible versions of jax and jaxlib if already installed using CLI ([#1881](https://github.com/pybamm-team/PyBaMM/pull/1881))

## Optimizations

-   The `Symbol` nodes no longer subclasses `anytree.NodeMixIn`. This removes some checks that were not really needed ([#1912](https://github.com/pybamm-team/PyBaMM/pull/1912))

## Bug fixes

-   Parameters can now be imported from any given path in `Windows` ([#1900](https://github.com/pybamm-team/PyBaMM/pull/1900))
-   Fixed initial conditions for the EC SEI model ([#1895](https://github.com/pybamm-team/PyBaMM/pull/1895))
-   Fixed issue in extraction of sensitivites ([#1894](https://github.com/pybamm-team/PyBaMM/pull/1894))

# [v21.12](https://github.com/pybamm-team/PyBaMM/tree/v21.11) - 2021-12-29

## Features

-   Added new kinetics models for asymmetric Butler-Volmer, linear kinetics, and Marcus-Hush-Chidsey ([#1858](https://github.com/pybamm-team/PyBaMM/pull/1858))
-   Experiments can be set to terminate when a voltage is reached (across all steps) ([#1832](https://github.com/pybamm-team/PyBaMM/pull/1832))
-   Added cylindrical geometry and finite volume method ([#1824](https://github.com/pybamm-team/PyBaMM/pull/1824))

## Bug fixes
-   `PyBaMM` is now importable in `Linux` systems where `jax` is already installed ([#1874](https://github.com/pybamm-team/PyBaMM/pull/1874))
-   Simulations with drive cycles now support `initial_soc` ([#1842](https://github.com/pybamm-team/PyBaMM/pull/1842))
-   Fixed bug in expression tree simplification ([#1831](https://github.com/pybamm-team/PyBaMM/pull/1831))
-   Solid tortuosity is now correctly calculated with Bruggeman coefficient of the respective electrode ([#1773](https://github.com/pybamm-team/PyBaMM/pull/1773))

# [v21.11](https://github.com/pybamm-team/PyBaMM/tree/v21.11) - 2021-11-30

## Features

-   The name of a parameter set can be passed to `ParameterValues` as a string, e.g. `ParameterValues("Chen2020")` ([#1822](https://github.com/pybamm-team/PyBaMM/pull/1822))
-   Added submodels for interface utilisation ([#1821](https://github.com/pybamm-team/PyBaMM/pull/1821))
-   Reformatted SEI growth models into a single submodel with conditionals ([#1808](https://github.com/pybamm-team/PyBaMM/pull/1808))
-   Stress-induced diffusion is now a separate model option instead of being automatically included when using the particle mechanics submodels ([#1797](https://github.com/pybamm-team/PyBaMM/pull/1797))
-   `Experiment`s with drive cycles can be solved ([#1793](https://github.com/pybamm-team/PyBaMM/pull/1793))
-   Added surface area to volume ratio as a factor to the SEI equations ([#1790](https://github.com/pybamm-team/PyBaMM/pull/1790))
-   Half-cell SPM and SPMe have been implemented ([#1731](https://github.com/pybamm-team/PyBaMM/pull/1731))

## Bug fixes

-   Fixed `sympy` operators for `Arctan` and `Exponential` ([#1786](https://github.com/pybamm-team/PyBaMM/pull/1786))
-   Fixed finite volume discretization in spherical polar coordinates ([#1782](https://github.com/pybamm-team/PyBaMM/pull/1782))
-   Fixed bug when using `Experiment` with a pouch cell model ([#1707](https://github.com/pybamm-team/PyBaMM/pull/1707))
-   Fixed bug when using `Experiment` with a plating model ([#1707](https://github.com/pybamm-team/PyBaMM/pull/1707))
-   Fixed hack for potentials in the SPMe model ([#1707](https://github.com/pybamm-team/PyBaMM/pull/1707))

## Breaking changes

-   The `chemistry` keyword argument in `ParameterValues` has been deprecated. Use `ParameterValues(chem)` instead of `ParameterValues(chemistry=chem)` ([#1822](https://github.com/pybamm-team/PyBaMM/pull/1822))
-   Raise error when trying to convert an `Interpolant` with the "pchip" interpolator to CasADI ([#1791](https://github.com/pybamm-team/PyBaMM/pull/1791))
-   Raise error if `Concatenation` is used directly with `Variable` objects (`concatenation` should be used instead) ([#1789](https://github.com/pybamm-team/PyBaMM/pull/1789))
-   Made jax, jaxlib and the PyBaMM JaxSolver optional ([#1767](https://github.com/pybamm-team/PyBaMM/pull/1767), [#1803](https://github.com/pybamm-team/PyBaMM/pull/1803))

# [v21.10](https://github.com/pybamm-team/PyBaMM/tree/v21.10) - 2021-10-31

## Features

-   Summary variables can now be user-determined ([#1760](https://github.com/pybamm-team/PyBaMM/pull/1760))
-   Added `all_first_states` to the `Solution` object for a simulation with experiment ([#1759](https://github.com/pybamm-team/PyBaMM/pull/1759))
-   Added a new method (`create_gif`) in `QuickPlot`, `Simulation` and `BatchStudy` to create a GIF of a simulation ([#1754](https://github.com/pybamm-team/PyBaMM/pull/1754))
-   Added more examples for the `BatchStudy` class ([#1747](https://github.com/pybamm-team/PyBaMM/pull/1747))
-   SEI models can now be included in the half-cell model ([#1705](https://github.com/pybamm-team/PyBaMM/pull/1705))

## Bug fixes

-   Half-cell model and lead-acid models can now be simulated with `Experiment`s ([#1759](https://github.com/pybamm-team/PyBaMM/pull/1759))
-   Removed in-place modification of the solution objects by `QuickPlot` ([#1747](https://github.com/pybamm-team/PyBaMM/pull/1747))
-   Fixed vector-vector multiplication bug that was causing errors in the SPM with constant voltage or power ([#1735](https://github.com/pybamm-team/PyBaMM/pull/1735))

# [v21.9](https://github.com/pybamm-team/PyBaMM/tree/v21.9) - 2021-09-30

## Features

-   Added thermal parameters (thermal conductivity, specific heat, etc.) to the `Ecker2015` parameter set from Zhao et al. (2018) and Hales et al. (2019) ([#1683](https://github.com/pybamm-team/PyBaMM/pull/1683))
-   Added `plot_summary_variables` to plot and compare summary variables ([#1678](https://github.com/pybamm-team/PyBaMM/pull/1678))
-   The DFN model can now be used directly (instead of `BasicDFNHalfCell`) to simulate a half-cell ([#1600](https://github.com/pybamm-team/PyBaMM/pull/1600))

## Breaking changes

-   Dropped support for Python 3.6 ([#1696](https://github.com/pybamm-team/PyBaMM/pull/1696))
-   The substring 'negative electrode' has been removed from variables related to SEI and lithium plating (e.g. 'Total negative electrode SEI thickness [m]' replaced by 'Total SEI thickness [m]') ([#1654](https://github.com/pybamm-team/PyBaMM/pull/1654))

# [v21.08](https://github.com/pybamm-team/PyBaMM/tree/v21.08) - 2021-08-26

This release introduces:
- the switch to calendar versioning: from now on we will use year.month version number
- sensitivity analysis of solutions with respect to input parameters
- several new models, including many-particle and state-of-health models
- improvement on how CasADI solver's handle events, including a new "fast with events" mode
- several other new features, optimizations, and bug fixes, summarized below

## Features

-   Added submodels and functionality for particle-size distributions in the DFN model, including an
example notebook ([#1602](https://github.com/pybamm-team/PyBaMM/pull/1602))
-   Added UDDS and WLTC drive cycles  ([#1601](https://github.com/pybamm-team/PyBaMM/pull/1601))
-   Added LG M50 (NMC811 and graphite + SiOx) parameter set from O'Regan 2021 ([#1594](https://github.com/pybamm-team/PyBaMM/pull/1594))
-   `pybamm.base_solver.solve` function can take a list of input parameters to calculate the sensitivities of the solution with respect to. Alternatively, it can be set  to `True` to calculate the sensitivities for all input parameters ([#1552](https://github.com/pybamm-team/PyBaMM/pull/1552))
-   Added capability for `quaternary` domains (in addition to `primary`, `secondary` and `tertiary`), increasing the maximum number of domains that a `Symbol` can have to 4. ([#1580](https://github.com/pybamm-team/PyBaMM/pull/1580))
-   Tabs can now be placed at the bottom of the cell in 1+1D thermal models ([#1581](https://github.com/pybamm-team/PyBaMM/pull/1581))
-   Added temperature dependence on electrode electronic conductivity ([#1570](https://github.com/pybamm-team/PyBaMM/pull/1570))
-   `pybamm.base_solver.solve` function can take a list of input parameters to calculate the sensitivities of the solution with respect to. Alternatively, it can be set  to `True` to calculate the sensitivities for all input parameters ([#1552](https://github.com/pybamm-team/PyBaMM/pull/1552))
-   Added a new lithium-ion model `MPM` or Many-Particle Model, with a distribution of particle sizes in each electrode. ([#1529](https://github.com/pybamm-team/PyBaMM/pull/1529))
-   Added 2 new submodels for lithium transport in a size distribution of electrode particles: Fickian diffusion (`FickianSingleSizeDistribution`) and uniform concentration profile (`FastSingleSizeDistribution`). ([#1529](https://github.com/pybamm-team/PyBaMM/pull/1529))
-   Added a "particle size" domain to the default lithium-ion geometry, including plotting capabilities (`QuickPlot`) and processing of variables (`ProcessedVariable`). ([#1529](https://github.com/pybamm-team/PyBaMM/pull/1529))
-   Added fitted expressions for OCPs for the Chen2020 parameter set ([#1526](https://github.com/pybamm-team/PyBaMM/pull/1497))
-   Added `initial_soc` argument to `Simualtion.solve` for specifying the initial SOC when solving a model ([#1512](https://github.com/pybamm-team/PyBaMM/pull/1512))
-   Added `print_name` to some symbols ([#1495](https://github.com/pybamm-team/PyBaMM/pull/1495), [#1497](https://github.com/pybamm-team/PyBaMM/pull/1497))
-   Added Base Parameters class and SymPy in dependencies ([#1495](https://github.com/pybamm-team/PyBaMM/pull/1495))
-   Added a new "reaction-driven" model for LAM from Reniers et al (2019) ([#1490](https://github.com/pybamm-team/PyBaMM/pull/1490))
-   Some features ("loss of active material" and "particle mechanics") can now be specified separately for the negative electrode and positive electrode by passing a 2-tuple ([#1490](https://github.com/pybamm-team/PyBaMM/pull/1490))
-   `plot` and `plot2D` now take and return a matplotlib Axis to allow for easier customization ([#1472](https://github.com/pybamm-team/PyBaMM/pull/1472))
-   `ParameterValues.evaluate` can now return arrays to allow function parameters to be easily evaluated ([#1472](https://github.com/pybamm-team/PyBaMM/pull/1472))
-   Added option to save only specific cycle numbers when simulating an `Experiment` ([#1459](https://github.com/pybamm-team/PyBaMM/pull/1459))
-   Added capacity-based termination conditions when simulating an `Experiment` ([#1459](https://github.com/pybamm-team/PyBaMM/pull/1459))
-   Added "summary variables" to track degradation over several cycles ([#1459](https://github.com/pybamm-team/PyBaMM/pull/1459))
-   Added `ElectrodeSOH` model for calculating capacities and stoichiometric limits ([#1459](https://github.com/pybamm-team/PyBaMM/pull/1459))
-   Added Batch Study class ([#1455](https://github.com/pybamm-team/PyBaMM/pull/1455))
-   Added `ConcatenationVariable`, which is automatically created when variables are concatenated ([#1453](https://github.com/pybamm-team/PyBaMM/pull/1453))
-   Added "fast with events" mode for the CasADi solver, which solves a model and finds events more efficiently than "safe" mode. As of PR #1450 this feature is still being tested and "safe" mode remains the default ([#1450](https://github.com/pybamm-team/PyBaMM/pull/1450))

## Optimizations

-   Models that mostly use x-averaged quantities (SPM and SPMe) now use x-averaged degradation models ([#1490](https://github.com/pybamm-team/PyBaMM/pull/1490))
-   Improved how the CasADi solver's "safe" mode finds events ([#1450](https://github.com/pybamm-team/PyBaMM/pull/1450))
-   Perform more automatic simplifications of the expression tree ([#1449](https://github.com/pybamm-team/PyBaMM/pull/1449))
-   Reduce time taken to hash a sparse `Matrix` object ([#1449](https://github.com/pybamm-team/PyBaMM/pull/1449))

## Bug fixes

-   Fixed bug with `load_function` ([#1675](https://github.com/pybamm-team/PyBaMM/pull/1675))
-   Updated documentation to include some previously missing functions, such as `erf` and `tanh` ([#1628](https://github.com/pybamm-team/PyBaMM/pull/1628))
-   Fixed reading citation file without closing ([#1620](https://github.com/pybamm-team/PyBaMM/pull/1620))
-   Porosity variation for SEI and plating models is calculated from the film thickness rather than from a separate ODE ([#1617](https://github.com/pybamm-team/PyBaMM/pull/1617))
-   Fixed a bug where the order of the indexing for the entries of variables discretised using FEM was incorrect ([#1556](https://github.com/pybamm-team/PyBaMM/pull/1556))
-   Fix broken module import for spyder when running a script twice ([#1555](https://github.com/pybamm-team/PyBaMM/pull/1555))
-   Fixed ElectrodeSOH model for multi-dimensional simulations ([#1548](https://github.com/pybamm-team/PyBaMM/pull/1548))
-   Removed the overly-restrictive check "each variable in the algebraic eqn keys must appear in the eqn" ([#1510](https://github.com/pybamm-team/PyBaMM/pull/1510))
-   Made parameters importable through pybamm ([#1475](https://github.com/pybamm-team/PyBaMM/pull/1475))

## Breaking changes

-   Refactored the `particle` submodel module, with the models having no size distribution now found in `particle.no_distribution`, and those with a size distribution in `particle.size_distribution`. Renamed submodels to indicate the transport model (Fickian diffusion, polynomial profile) and if they are "x-averaged". E.g., `FickianManyParticles` and `FickianSingleParticle` are now `no_distribution.FickianDiffusion` and `no_distribution.XAveragedFickianDiffusion` ([#1602](https://github.com/pybamm-team/PyBaMM/pull/1602))
-   Changed sensitivity API. Removed `ProcessedSymbolicVariable`, all sensitivity now handled within the solvers and `ProcessedVariable` ()  ([#1552](https://github.com/pybamm-team/PyBaMM/pull/1552))
-   The `Yang2017` parameter set has been removed as the complete parameter set is not publicly available in the literature ([#1577](https://github.com/pybamm-team/PyBaMM/pull/1577))
-   Changed how options are specified for the "loss of active material" and "particle cracking" submodels. "loss of active material" can now be one of "none", "stress-driven", or "reaction-driven", or a 2-tuple for different options in negative and positive electrode. Similarly "particle cracking" (now called "particle mechanics") can now be "none", "swelling only", "swelling and cracking", or a 2-tuple ([#1490](https://github.com/pybamm-team/PyBaMM/pull/1490))
-   Changed the variable in the full diffusion model from "Electrolyte concentration" to "Porosity times concentration" ([#1476](https://github.com/pybamm-team/PyBaMM/pull/1476))
-   Renamed `lithium-ion` folder to `lithium_ion` and `lead-acid` folder to `lead_acid` in parameters ([#1464](https://github.com/pybamm-team/PyBaMM/pull/1464))

# [v0.4.0](https://github.com/pybamm-team/PyBaMM/tree/v0.4.0) - 2021-03-28

This release introduces:
- several new models, including reversible and irreversible plating submodels, submodels for loss of active material, Yang et al.'s (2017) coupled SEI/plating/pore clogging model, and the Newman-Tobias model
- internal optimizations for solving models, particularly for simulating experiments, with more accurate event detection and more efficient numerical methods and post-processing
- parallel solutions of a model with different inputs
- a cleaner installation process for Mac when installing from PyPI, no longer requiring a Homebrew installation of Sundials
- improved plotting functionality, including adding a new 'voltage component' plot
- several other new features, optimizations, and bug fixes, summarized below

## Features
-   Added `NewmanTobias` li-ion battery model ([#1423](https://github.com/pybamm-team/PyBaMM/pull/1423))
-   Added `plot_voltage_components` to easily plot the component overpotentials that make up the voltage ([#1419](https://github.com/pybamm-team/PyBaMM/pull/1419))
-   Made `QuickPlot` more customizable and added an example ([#1419](https://github.com/pybamm-team/PyBaMM/pull/1419))
-   `Solution` objects can now be created by stepping *different* models ([#1408](https://github.com/pybamm-team/PyBaMM/pull/1408))
-   Added Yang et al 2017 model that couples irreversible lithium plating, SEI growth and change in porosity which produces a transition from linear to nonlinear degradation pattern of lithium-ion battery over extended cycles([#1398](https://github.com/pybamm-team/PyBaMM/pull/1398))
-   Added support for Python 3.9 and dropped support for Python 3.6. Python 3.6 may still work but is now untested ([#1370](https://github.com/pybamm-team/PyBaMM/pull/1370))
-   Added the electrolyte overpotential and Ohmic losses for full conductivity, including surface form ([#1350](https://github.com/pybamm-team/PyBaMM/pull/1350))
-   Added functionality to `Citations` to print formatted citations ([#1340](https://github.com/pybamm-team/PyBaMM/pull/1340))
-   Updated the way events are handled in `CasadiSolver` for more accurate event location ([#1328](https://github.com/pybamm-team/PyBaMM/pull/1328))
-   Added error message if initial conditions are outside the bounds of a variable ([#1326](https://github.com/pybamm-team/PyBaMM/pull/1326))
-   Added temperature dependence to density, heat capacity and thermal conductivity ([#1323](https://github.com/pybamm-team/PyBaMM/pull/1323))
-   Added temperature dependence to the transference number (`t_plus`) ([#1317](https://github.com/pybamm-team/PyBaMM/pull/1317))
-   Added new functionality for `Interpolant` ([#1312](https://github.com/pybamm-team/PyBaMM/pull/1312))
-   Added option to express experiments (and extract solutions) in terms of cycles of operating condition ([#1309](https://github.com/pybamm-team/PyBaMM/pull/1309))
-   The event time and state are now returned as part of `Solution.t` and `Solution.y` so that the event is accurately captured in the returned solution ([#1300](https://github.com/pybamm-team/PyBaMM/pull/1300))
-   Added reversible and irreversible lithium plating models ([#1287](https://github.com/pybamm-team/PyBaMM/pull/1287))
-   Reformatted the `BasicDFNHalfCell` to be consistent with the other models ([#1282](https://github.com/pybamm-team/PyBaMM/pull/1282))
-   Added option to make the total interfacial current density a state ([#1280](https://github.com/pybamm-team/PyBaMM/pull/1280))
-   Added functionality to initialize a model using the solution from another model ([#1278](https://github.com/pybamm-team/PyBaMM/pull/1278))
-   Added submodels for active material ([#1262](https://github.com/pybamm-team/PyBaMM/pull/1262))
-   Updated solvers' method `solve()` so it can take a list of inputs dictionaries as the `inputs` keyword argument. In this case the model is solved for each input set in the list, and a list of solutions mapping the set of inputs to the solutions is returned. Note that `solve()` can still take a single dictionary as the `inputs` keyword argument. In this case the behaviour is unchanged compared to previous versions.([#1261](https://github.com/pybamm-team/PyBaMM/pull/1261))
-   Added composite surface form electrolyte models: `CompositeDifferential` and `CompositeAlgebraic` ([#1207](https://github.com/pybamm-team/PyBaMM/issues/1207))

## Optimizations

-   Improved the way an `Experiment` is simulated to reduce solve time (at the cost of slightly higher set-up time) ([#1408](https://github.com/pybamm-team/PyBaMM/pull/1408))
-   Add script and workflow to automatically update parameter_sets.py docstrings ([#1371](https://github.com/pybamm-team/PyBaMM/pull/1371))
-   Add URLs checker in workflows ([#1347](https://github.com/pybamm-team/PyBaMM/pull/1347))
-   The `Solution` class now only creates the concatenated `y` when the user asks for it. This is an optimization step as the concatenation can be slow, especially with larger experiments ([#1331](https://github.com/pybamm-team/PyBaMM/pull/1331))
-   If solver method `solve()` is passed a list of inputs as the `inputs` keyword argument, the resolution of the model for each input set is spread across several Python processes, usually running in parallel on different processors. The default number of processes is the number of processors available. `solve()` takes a new keyword argument `nproc` which can be used to set this number a manually.
-   Variables are now post-processed using CasADi ([#1316](https://github.com/pybamm-team/PyBaMM/pull/1316))
-   Operations such as `1*x` and `0+x` now directly return `x` ([#1252](https://github.com/pybamm-team/PyBaMM/pull/1252))

## Bug fixes

-   Fixed a bug on the boundary conditions of `FickianSingleParticle` and `FickianManyParticles` to ensure mass is conserved ([#1421](https://github.com/pybamm-team/PyBaMM/pull/1421))
-   Fixed a bug where the `PolynomialSingleParticle` submodel gave incorrect results with "dimensionality" equal to 2 ([#1411](https://github.com/pybamm-team/PyBaMM/pull/1411))
-   Fixed a bug where volume averaging in 0D gave the wrong result ([#1411](https://github.com/pybamm-team/PyBaMM/pull/1411))
-   Fixed a sign error in the positive electrode ohmic losses ([#1407](https://github.com/pybamm-team/PyBaMM/pull/1407))
-   Fixed the formulation of the EC reaction SEI model ([#1397](https://github.com/pybamm-team/PyBaMM/pull/1397))
-   Simulations now stop when an experiment becomes infeasible ([#1395](https://github.com/pybamm-team/PyBaMM/pull/1395))
-   Added a check for domains in `Concatenation` ([#1368](https://github.com/pybamm-team/PyBaMM/pull/1368))
-   Differentiation now works even when the differentiation variable is a constant ([#1294](https://github.com/pybamm-team/PyBaMM/pull/1294))
-   Fixed a bug where the event time and state were no longer returned as part of the solution ([#1344](https://github.com/pybamm-team/PyBaMM/pull/1344))
-   Fixed a bug in `CasadiSolver` safe mode which crashed when there were extrapolation events but no termination events ([#1321](https://github.com/pybamm-team/PyBaMM/pull/1321))
-   When an `Interpolant` is extrapolated an error is raised for `CasadiSolver` (and a warning is raised for the other solvers) ([#1315](https://github.com/pybamm-team/PyBaMM/pull/1315))
-   Fixed `Simulation` and `model.new_copy` to fix a bug where changes to the model were overwritten ([#1278](https://github.com/pybamm-team/PyBaMM/pull/1278))

## Breaking changes

-   Removed `Simplification` class and `.simplify()` function ([#1369](https://github.com/pybamm-team/PyBaMM/pull/1369))
-   All example notebooks in PyBaMM's GitHub repository must now include the command `pybamm.print_citations()`, otherwise the tests will fail. This is to encourage people to use this command to cite the relevant papers ([#1340](https://github.com/pybamm-team/PyBaMM/pull/1340))
-   Notation has been homogenised to use positive and negative electrode (instead of cathode and anode). This applies to the parameter folders (now called `'positive_electrodes'` and `'negative_electrodes'`) and the options of `active_material` and `particle_cracking` submodels (now called `'positive'` and `'negative'`) ([#1337](https://github.com/pybamm-team/PyBaMM/pull/1337))
-   `Interpolant` now takes `x` and `y` instead of a single `data` entry ([#1312](https://github.com/pybamm-team/PyBaMM/pull/1312))
-   Boolean model options ('sei porosity change', 'convection') must now be given in string format ('true' or 'false' instead of True or False) ([#1280](https://github.com/pybamm-team/PyBaMM/pull/1280))
-   Operations such as `1*x` and `0+x` now directly return `x`. This can be bypassed by explicitly creating the binary operators, e.g. `pybamm.Multiplication(1, x)` ([#1252](https://github.com/pybamm-team/PyBaMM/pull/1252))
-   `'Cell capacity [A.h]'` has been renamed to `'Nominal cell capacity [A.h]'`. `'Cell capacity [A.h]'` will be deprecated in the next release. ([#1352](https://github.com/pybamm-team/PyBaMM/pull/1352))

# [v0.3.0](https://github.com/pybamm-team/PyBaMM/tree/v0.3.0) - 2020-12-01

This release introduces a new aging model for particle mechanics, a new reduced-order model (TSPMe), and a parameter set for A123 LFP cells. Additionally, there have been several backend optimizations to speed up model creation and solving, and other minor features and bug fixes.

## Features

-   Added a submodel for particle mechanics ([#1232](https://github.com/pybamm-team/PyBaMM/pull/1232))
-   Added a notebook on how to speed up the solver and handle instabilities ([#1223](https://github.com/pybamm-team/PyBaMM/pull/1223))
-   Improve string printing of `BinaryOperator`, `Function`, and `Concatenation` objects ([#1223](https://github.com/pybamm-team/PyBaMM/pull/1223))
-   Added `Solution.integration_time`, which is the time taken just by the integration subroutine, without extra setups ([#1223](https://github.com/pybamm-team/PyBaMM/pull/1223))
-   Added parameter set for an A123 LFP cell ([#1209](https://github.com/pybamm-team/PyBaMM/pull/1209))
-   Added variables related to equivalent circuit models ([#1204](https://github.com/pybamm-team/PyBaMM/pull/1204))
-   Added the `Integrated` electrolyte conductivity submodel ([#1188](https://github.com/pybamm-team/PyBaMM/pull/1188))
-   Added an example script to check conservation of lithium ([#1186](https://github.com/pybamm-team/PyBaMM/pull/1186))
-   Added `erf` and `erfc` functions ([#1184](https://github.com/pybamm-team/PyBaMM/pull/1184))

## Optimizations

-   Add (optional) smooth approximations for the `Minimum`, `Maximum`, `Heaviside`, and `AbsoluteValue` operators ([#1223](https://github.com/pybamm-team/PyBaMM/pull/1223))
-   Avoid unnecessary repeated computations in the solvers ([#1222](https://github.com/pybamm-team/PyBaMM/pull/1222))
-   Rewrite `Symbol.is_constant` to be more efficient ([#1222](https://github.com/pybamm-team/PyBaMM/pull/1222))
-   Cache shape and size calculations ([#1222](https://github.com/pybamm-team/PyBaMM/pull/1222))
-   Only instantiate the geometric, electrical and thermal parameter classes once ([#1222](https://github.com/pybamm-team/PyBaMM/pull/1222))

## Bug fixes

-   Quickplot now works when timescale or lengthscale is a function of an input parameter ([#1234](https://github.com/pybamm-team/PyBaMM/pull/1234))
-   Fix bug that was slowing down creation of the EC reaction SEI submodel ([#1227](https://github.com/pybamm-team/PyBaMM/pull/1227))
-   Add missing separator thermal parameters for the Ecker parameter set ([#1226](https://github.com/pybamm-team/PyBaMM/pull/1226))
-   Make sure simulation solves when evaluated timescale is a function of an input parameter ([#1218](https://github.com/pybamm-team/PyBaMM/pull/1218))
-   Raise error if saving to MATLAB with variable names that MATLAB can't read, and give option of providing alternative variable names ([#1206](https://github.com/pybamm-team/PyBaMM/pull/1206))
-   Raise error if the boundary condition at the origin in a spherical domain is other than no-flux ([#1175](https://github.com/pybamm-team/PyBaMM/pull/1175))
-   Fix boundary conditions at r = 0 for Creating Models notebooks ([#1173](https://github.com/pybamm-team/PyBaMM/pull/1173))

## Breaking changes

-    The parameters "Positive/Negative particle distribution in x" and "Positive/Negative surface area to volume ratio distribution in x" have been deprecated. Instead, users can provide "Positive/Negative particle radius [m]" and "Positive/Negative surface area to volume ratio [m-1]" directly as functions of through-cell position (x [m]) ([#1237](https://github.com/pybamm-team/PyBaMM/pull/1237))

# [v0.2.4](https://github.com/pybamm-team/PyBaMM/tree/v0.2.4) - 2020-09-07

This release adds new operators for more complex models, some basic sensitivity analysis, and a spectral volumes spatial method, as well as some small bug fixes.

## Features

-   Added variables which track the total amount of lithium in the system ([#1136](https://github.com/pybamm-team/PyBaMM/pull/1136))
-   Added `Upwind` and `Downwind` operators for convection ([#1134](https://github.com/pybamm-team/PyBaMM/pull/1134))
-   Added Getting Started notebook on solver options and changing the mesh. Also added a notebook detailing the different thermal options, and a notebook explaining the steps that occur behind the scenes in the `Simulation` class ([#1131](https://github.com/pybamm-team/PyBaMM/pull/1131))
-   Added particle submodel that use a polynomial approximation to the concentration within the electrode particles ([#1130](https://github.com/pybamm-team/PyBaMM/pull/1130))
-   Added `Modulo`, `Floor` and `Ceiling` operators ([#1121](https://github.com/pybamm-team/PyBaMM/pull/1121))
-   Added DFN model for a half cell ([#1121](https://github.com/pybamm-team/PyBaMM/pull/1121))
-   Automatically compute surface area to volume ratio based on particle shape for li-ion models ([#1120](https://github.com/pybamm-team/PyBaMM/pull/1120))
-   Added "R-averaged particle concentration" variables ([#1118](https://github.com/pybamm-team/PyBaMM/pull/1118))
-   Added support for sensitivity calculations to the casadi solver ([#1109](https://github.com/pybamm-team/PyBaMM/pull/1109))
-   Added support for index 1 semi-explicit dae equations and sensitivity calculations to JAX BDF solver ([#1107](https://github.com/pybamm-team/PyBaMM/pull/1107))
-   Allowed keyword arguments to be passed to `Simulation.plot()` ([#1099](https://github.com/pybamm-team/PyBaMM/pull/1099))
-   Added the Spectral Volumes spatial method and the submesh that it works with ([#900](https://github.com/pybamm-team/PyBaMM/pull/900))

## Bug fixes

-   Fixed bug where some parameters were not being set by the `EcReactionLimited` SEI model ([#1136](https://github.com/pybamm-team/PyBaMM/pull/1136))
-   Fixed bug on electrolyte potential for `BasicDFNHalfCell` ([#1133](https://github.com/pybamm-team/PyBaMM/pull/1133))
-   Fixed `r_average` to work with `SecondaryBroadcast` ([#1118](https://github.com/pybamm-team/PyBaMM/pull/1118))
-   Fixed finite volume discretisation of spherical integrals ([#1118](https://github.com/pybamm-team/PyBaMM/pull/1118))
-   `t_eval` now gets changed to a `linspace` if a list of length 2 is passed ([#1113](https://github.com/pybamm-team/PyBaMM/pull/1113))
-   Fixed bug when setting a function with an `InputParameter` ([#1111](https://github.com/pybamm-team/PyBaMM/pull/1111))

## Breaking changes

-   The "fast diffusion" particle option has been renamed "uniform profile" ([#1130](https://github.com/pybamm-team/PyBaMM/pull/1130))
-   The modules containing standard parameters are now classes so they can take options
(e.g. `standard_parameters_lithium_ion` is now `LithiumIonParameters`) ([#1120](https://github.com/pybamm-team/PyBaMM/pull/1120))
-   Renamed `quick_plot_vars` to `output_variables` in `Simulation` to be consistent with `QuickPlot`. Passing `quick_plot_vars` to `Simulation.plot()` has been deprecated and `output_variables` should be passed instead ([#1099](https://github.com/pybamm-team/PyBaMM/pull/1099))

# [v0.2.3](https://github.com/pybamm-team/PyBaMM/tree/v0.2.3) - 2020-07-01

This release enables the use of [Google Colab](https://colab.research.google.com/github/pybamm-team/PyBaMM/blob/main/) for running example notebooks, and adds some small new features and bug fixes.

## Features

-   Added JAX evaluator, and ODE solver ([#1038](https://github.com/pybamm-team/PyBaMM/pull/1038))
-   Reformatted Getting Started notebooks ([#1083](https://github.com/pybamm-team/PyBaMM/pull/1083))
-   Reformatted Landesfeind electrolytes ([#1064](https://github.com/pybamm-team/PyBaMM/pull/1064))
-   Adapted examples to be run in Google Colab ([#1061](https://github.com/pybamm-team/PyBaMM/pull/1061))
-   Added some new solvers for algebraic models ([#1059](https://github.com/pybamm-team/PyBaMM/pull/1059))
-   Added `length_scales` attribute to models ([#1058](https://github.com/pybamm-team/PyBaMM/pull/1058))
-   Added averaging in secondary dimensions ([#1057](https://github.com/pybamm-team/PyBaMM/pull/1057))
-   Added SEI reaction based on Yang et. al. 2017 and reduction in porosity ([#1009](https://github.com/pybamm-team/PyBaMM/issues/1009))

## Optimizations

-   Reformatted CasADi "safe" mode to deal with events better ([#1089](https://github.com/pybamm-team/PyBaMM/pull/1089))

## Bug fixes

-   Fixed a bug in `InterstitialDiffusionLimited` ([#1097](https://github.com/pybamm-team/PyBaMM/pull/1097))
-   Fixed `Simulation` to keep different copies of the model so that parameters can be changed between simulations ([#1090](https://github.com/pybamm-team/PyBaMM/pull/1090))
-   Fixed `model.new_copy()` to keep custom submodels ([#1090](https://github.com/pybamm-team/PyBaMM/pull/1090))
-   2D processed variables can now be evaluated at the domain boundaries ([#1088](https://github.com/pybamm-team/PyBaMM/pull/1088))
-   Update the default variable points to better capture behaviour in the solid particles in li-ion models ([#1081](https://github.com/pybamm-team/PyBaMM/pull/1081))
-   Fix `QuickPlot` to display variables discretised by FEM (in y-z) properly ([#1078](https://github.com/pybamm-team/PyBaMM/pull/1078))
-   Add length scales to `EffectiveResistance` models ([#1071](https://github.com/pybamm-team/PyBaMM/pull/1071))
-   Allowed for pybamm functions exp, sin, cos, sqrt to be used in expression trees that
    are converted to casadi format ([#1067](https://github.com/pybamm-team/PyBaMM/pull/1067))
-   Fix a bug where variables that depend on y and z were transposed in `QuickPlot` ([#1055](https://github.com/pybamm-team/PyBaMM/pull/1055))

## Breaking changes

-   `Simulation.specs` and `Simulation.set_defaults` have been deprecated. Users should create a new `Simulation` object for each different case instead ([#1090](https://github.com/pybamm-team/PyBaMM/pull/1090))
-   The solution times `t_eval` must now be provided to `Simulation.solve()` when not using an experiment or prescribing the current using drive cycle data ([#1086](https://github.com/pybamm-team/PyBaMM/pull/1086))

# [v0.2.2](https://github.com/pybamm-team/PyBaMM/tree/v0.2.2) - 2020-06-01

New SEI models, simplification of submodel structure, as well as optimisations and general bug fixes.

## Features

-   Reformatted `Geometry` and `Mesh` classes ([#1032](https://github.com/pybamm-team/PyBaMM/pull/1032))
-   Added arbitrary geometry to the lumped thermal model ([#718](https://github.com/pybamm-team/PyBaMM/issues/718))
-   Allowed `ProcessedVariable` to handle cases where `len(solution.t)=1` ([#1020](https://github.com/pybamm-team/PyBaMM/pull/1020))
-   Added `BackwardIndefiniteIntegral` symbol ([#1014](https://github.com/pybamm-team/PyBaMM/pull/1014))
-   Added `plot` and `plot2D` to enable easy plotting of `pybamm.Array` objects ([#1008](https://github.com/pybamm-team/PyBaMM/pull/1008))
-   Updated effective current collector models and added example notebook ([#1007](https://github.com/pybamm-team/PyBaMM/pull/1007))
-   Added SEI film resistance as an option ([#994](https://github.com/pybamm-team/PyBaMM/pull/994))
-   Added `parameters` attribute to `pybamm.BaseModel` and `pybamm.Geometry` that lists all of the required parameters ([#993](https://github.com/pybamm-team/PyBaMM/pull/993))
-   Added tab, edge, and surface cooling ([#965](https://github.com/pybamm-team/PyBaMM/pull/965))
-   Added functionality to solver to automatically discretise a 0D model ([#947](https://github.com/pybamm-team/PyBaMM/pull/947))
-   Added sensitivity to `CasadiAlgebraicSolver` ([#940](https://github.com/pybamm-team/PyBaMM/pull/940))
-   Added `ProcessedSymbolicVariable` class, which can handle symbolic variables (i.e. variables for which the inputs are symbolic) ([#940](https://github.com/pybamm-team/PyBaMM/pull/940))
-   Made `QuickPlot` compatible with Google Colab ([#935](https://github.com/pybamm-team/PyBaMM/pull/935))
-   Added `BasicFull` model for lead-acid ([#932](https://github.com/pybamm-team/PyBaMM/pull/932))
-   Added 'arctan' function  ([#973](https://github.com/pybamm-team/PyBaMM/pull/973))

## Optimizations

-   Implementing the use of GitHub Actions for CI ([#855](https://github.com/pybamm-team/PyBaMM/pull/855))
-   Changed default solver for DAE models to `CasadiSolver` ([#978](https://github.com/pybamm-team/PyBaMM/pull/978))
-   Added some extra simplifications to the expression tree ([#971](https://github.com/pybamm-team/PyBaMM/pull/971))
-   Changed the behaviour of "safe" mode in `CasadiSolver` ([#956](https://github.com/pybamm-team/PyBaMM/pull/956))
-   Sped up model building ([#927](https://github.com/pybamm-team/PyBaMM/pull/927))
-   Changed default solver for lead-acid to `CasadiSolver` ([#927](https://github.com/pybamm-team/PyBaMM/pull/927))

## Bug fixes

-   Fix a bug where slider plots do not update properly in notebooks ([#1041](https://github.com/pybamm-team/PyBaMM/pull/1041))
-   Fix storing and plotting external variables in the solution ([#1026](https://github.com/pybamm-team/PyBaMM/pull/1026))
-   Fix running a simulation with a model that is already discretized ([#1025](https://github.com/pybamm-team/PyBaMM/pull/1025))
-   Fix CI not triggering for PR. ([#1013](https://github.com/pybamm-team/PyBaMM/pull/1013))
-   Fix schedule testing running too often. ([#1010](https://github.com/pybamm-team/PyBaMM/pull/1010))
-   Fix doctests failing due to mismatch in unsorted output.([#990](https://github.com/pybamm-team/PyBaMM/pull/990))
-   Added extra checks when creating a model, for clearer errors ([#971](https://github.com/pybamm-team/PyBaMM/pull/971))
-   Fixed `Interpolant` ids to allow processing ([#962](https://github.com/pybamm-team/PyBaMM/pull/962))
-   Fixed a bug in the initial conditions of the potential pair model ([#954](https://github.com/pybamm-team/PyBaMM/pull/954))
-   Changed simulation attributes to assign copies rather than the objects themselves ([#952](https://github.com/pybamm-team/PyBaMM/pull/952))
-   Added default values to base model so that it works with the `Simulation` class ([#952](https://github.com/pybamm-team/PyBaMM/pull/952))
-   Fixed solver to recompute initial conditions when inputs are changed ([#951](https://github.com/pybamm-team/PyBaMM/pull/951))
-   Reformatted thermal submodels ([#938](https://github.com/pybamm-team/PyBaMM/pull/938))
-   Reformatted electrolyte submodels ([#927](https://github.com/pybamm-team/PyBaMM/pull/927))
-   Reformatted convection submodels ([#635](https://github.com/pybamm-team/PyBaMM/pull/635))

## Breaking changes

-   Geometry should no longer be given keys 'primary' or 'secondary' ([#1032](https://github.com/pybamm-team/PyBaMM/pull/1032))
-   Calls to `ProcessedVariable` objects are now made using dimensional time and space ([#1028](https://github.com/pybamm-team/PyBaMM/pull/1028))
-   For variables discretised using finite elements the result returned by calling `ProcessedVariable` is now transposed ([#1020](https://github.com/pybamm-team/PyBaMM/pull/1020))
-   Renamed "surface area density" to "surface area to volume ratio" ([#975](https://github.com/pybamm-team/PyBaMM/pull/975))
-   Replaced "reaction rate" with "exchange-current density" ([#975](https://github.com/pybamm-team/PyBaMM/pull/975))
-   Changed the implementation of reactions in submodels ([#948](https://github.com/pybamm-team/PyBaMM/pull/948))
-   Removed some inputs like `T_inf`, `R_g` and activation energies to some of the standard function parameters. This is because each of those inputs is specific to a particular function (e.g. the reference temperature at which the function was measured). To change a property such as the activation energy, users should create a new function, specifying the relevant property as a `Parameter` or `InputParameter` ([#942](https://github.com/pybamm-team/PyBaMM/pull/942))
-   The thermal option 'xyz-lumped' has been removed. The option 'thermal current collector' has also been removed ([#938](https://github.com/pybamm-team/PyBaMM/pull/938))
-   The 'C-rate' parameter has been deprecated. Use 'Current function [A]' instead. The cell capacity can be accessed as 'Cell capacity [A.h]', and used to calculate current from C-rate ([#952](https://github.com/pybamm-team/PyBaMM/pull/952))

# [v0.2.1](https://github.com/pybamm-team/PyBaMM/tree/v0.2.1) - 2020-03-31

New expression tree node types, models, parameter sets and solvers, as well as general bug fixes and new examples.

## Features

-   Store variable slices in model for inspection ([#925](https://github.com/pybamm-team/PyBaMM/pull/925))
-   Added LiNiCoO2 parameter set from Ecker et. al. ([#922](https://github.com/pybamm-team/PyBaMM/pull/922))
-   Made t_plus (optionally) a function of electrolyte concentration, and added (1 + dlnf/dlnc) to models ([#921](https://github.com/pybamm-team/PyBaMM/pull/921))
-   Added `DummySolver` for empty models ([#915](https://github.com/pybamm-team/PyBaMM/pull/915))
-   Added functionality to broadcast to edges ([#891](https://github.com/pybamm-team/PyBaMM/pull/891))
-   Reformatted and cleaned up `QuickPlot` ([#886](https://github.com/pybamm-team/PyBaMM/pull/886))
-   Added thermal effects to lead-acid models ([#885](https://github.com/pybamm-team/PyBaMM/pull/885))
-   Added a helper function for info on function parameters ([#881](https://github.com/pybamm-team/PyBaMM/pull/881))
-   Added additional notebooks showing how to create and compare models ([#877](https://github.com/pybamm-team/PyBaMM/pull/877))
-   Added `Minimum`, `Maximum` and `Sign` operators
    ([#876](https://github.com/pybamm-team/PyBaMM/pull/876))
-   Added a search feature to `FuzzyDict` ([#875](https://github.com/pybamm-team/PyBaMM/pull/875))
-   Add ambient temperature as a function of time ([#872](https://github.com/pybamm-team/PyBaMM/pull/872))
-   Added `CasadiAlgebraicSolver` for solving algebraic systems with CasADi ([#868](https://github.com/pybamm-team/PyBaMM/pull/868))
-   Added electrolyte functions from Landesfeind ([#860](https://github.com/pybamm-team/PyBaMM/pull/860))
-   Add new symbols `VariableDot`, representing the derivative of a variable wrt time,
    and `StateVectorDot`, representing the derivative of a state vector wrt time
    ([#858](https://github.com/pybamm-team/PyBaMM/issues/858))

## Bug fixes

-   Filter out discontinuities that occur after solve times
    ([#941](https://github.com/pybamm-team/PyBaMM/pull/945))
-   Fixed tight layout for QuickPlot in jupyter notebooks ([#930](https://github.com/pybamm-team/PyBaMM/pull/930))
-   Fixed bug raised if function returns a scalar ([#919](https://github.com/pybamm-team/PyBaMM/pull/919))
-   Fixed event handling in `ScipySolver` ([#905](https://github.com/pybamm-team/PyBaMM/pull/905))
-   Made input handling clearer in solvers ([#905](https://github.com/pybamm-team/PyBaMM/pull/905))
-   Updated Getting started notebook 2 ([#903](https://github.com/pybamm-team/PyBaMM/pull/903))
-   Reformatted external circuit submodels ([#879](https://github.com/pybamm-team/PyBaMM/pull/879))
-   Some bug fixes to generalize specifying models that aren't battery models, see [#846](https://github.com/pybamm-team/PyBaMM/issues/846)
-   Reformatted interface submodels to be more readable ([#866](https://github.com/pybamm-team/PyBaMM/pull/866))
-   Removed double-counted "number of electrodes connected in parallel" from simulation ([#864](https://github.com/pybamm-team/PyBaMM/pull/864))

## Breaking changes

-   Changed keyword argument `u` for inputs (when evaluating an object) to `inputs` ([#905](https://github.com/pybamm-team/PyBaMM/pull/905))
-   Removed "set external temperature" and "set external potential" options. Use "external submodels" option instead ([#862](https://github.com/pybamm-team/PyBaMM/pull/862))

# [v0.2.0](https://github.com/pybamm-team/PyBaMM/tree/v0.2.0) - 2020-02-26

This release introduces many new features and optimizations. All models can now be solved using the pip installation - in particular, the DFN can be solved in around 0.1s. Other highlights include an improved user interface, simulations of experimental protocols (GITT, CCCV, etc), new parameter sets for NCA and LGM50, drive cycles, "input parameters" and "external variables" for quickly solving models with different parameter values and coupling with external software, and general bug fixes and optimizations.

## Features

-   Added LG M50 parameter set from Chen 2020 ([#854](https://github.com/pybamm-team/PyBaMM/pull/854))
-   Changed rootfinding algorithm to CasADi, scipy.optimize.root still accessible as an option ([#844](https://github.com/pybamm-team/PyBaMM/pull/844))
-   Added capacitance effects to lithium-ion models ([#842](https://github.com/pybamm-team/PyBaMM/pull/842))
-   Added NCA parameter set ([#824](https://github.com/pybamm-team/PyBaMM/pull/824))
-   Added functionality to `Solution` that automatically gets `t_eval` from the data when simulating drive cycles and performs checks to ensure the output has the required resolution to accurately capture the input current ([#819](https://github.com/pybamm-team/PyBaMM/pull/819))
-   Added `Citations` object to print references when specific functionality is used ([#818](https://github.com/pybamm-team/PyBaMM/pull/818))
-   Updated `Solution` to allow exporting to matlab and csv formats ([#811](https://github.com/pybamm-team/PyBaMM/pull/811))
-   Allow porosity to vary in space ([#809](https://github.com/pybamm-team/PyBaMM/pull/809))
-   Added functionality to solve DAE models with non-smooth current inputs ([#808](https://github.com/pybamm-team/PyBaMM/pull/808))
-   Added functionality to simulate experiments and testing protocols ([#807](https://github.com/pybamm-team/PyBaMM/pull/807))
-   Added fuzzy string matching for parameters and variables ([#796](https://github.com/pybamm-team/PyBaMM/pull/796))
-   Changed ParameterValues to raise an error when a parameter that wasn't previously defined is updated ([#796](https://github.com/pybamm-team/PyBaMM/pull/796))
-   Added some basic models (BasicSPM and BasicDFN) in order to clearly demonstrate the PyBaMM model structure for battery models ([#795](https://github.com/pybamm-team/PyBaMM/pull/795))
-   Allow initial conditions in the particle to depend on x ([#786](https://github.com/pybamm-team/PyBaMM/pull/786))
-   Added the harmonic mean to the Finite Volume method, which is now used when computing fluxes ([#783](https://github.com/pybamm-team/PyBaMM/pull/783))
-   Refactored `Solution` to make it a dictionary that contains all of the solution variables. This automatically creates `ProcessedVariable` objects when required, so that the solution can be obtained much more easily. ([#781](https://github.com/pybamm-team/PyBaMM/pull/781))
-   Added notebook to explain broadcasts ([#776](https://github.com/pybamm-team/PyBaMM/pull/776))
-   Added a step to discretisation that automatically compute the inverse of the mass matrix of the differential part of the problem so that the underlying DAEs can be provided in semi-explicit form, as required by the CasADi solver ([#769](https://github.com/pybamm-team/PyBaMM/pull/769))
-   Added the gradient operation for the Finite Element Method ([#767](https://github.com/pybamm-team/PyBaMM/pull/767))
-   Added `InputParameter` node for quickly changing parameter values ([#752](https://github.com/pybamm-team/PyBaMM/pull/752))
-   Added submodels for operating modes other than current-controlled ([#751](https://github.com/pybamm-team/PyBaMM/pull/751))
-   Changed finite volume discretisation to use exact values provided by Neumann boundary conditions when computing the gradient instead of adding ghost nodes([#748](https://github.com/pybamm-team/PyBaMM/pull/748))
-   Added optional R(x) distribution in particle models ([#745](https://github.com/pybamm-team/PyBaMM/pull/745))
-   Generalized importing of external variables ([#728](https://github.com/pybamm-team/PyBaMM/pull/728))
-   Separated active and inactive material volume fractions ([#726](https://github.com/pybamm-team/PyBaMM/pull/726))
-   Added submodels for tortuosity ([#726](https://github.com/pybamm-team/PyBaMM/pull/726))
-   Simplified the interface for setting current functions ([#723](https://github.com/pybamm-team/PyBaMM/pull/723))
-   Added Heaviside operator ([#723](https://github.com/pybamm-team/PyBaMM/pull/723))
-   New extrapolation methods ([#707](https://github.com/pybamm-team/PyBaMM/pull/707))
-   Added some "Getting Started" documentation ([#703](https://github.com/pybamm-team/PyBaMM/pull/703))
-   Allow abs tolerance to be set by variable for IDA KLU solver ([#700](https://github.com/pybamm-team/PyBaMM/pull/700))
-   Added Simulation class ([#693](https://github.com/pybamm-team/PyBaMM/pull/693)) with load/save functionality ([#732](https://github.com/pybamm-team/PyBaMM/pull/732))
-   Added interface to CasADi solver ([#687](https://github.com/pybamm-team/PyBaMM/pull/687), [#691](https://github.com/pybamm-team/PyBaMM/pull/691), [#714](https://github.com/pybamm-team/PyBaMM/pull/714)). This makes the SUNDIALS DAE solvers (Scikits and KLU) truly optional (though IDA KLU is recommended for solving the DFN).
-   Added option to use CasADi's Algorithmic Differentiation framework to calculate Jacobians ([#687](https://github.com/pybamm-team/PyBaMM/pull/687))
-   Added method to evaluate parameters more easily ([#669](https://github.com/pybamm-team/PyBaMM/pull/669))
-   Added `Jacobian` class to reuse known Jacobians of expressions ([#665](https://github.com/pybamm-team/PyBaMM/pull/670))
-   Added `Interpolant` class to interpolate experimental data (e.g. OCP curves) ([#661](https://github.com/pybamm-team/PyBaMM/pull/661))
-   Added interface (via pybind11) to sundials with the IDA KLU sparse linear solver ([#657](https://github.com/pybamm-team/PyBaMM/pull/657))
-   Allowed parameters to be set by material or by specifying a particular paper ([#647](https://github.com/pybamm-team/PyBaMM/pull/647))
-   Set relative and absolute tolerances independently in solvers ([#645](https://github.com/pybamm-team/PyBaMM/pull/645))
-   Added basic method to allow (a part of) the State Vector to be updated with results obtained from another solution or package ([#624](https://github.com/pybamm-team/PyBaMM/pull/624))
-   Added some non-uniform meshes in 1D and 2D ([#617](https://github.com/pybamm-team/PyBaMM/pull/617))

## Optimizations

-   Now simplifying objects that are constant as soon as they are created ([#801](https://github.com/pybamm-team/PyBaMM/pull/801))
-   Simplified solver interface ([#800](https://github.com/pybamm-team/PyBaMM/pull/800))
-   Added caching for shape evaluation, used during discretisation ([#780](https://github.com/pybamm-team/PyBaMM/pull/780))
-   Added an option to skip model checks during discretisation, which could be slow for large models ([#739](https://github.com/pybamm-team/PyBaMM/pull/739))
-   Use CasADi's automatic differentation algorithms by default when solving a model ([#714](https://github.com/pybamm-team/PyBaMM/pull/714))
-   Avoid re-checking size when making a copy of an `Index` object ([#656](https://github.com/pybamm-team/PyBaMM/pull/656))
-   Avoid recalculating `_evaluation_array` when making a copy of a `StateVector` object ([#653](https://github.com/pybamm-team/PyBaMM/pull/653))

## Bug fixes

-   Fixed a bug where current loaded from data was incorrectly scaled with the cell capacity ([#852](https://github.com/pybamm-team/PyBaMM/pull/852))
-   Moved evaluation of initial conditions to solver ([#839](https://github.com/pybamm-team/PyBaMM/pull/839))
-   Fixed a bug where the first line of the data wasn't loaded when parameters are loaded from data ([#819](https://github.com/pybamm-team/PyBaMM/pull/819))
-   Made `graphviz` an optional dependency ([#810](https://github.com/pybamm-team/PyBaMM/pull/810))
-   Fixed examples to run with basic pip installation ([#800](https://github.com/pybamm-team/PyBaMM/pull/800))
-   Added events for CasADi solver when stepping ([#800](https://github.com/pybamm-team/PyBaMM/pull/800))
-   Improved implementation of broadcasts ([#776](https://github.com/pybamm-team/PyBaMM/pull/776))
-   Fixed a bug which meant that the Ohmic heating in the current collectors was incorrect if using the Finite Element Method ([#767](https://github.com/pybamm-team/PyBaMM/pull/767))
-   Improved automatic broadcasting ([#747](https://github.com/pybamm-team/PyBaMM/pull/747))
-   Fixed bug with wrong temperature in initial conditions ([#737](https://github.com/pybamm-team/PyBaMM/pull/737))
-   Improved flexibility of parameter values so that parameters (such as diffusivity or current) can be set as functions or scalars ([#723](https://github.com/pybamm-team/PyBaMM/pull/723))
-   Fixed a bug where boundary conditions were sometimes handled incorrectly in 1+1D models ([#713](https://github.com/pybamm-team/PyBaMM/pull/713))
-   Corrected a sign error in Dirichlet boundary conditions in the Finite Element Method ([#706](https://github.com/pybamm-team/PyBaMM/pull/706))
-   Passed the correct dimensional temperature to open circuit potential ([#702](https://github.com/pybamm-team/PyBaMM/pull/702))
-   Added missing temperature dependence in electrolyte and interface submodels ([#698](https://github.com/pybamm-team/PyBaMM/pull/698))
-   Fixed differentiation of functions that have more than one argument ([#687](https://github.com/pybamm-team/PyBaMM/pull/687))
-   Added warning if `ProcessedVariable` is called outside its interpolation range ([#681](https://github.com/pybamm-team/PyBaMM/pull/681))
-   Updated installation instructions for Mac OS ([#680](https://github.com/pybamm-team/PyBaMM/pull/680))
-   Improved the way `ProcessedVariable` objects are created in higher dimensions ([#581](https://github.com/pybamm-team/PyBaMM/pull/581))

## Breaking changes

-   Time for solver should now be given in seconds ([#832](https://github.com/pybamm-team/PyBaMM/pull/832))
-   Model events are now represented as a list of `pybamm.Event` ([#759](https://github.com/pybamm-team/PyBaMM/issues/759)
-   Removed `ParameterValues.update_model`, whose functionality is now replaced by `InputParameter` ([#801](https://github.com/pybamm-team/PyBaMM/pull/801))
-   Removed `Outer` and `Kron` nodes as no longer used ([#777](https://github.com/pybamm-team/PyBaMM/pull/777))
-   Moved `results` to separate repositories ([#761](https://github.com/pybamm-team/PyBaMM/pull/761))
-   The parameters "Bruggeman coefficient" must now be specified separately as "Bruggeman coefficient (electrolyte)" and "Bruggeman coefficient (electrode)"
-   The current classes (`GetConstantCurrent`, `GetUserCurrent` and `GetUserData`) have now been removed. Please refer to the [`change-input-current` notebook](https://github.com/pybamm-team/PyBaMM/blob/main/examples/notebooks/change-input-current.ipynb) for information on how to specify an input current
-   Parameter functions must now use pybamm functions instead of numpy functions (e.g. `pybamm.exp` instead of `numpy.exp`), as these are then used to construct the expression tree directly. Generally, pybamm syntax follows numpy syntax; please get in touch if a function you need is missing.
-   The current must now be updated by changing "Current function [A]" or "C-rate" instead of "Typical current [A]"


# [v0.1.0](https://github.com/pybamm-team/PyBaMM/tree/v0.1.0) - 2019-10-08

This is the first official version of PyBaMM.
Please note that PyBaMM in still under active development, and so the API may change in the future.

## Features

### Models

#### Lithium-ion

- Single Particle Model (SPM)
- Single Particle Model with electrolyte (SPMe)
- Doyle-Fuller-Newman (DFN) model

with the following optional physics:

- Thermal effects
- Fast diffusion in particles
- 2+1D (pouch cell)

#### Lead-acid

- Leading-Order Quasi-Static model
- First-Order Quasi-Static model
- Composite model
- Full model

with the following optional physics:

- Hydrolysis side reaction
- Capacitance effects
- 2+1D


### Spatial discretisations

- Finite Volume (1D only)
- Finite Element (scikit, 2D only)

### Solvers

- Scipy
- Scikits ODE
- Scikits DAE
- IDA KLU sparse linear solver (Sundials)
- Algebraic (root-finding)<|MERGE_RESOLUTION|>--- conflicted
+++ resolved
@@ -8,18 +8,12 @@
 ## Bug fixes
 
 -   Fixed a bug where thermal submodels could not be used with half-cells ([#1929](https://github.com/pybamm-team/PyBaMM/pull/1929))
+-   Parameters can now be imported from a directory having "pybamm" in its name ([#1919](https://github.com/pybamm-team/PyBaMM/pull/1919))
+-   `scikit.odes` and `SUNDIALS` can now be installed using `pybamm_install_odes` ([#1916](https://github.com/pybamm-team/PyBaMM/pull/1916))
 
 ## Breaking changes
 
 -   The `domain` setter and `auxiliary_domains` getter have been deprecated, `domains` setter/getter should be used instead. The `domain` getter is still active. We now recommend creating symbols with `domains={...}` instead of `domain=..., auxiliary_domains={...}`, but the latter is not yet deprecated ([#1866](https://github.com/pybamm-team/PyBaMM/pull/1866))
-
-## Bug fixes
-
-<<<<<<< HEAD
--  Parameters can now be imported from a directory having "pybamm" in its name ([#1919](https://github.com/pybamm-team/PyBaMM/pull/1919))
-=======
--   `scikit.odes` and `SUNDIALS` can now be installed using `pybamm_install_odes` ([#1916](https://github.com/pybamm-team/PyBaMM/pull/1916))
->>>>>>> 1c209f27
 
 # [v22.1](https://github.com/pybamm-team/PyBaMM/tree/v22.1) - 2022-01-31
 
