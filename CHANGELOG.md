# [Unreleased](https://github.com/pybamm-team/PyBaMM/)

# [v22.8](https://github.com/pybamm-team/PyBaMM/tree/v22.8) - 2022-08-31

## Features

-   For experiments, the simulation now automatically checks and skips steps that cannot be performed (e.g. "Charge at 1C until 4.2V" from 100% SOC) ([#2212](https://github.com/pybamm-team/PyBaMM/pull/2212))
-   Added `CurrentSigmoidOpenCircuitPotential` model to model voltage hysteresis for charge/discharge ([#2256](https://github.com/pybamm-team/PyBaMM/pull/2256))
-   Added "Chen2020_composite" parameter set for a composite graphite/silicon electrode. ([#2256](https://github.com/pybamm-team/PyBaMM/pull/2256))
-   Added new cumulative variables `Throughput capacity [A.h]` and `Throughput energy [W.h]` to standard variables and summary variables, to assist with degradation studies. Throughput variables are only calculated if `calculate discharge energy` is set to `true`. `Time [s]` and `Time [h]` also added to summary variables. ([#2249](https://github.com/pybamm-team/PyBaMM/pull/2249))
-   Added `lipf6_OKane2022` electrolyte to `OKane2022` parameter set ([#2249](https://github.com/pybamm-team/PyBaMM/pull/2249))
-   Reformated submodel structure to allow composite electrodes. Composite positive electrode is now also possible. With current implementation, electrodes can have at most two phases. ([#2248](https://github.com/pybamm-team/PyBaMM/pull/2248))

## Bug fixes

-   Added new parameter `Ratio of lithium moles to SEI moles` (short name z_sei) to fix a bug where this number was incorrectly hardcoded to 1. ([#2222](https://github.com/pybamm-team/PyBaMM/pull/2222))
-   Changed short name of parameter `Inner SEI reaction proportion` from alpha_SEI to inner_sei_proportion, to avoid confusion with transfer coefficients. ([#2222](https://github.com/pybamm-team/PyBaMM/pull/2222))
-   Deleted legacy parameters with short names beta_sei and beta_plating. ([#2222](https://github.com/pybamm-team/PyBaMM/pull/2222))
-   Corrected initial SEI thickness for OKane2022 parameter set. ([#2218](https://github.com/pybamm-team/PyBaMM/pull/2218))

## Optimizations

-   Simplified scaling for the exchange-current density. The dimensionless parameter `C_r` is kept, but no longer used anywhere ([#2238](https://github.com/pybamm-team/PyBaMM/pull/2238))
-   Added limits for variables in some functions to avoid division by zero, sqrt(negative number), etc ([#2213](https://github.com/pybamm-team/PyBaMM/pull/2213))

## Breaking changes

<<<<<<< HEAD
-   Events must now be defined in such a way that they are positive at the initial conditions (events will be triggered when they become negative, instead of when they change sign in either direction) ([#2212](https://github.com/pybamm-team/PyBaMM/pull/2212))
=======
-   Parameters specific to a (primary/secondary) phase in a domain are doubly nested. e.g. `param.c_n_max` is now `param.n.prim.c_max` ([#2248](https://github.com/pybamm-team/PyBaMM/pull/2248))
>>>>>>> develop

# [v22.7](https://github.com/pybamm-team/PyBaMM/tree/v22.7) - 2022-07-31

## Features 

-   Moved general code about submodels to `BaseModel` instead of `BaseBatteryModel`, making it easier to build custom models from submodels. ([#2169](https://github.com/pybamm-team/PyBaMM/pull/2169))
-   Events can now be plotted as a regular variable (under the name "Event: event_name", e.g. "Event: Minimum voltage [V]") ([#2158](https://github.com/pybamm-team/PyBaMM/pull/2158))
-   Added example showing how to print whether a model is compatible with a parameter set ([#2112](https://github.com/pybamm-team/PyBaMM/pull/2112))
-   Added SEI growth on cracks ([#2104](https://github.com/pybamm-team/PyBaMM/pull/2104))
-   Added Arrhenius temperature dependence of SEI growth ([#2104](https://github.com/pybamm-team/PyBaMM/pull/2104))
-   The "Inner SEI reaction proportion" parameter actually gets used now ([#2104](https://github.com/pybamm-team/PyBaMM/pull/2104))
-   New OKane2022 parameter set replaces Chen2020_plating ([#2104](https://github.com/pybamm-team/PyBaMM/pull/2104))
-   SEI growth, lithium plating and porosity change can now be set to distributed in `SPMe`. There is an additional option called `x-average side reactions` which allows to set this (note that for `SPM` it is always x-averaged). ([#2099](https://github.com/pybamm-team/PyBaMM/pull/2099))

## Optimizations

-   Improved eSOH calculations to be more robust ([#2192](https://github.com/pybamm-team/PyBaMM/pull/2192),[#2199](https://github.com/pybamm-team/PyBaMM/pull/2199))
-   The (2x2x2=8) particle diffusion submodels have been consolidated into just three submodels (Fickian diffusion, polynomial profile, and x-averaged polynomial profile) with optional x-averaging and size distribution. Polynomial profile and x-averaged polynomial profile are still two separate submodels, since they deal with surface concentration differently.
-   Added error for when solution vector gets too large, to help debug solver errors ([#2138](https://github.com/pybamm-team/PyBaMM/pull/2138))

## Bug fixes

-   Fixed error reporting for simulation with experiment ([#2213](https://github.com/pybamm-team/PyBaMM/pull/2213))
-   Fixed a bug in `Simulation` that caused initial conditions to change when solving an experiment multiple times ([#2204](https://github.com/pybamm-team/PyBaMM/pull/2204))
-   Fixed labels and ylims in `plot_voltage_components`([#2183](https://github.com/pybamm-team/PyBaMM/pull/2183))
-   Fixed 2D interpolant ([#2180](https://github.com/pybamm-team/PyBaMM/pull/2180))
-   Fixes a bug where the SPMe always builds even when `build=False` ([#2169](https://github.com/pybamm-team/PyBaMM/pull/2169))
-   Some events have been removed in the case where they are constant, i.e. can never be reached ([#2158](https://github.com/pybamm-team/PyBaMM/pull/2158))
-   Raise explicit `NotImplementedError` if trying to call `bool()` on a pybamm Symbol (e.g. in an if statement condition) ([#2141](https://github.com/pybamm-team/PyBaMM/pull/2141))
-   Fixed bug causing cut-off voltage to change after setting up a simulation with a model ([#2138](https://github.com/pybamm-team/PyBaMM/pull/2138))
-   A single solution cycle can now be used as a starting solution for a simulation ([#2138](https://github.com/pybamm-team/PyBaMM/pull/2138))

## Breaking changes

-   Exchange-current density functions (and some other functions) now take an additional argument, the maximum particle concentration for that phase ([#2134](https://github.com/pybamm-team/PyBaMM/pull/2134))
-   Loss of lithium to SEI on cracks is now a degradation variable, so setting a particle mechanics submodel is now compulsory (NoMechanics will suffice) ([#2104](https://github.com/pybamm-team/PyBaMM/pull/2104))

# [v22.6](https://github.com/pybamm-team/PyBaMM/tree/v22.6) - 2022-06-30

## Features

-   Added open-circuit potential as a separate submodel ([#2094](https://github.com/pybamm-team/PyBaMM/pull/2094))
-   Added partially reversible lithium plating model and new `OKane2022` parameter set to go with it ([#2043](https://github.com/pybamm-team/PyBaMM/pull/2043))
-   Added `__eq__` and `__hash__` methods for `Symbol` objects, using `.id` ([#1978](https://github.com/pybamm-team/PyBaMM/pull/1978))

## Optimizations

-   Stoichiometry inputs to OCP functions are now bounded between 1e-10 and 1-1e-10, with singularities at 0 and 1 so that OCP goes to +- infinity ([#2095](https://github.com/pybamm-team/PyBaMM/pull/2095))

## Breaking changes

-   Changed some dictionary keys to `Symbol` instead of `Symbol.id` (internal change only, should not affect external facing functions) ([#1978](https://github.com/pybamm-team/PyBaMM/pull/1978))

# [v22.5](https://github.com/pybamm-team/PyBaMM/tree/v22.5) - 2022-05-31

## Features

-   Added a casadi version of the IDKLU solver, which is used for `model.convert_to_format = "casadi"` ([#2002](https://github.com/pybamm-team/PyBaMM/pull/2002))
-   Added functionality to generate Julia expressions from a model. See [PyBaMM.jl](https://github.com/tinosulzer/PyBaMM.jl) for how to use these ([#1942](https://github.com/pybamm-team/PyBaMM/pull/1942)))
-   Added basic callbacks to the Simulation class, and a LoggingCallback ([#1880](https://github.com/pybamm-team/PyBaMM/pull/1880)))

## Bug fixes

-   Corrected legend order in "plot_voltage_components.py", so each entry refers to the correct overpotential. ([#2061](https://github.com/pybamm-team/PyBaMM/pull/2061))

## Breaking changes

-   Changed domain-specific parameter names to a nested attribute. `param.n.l_n` is now `param.n.l` ([#2063](https://github.com/pybamm-team/PyBaMM/pull/2063))

# [v22.4](https://github.com/pybamm-team/PyBaMM/tree/v22.4) - 2022-04-30

## Features

-   Added a casadi version of the IDKLU solver, which is used for `model.convert_to_format = "casadi"` ([#2002](https://github.com/pybamm-team/PyBaMM/pull/2002))

## Bug fixes

-   Remove old deprecation errors, including those in `parameter_values.py` that caused the simulation if, for example, the reaction rate is re-introduced manually ([#2022](https://github.com/pybamm-team/PyBaMM/pull/2022))

# [v22.3](https://github.com/pybamm-team/PyBaMM/tree/v22.3) - 2022-03-31

## Features

-   Added "Discharge energy [W.h]", which is the integral of the power in Watts, as an optional output. Set the option "calculate discharge energy" to "true" to get this output ("false" by default, since it can slow down some of the simple models) ([#1969](https://github.com/pybamm-team/PyBaMM/pull/1969)))
-   Added an option "calculate heat source for isothermal models" to choose whether or not the heat generation terms are computed when running models with the option `thermal="isothermal"`  ([#1958](https://github.com/pybamm-team/PyBaMM/pull/1958))

## Optimizations

-   Simplified `model.new_copy()` ([#1977](https://github.com/pybamm-team/PyBaMM/pull/1977))

## Bug fixes

-   Fix bug where sensitivity calculation failed if len of `calculate_sensitivities` was less than `inputs` ([#1897](https://github.com/pybamm-team/PyBaMM/pull/1897))
-   Fixed a bug in the eSOH variable calculation when OCV is given as data ([#1975](https://github.com/pybamm-team/PyBaMM/pull/1975))
-   Fixed a bug where isothermal models did not compute any heat source terms ([#1958](https://github.com/pybamm-team/PyBaMM/pull/1958))

## Breaking changes

-   Removed `model.new_empty_copy()` (use `model.new_copy()` instead) ([#1977](https://github.com/pybamm-team/PyBaMM/pull/1977))
-   Dropped support for Windows 32-bit architecture ([#1964](https://github.com/pybamm-team/PyBaMM/pull/1964))

# [v22.2](https://github.com/pybamm-team/PyBaMM/tree/v22.2) - 2022-02-28

## Features

-   Isothermal models now calculate heat source terms (but the temperature remains constant). The models now also account for current collector heating when `dimensionality=0` ([#1929](https://github.com/pybamm-team/PyBaMM/pull/1929))
-   Added new models for power control and resistance control ([#1917](https://github.com/pybamm-team/PyBaMM/pull/1917))
-   Initial concentrations can now be provided as a function of `r` as well as `x` ([#1866](https://github.com/pybamm-team/PyBaMM/pull/1866))

## Bug fixes

-   Fixed a bug where thermal submodels could not be used with half-cells ([#1929](https://github.com/pybamm-team/PyBaMM/pull/1929))
-   Parameters can now be imported from a directory having "pybamm" in its name ([#1919](https://github.com/pybamm-team/PyBaMM/pull/1919))
-   `scikit.odes` and `SUNDIALS` can now be installed using `pybamm_install_odes` ([#1916](https://github.com/pybamm-team/PyBaMM/pull/1916))

## Breaking changes

-   The `domain` setter and `auxiliary_domains` getter have been deprecated, `domains` setter/getter should be used instead. The `domain` getter is still active. We now recommend creating symbols with `domains={...}` instead of `domain=..., auxiliary_domains={...}`, but the latter is not yet deprecated ([#1866](https://github.com/pybamm-team/PyBaMM/pull/1866))

# [v22.1](https://github.com/pybamm-team/PyBaMM/tree/v22.1) - 2022-01-31

## Features

-   Half-cell models can now be run with "surface form" ([#1913](https://github.com/pybamm-team/PyBaMM/pull/1913))
-   Added option for different kinetics on anode and cathode ([#1913](https://github.com/pybamm-team/PyBaMM/pull/1913))
-   Allow `pybamm.Solution.save_data()` to return a string if filename is None, and added json to_format option ([#1909](https://github.com/pybamm-team/PyBaMM/pull/1909))
-   Added an option to force install compatible versions of jax and jaxlib if already installed using CLI ([#1881](https://github.com/pybamm-team/PyBaMM/pull/1881))

## Optimizations

-   The `Symbol` nodes no longer subclasses `anytree.NodeMixIn`. This removes some checks that were not really needed ([#1912](https://github.com/pybamm-team/PyBaMM/pull/1912))

## Bug fixes

-   Parameters can now be imported from any given path in `Windows` ([#1900](https://github.com/pybamm-team/PyBaMM/pull/1900))
-   Fixed initial conditions for the EC SEI model ([#1895](https://github.com/pybamm-team/PyBaMM/pull/1895))
-   Fixed issue in extraction of sensitivites ([#1894](https://github.com/pybamm-team/PyBaMM/pull/1894))

# [v21.12](https://github.com/pybamm-team/PyBaMM/tree/v21.11) - 2021-12-29

## Features

-   Added new kinetics models for asymmetric Butler-Volmer, linear kinetics, and Marcus-Hush-Chidsey ([#1858](https://github.com/pybamm-team/PyBaMM/pull/1858))
-   Experiments can be set to terminate when a voltage is reached (across all steps) ([#1832](https://github.com/pybamm-team/PyBaMM/pull/1832))
-   Added cylindrical geometry and finite volume method ([#1824](https://github.com/pybamm-team/PyBaMM/pull/1824))

## Bug fixes
-   `PyBaMM` is now importable in `Linux` systems where `jax` is already installed ([#1874](https://github.com/pybamm-team/PyBaMM/pull/1874))
-   Simulations with drive cycles now support `initial_soc` ([#1842](https://github.com/pybamm-team/PyBaMM/pull/1842))
-   Fixed bug in expression tree simplification ([#1831](https://github.com/pybamm-team/PyBaMM/pull/1831))
-   Solid tortuosity is now correctly calculated with Bruggeman coefficient of the respective electrode ([#1773](https://github.com/pybamm-team/PyBaMM/pull/1773))

# [v21.11](https://github.com/pybamm-team/PyBaMM/tree/v21.11) - 2021-11-30

## Features

-   The name of a parameter set can be passed to `ParameterValues` as a string, e.g. `ParameterValues("Chen2020")` ([#1822](https://github.com/pybamm-team/PyBaMM/pull/1822))
-   Added submodels for interface utilisation ([#1821](https://github.com/pybamm-team/PyBaMM/pull/1821))
-   Reformatted SEI growth models into a single submodel with conditionals ([#1808](https://github.com/pybamm-team/PyBaMM/pull/1808))
-   Stress-induced diffusion is now a separate model option instead of being automatically included when using the particle mechanics submodels ([#1797](https://github.com/pybamm-team/PyBaMM/pull/1797))
-   `Experiment`s with drive cycles can be solved ([#1793](https://github.com/pybamm-team/PyBaMM/pull/1793))
-   Added surface area to volume ratio as a factor to the SEI equations ([#1790](https://github.com/pybamm-team/PyBaMM/pull/1790))
-   Half-cell SPM and SPMe have been implemented ([#1731](https://github.com/pybamm-team/PyBaMM/pull/1731))

## Bug fixes

-   Fixed `sympy` operators for `Arctan` and `Exponential` ([#1786](https://github.com/pybamm-team/PyBaMM/pull/1786))
-   Fixed finite volume discretization in spherical polar coordinates ([#1782](https://github.com/pybamm-team/PyBaMM/pull/1782))
-   Fixed bug when using `Experiment` with a pouch cell model ([#1707](https://github.com/pybamm-team/PyBaMM/pull/1707))
-   Fixed bug when using `Experiment` with a plating model ([#1707](https://github.com/pybamm-team/PyBaMM/pull/1707))
-   Fixed hack for potentials in the SPMe model ([#1707](https://github.com/pybamm-team/PyBaMM/pull/1707))

## Breaking changes

-   The `chemistry` keyword argument in `ParameterValues` has been deprecated. Use `ParameterValues(chem)` instead of `ParameterValues(chemistry=chem)` ([#1822](https://github.com/pybamm-team/PyBaMM/pull/1822))
-   Raise error when trying to convert an `Interpolant` with the "pchip" interpolator to CasADI ([#1791](https://github.com/pybamm-team/PyBaMM/pull/1791))
-   Raise error if `Concatenation` is used directly with `Variable` objects (`concatenation` should be used instead) ([#1789](https://github.com/pybamm-team/PyBaMM/pull/1789))
-   Made jax, jaxlib and the PyBaMM JaxSolver optional ([#1767](https://github.com/pybamm-team/PyBaMM/pull/1767), [#1803](https://github.com/pybamm-team/PyBaMM/pull/1803))

# [v21.10](https://github.com/pybamm-team/PyBaMM/tree/v21.10) - 2021-10-31

## Features

-   Summary variables can now be user-determined ([#1760](https://github.com/pybamm-team/PyBaMM/pull/1760))
-   Added `all_first_states` to the `Solution` object for a simulation with experiment ([#1759](https://github.com/pybamm-team/PyBaMM/pull/1759))
-   Added a new method (`create_gif`) in `QuickPlot`, `Simulation` and `BatchStudy` to create a GIF of a simulation ([#1754](https://github.com/pybamm-team/PyBaMM/pull/1754))
-   Added more examples for the `BatchStudy` class ([#1747](https://github.com/pybamm-team/PyBaMM/pull/1747))
-   SEI models can now be included in the half-cell model ([#1705](https://github.com/pybamm-team/PyBaMM/pull/1705))

## Bug fixes

-   Half-cell model and lead-acid models can now be simulated with `Experiment`s ([#1759](https://github.com/pybamm-team/PyBaMM/pull/1759))
-   Removed in-place modification of the solution objects by `QuickPlot` ([#1747](https://github.com/pybamm-team/PyBaMM/pull/1747))
-   Fixed vector-vector multiplication bug that was causing errors in the SPM with constant voltage or power ([#1735](https://github.com/pybamm-team/PyBaMM/pull/1735))

# [v21.9](https://github.com/pybamm-team/PyBaMM/tree/v21.9) - 2021-09-30

## Features

-   Added thermal parameters (thermal conductivity, specific heat, etc.) to the `Ecker2015` parameter set from Zhao et al. (2018) and Hales et al. (2019) ([#1683](https://github.com/pybamm-team/PyBaMM/pull/1683))
-   Added `plot_summary_variables` to plot and compare summary variables ([#1678](https://github.com/pybamm-team/PyBaMM/pull/1678))
-   The DFN model can now be used directly (instead of `BasicDFNHalfCell`) to simulate a half-cell ([#1600](https://github.com/pybamm-team/PyBaMM/pull/1600))

## Breaking changes

-   Dropped support for Python 3.6 ([#1696](https://github.com/pybamm-team/PyBaMM/pull/1696))
-   The substring 'negative electrode' has been removed from variables related to SEI and lithium plating (e.g. 'Total negative electrode SEI thickness [m]' replaced by 'Total SEI thickness [m]') ([#1654](https://github.com/pybamm-team/PyBaMM/pull/1654))

# [v21.08](https://github.com/pybamm-team/PyBaMM/tree/v21.08) - 2021-08-26

This release introduces:
- the switch to calendar versioning: from now on we will use year.month version number
- sensitivity analysis of solutions with respect to input parameters
- several new models, including many-particle and state-of-health models
- improvement on how CasADI solver's handle events, including a new "fast with events" mode
- several other new features, optimizations, and bug fixes, summarized below

## Features

-   Added submodels and functionality for particle-size distributions in the DFN model, including an
example notebook ([#1602](https://github.com/pybamm-team/PyBaMM/pull/1602))
-   Added UDDS and WLTC drive cycles  ([#1601](https://github.com/pybamm-team/PyBaMM/pull/1601))
-   Added LG M50 (NMC811 and graphite + SiOx) parameter set from O'Regan 2022 ([#1594](https://github.com/pybamm-team/PyBaMM/pull/1594))
-   `pybamm.base_solver.solve` function can take a list of input parameters to calculate the sensitivities of the solution with respect to. Alternatively, it can be set  to `True` to calculate the sensitivities for all input parameters ([#1552](https://github.com/pybamm-team/PyBaMM/pull/1552))
-   Added capability for `quaternary` domains (in addition to `primary`, `secondary` and `tertiary`), increasing the maximum number of domains that a `Symbol` can have to 4. ([#1580](https://github.com/pybamm-team/PyBaMM/pull/1580))
-   Tabs can now be placed at the bottom of the cell in 1+1D thermal models ([#1581](https://github.com/pybamm-team/PyBaMM/pull/1581))
-   Added temperature dependence on electrode electronic conductivity ([#1570](https://github.com/pybamm-team/PyBaMM/pull/1570))
-   `pybamm.base_solver.solve` function can take a list of input parameters to calculate the sensitivities of the solution with respect to. Alternatively, it can be set  to `True` to calculate the sensitivities for all input parameters ([#1552](https://github.com/pybamm-team/PyBaMM/pull/1552))
-   Added a new lithium-ion model `MPM` or Many-Particle Model, with a distribution of particle sizes in each electrode. ([#1529](https://github.com/pybamm-team/PyBaMM/pull/1529))
-   Added 2 new submodels for lithium transport in a size distribution of electrode particles: Fickian diffusion (`FickianSingleSizeDistribution`) and uniform concentration profile (`FastSingleSizeDistribution`). ([#1529](https://github.com/pybamm-team/PyBaMM/pull/1529))
-   Added a "particle size" domain to the default lithium-ion geometry, including plotting capabilities (`QuickPlot`) and processing of variables (`ProcessedVariable`). ([#1529](https://github.com/pybamm-team/PyBaMM/pull/1529))
-   Added fitted expressions for OCPs for the Chen2020 parameter set ([#1526](https://github.com/pybamm-team/PyBaMM/pull/1497))
-   Added `initial_soc` argument to `Simualtion.solve` for specifying the initial SOC when solving a model ([#1512](https://github.com/pybamm-team/PyBaMM/pull/1512))
-   Added `print_name` to some symbols ([#1495](https://github.com/pybamm-team/PyBaMM/pull/1495), [#1497](https://github.com/pybamm-team/PyBaMM/pull/1497))
-   Added Base Parameters class and SymPy in dependencies ([#1495](https://github.com/pybamm-team/PyBaMM/pull/1495))
-   Added a new "reaction-driven" model for LAM from Reniers et al (2019) ([#1490](https://github.com/pybamm-team/PyBaMM/pull/1490))
-   Some features ("loss of active material" and "particle mechanics") can now be specified separately for the negative electrode and positive electrode by passing a 2-tuple ([#1490](https://github.com/pybamm-team/PyBaMM/pull/1490))
-   `plot` and `plot2D` now take and return a matplotlib Axis to allow for easier customization ([#1472](https://github.com/pybamm-team/PyBaMM/pull/1472))
-   `ParameterValues.evaluate` can now return arrays to allow function parameters to be easily evaluated ([#1472](https://github.com/pybamm-team/PyBaMM/pull/1472))
-   Added option to save only specific cycle numbers when simulating an `Experiment` ([#1459](https://github.com/pybamm-team/PyBaMM/pull/1459))
-   Added capacity-based termination conditions when simulating an `Experiment` ([#1459](https://github.com/pybamm-team/PyBaMM/pull/1459))
-   Added "summary variables" to track degradation over several cycles ([#1459](https://github.com/pybamm-team/PyBaMM/pull/1459))
-   Added `ElectrodeSOH` model for calculating capacities and stoichiometric limits ([#1459](https://github.com/pybamm-team/PyBaMM/pull/1459))
-   Added Batch Study class ([#1455](https://github.com/pybamm-team/PyBaMM/pull/1455))
-   Added `ConcatenationVariable`, which is automatically created when variables are concatenated ([#1453](https://github.com/pybamm-team/PyBaMM/pull/1453))
-   Added "fast with events" mode for the CasADi solver, which solves a model and finds events more efficiently than "safe" mode. As of PR #1450 this feature is still being tested and "safe" mode remains the default ([#1450](https://github.com/pybamm-team/PyBaMM/pull/1450))

## Optimizations

-   Models that mostly use x-averaged quantities (SPM and SPMe) now use x-averaged degradation models ([#1490](https://github.com/pybamm-team/PyBaMM/pull/1490))
-   Improved how the CasADi solver's "safe" mode finds events ([#1450](https://github.com/pybamm-team/PyBaMM/pull/1450))
-   Perform more automatic simplifications of the expression tree ([#1449](https://github.com/pybamm-team/PyBaMM/pull/1449))
-   Reduce time taken to hash a sparse `Matrix` object ([#1449](https://github.com/pybamm-team/PyBaMM/pull/1449))

## Bug fixes

-   Fixed bug with `load_function` ([#1675](https://github.com/pybamm-team/PyBaMM/pull/1675))
-   Updated documentation to include some previously missing functions, such as `erf` and `tanh` ([#1628](https://github.com/pybamm-team/PyBaMM/pull/1628))
-   Fixed reading citation file without closing ([#1620](https://github.com/pybamm-team/PyBaMM/pull/1620))
-   Porosity variation for SEI and plating models is calculated from the film thickness rather than from a separate ODE ([#1617](https://github.com/pybamm-team/PyBaMM/pull/1617))
-   Fixed a bug where the order of the indexing for the entries of variables discretised using FEM was incorrect ([#1556](https://github.com/pybamm-team/PyBaMM/pull/1556))
-   Fix broken module import for spyder when running a script twice ([#1555](https://github.com/pybamm-team/PyBaMM/pull/1555))
-   Fixed ElectrodeSOH model for multi-dimensional simulations ([#1548](https://github.com/pybamm-team/PyBaMM/pull/1548))
-   Removed the overly-restrictive check "each variable in the algebraic eqn keys must appear in the eqn" ([#1510](https://github.com/pybamm-team/PyBaMM/pull/1510))
-   Made parameters importable through pybamm ([#1475](https://github.com/pybamm-team/PyBaMM/pull/1475))

## Breaking changes

-   Refactored the `particle` submodel module, with the models having no size distribution now found in `particle.no_distribution`, and those with a size distribution in `particle.size_distribution`. Renamed submodels to indicate the transport model (Fickian diffusion, polynomial profile) and if they are "x-averaged". E.g., `FickianManyParticles` and `FickianSingleParticle` are now `no_distribution.FickianDiffusion` and `no_distribution.XAveragedFickianDiffusion` ([#1602](https://github.com/pybamm-team/PyBaMM/pull/1602))
-   Changed sensitivity API. Removed `ProcessedSymbolicVariable`, all sensitivity now handled within the solvers and `ProcessedVariable` ([#1552](https://github.com/pybamm-team/PyBaMM/pull/1552),[#2276](https://github.com/pybamm-team/PyBaMM/pull/2276))
-   The `Yang2017` parameter set has been removed as the complete parameter set is not publicly available in the literature ([#1577](https://github.com/pybamm-team/PyBaMM/pull/1577))
-   Changed how options are specified for the "loss of active material" and "particle cracking" submodels. "loss of active material" can now be one of "none", "stress-driven", or "reaction-driven", or a 2-tuple for different options in negative and positive electrode. Similarly "particle cracking" (now called "particle mechanics") can now be "none", "swelling only", "swelling and cracking", or a 2-tuple ([#1490](https://github.com/pybamm-team/PyBaMM/pull/1490))
-   Changed the variable in the full diffusion model from "Electrolyte concentration" to "Porosity times concentration" ([#1476](https://github.com/pybamm-team/PyBaMM/pull/1476))
-   Renamed `lithium-ion` folder to `lithium_ion` and `lead-acid` folder to `lead_acid` in parameters ([#1464](https://github.com/pybamm-team/PyBaMM/pull/1464))

# [v0.4.0](https://github.com/pybamm-team/PyBaMM/tree/v0.4.0) - 2021-03-28

This release introduces:
- several new models, including reversible and irreversible plating submodels, submodels for loss of active material, Yang et al.'s (2017) coupled SEI/plating/pore clogging model, and the Newman-Tobias model
- internal optimizations for solving models, particularly for simulating experiments, with more accurate event detection and more efficient numerical methods and post-processing
- parallel solutions of a model with different inputs
- a cleaner installation process for Mac when installing from PyPI, no longer requiring a Homebrew installation of Sundials
- improved plotting functionality, including adding a new 'voltage component' plot
- several other new features, optimizations, and bug fixes, summarized below

## Features
-   Added `NewmanTobias` li-ion battery model ([#1423](https://github.com/pybamm-team/PyBaMM/pull/1423))
-   Added `plot_voltage_components` to easily plot the component overpotentials that make up the voltage ([#1419](https://github.com/pybamm-team/PyBaMM/pull/1419))
-   Made `QuickPlot` more customizable and added an example ([#1419](https://github.com/pybamm-team/PyBaMM/pull/1419))
-   `Solution` objects can now be created by stepping *different* models ([#1408](https://github.com/pybamm-team/PyBaMM/pull/1408))
-   Added Yang et al 2017 model that couples irreversible lithium plating, SEI growth and change in porosity which produces a transition from linear to nonlinear degradation pattern of lithium-ion battery over extended cycles([#1398](https://github.com/pybamm-team/PyBaMM/pull/1398))
-   Added support for Python 3.9 and dropped support for Python 3.6. Python 3.6 may still work but is now untested ([#1370](https://github.com/pybamm-team/PyBaMM/pull/1370))
-   Added the electrolyte overpotential and Ohmic losses for full conductivity, including surface form ([#1350](https://github.com/pybamm-team/PyBaMM/pull/1350))
-   Added functionality to `Citations` to print formatted citations ([#1340](https://github.com/pybamm-team/PyBaMM/pull/1340))
-   Updated the way events are handled in `CasadiSolver` for more accurate event location ([#1328](https://github.com/pybamm-team/PyBaMM/pull/1328))
-   Added error message if initial conditions are outside the bounds of a variable ([#1326](https://github.com/pybamm-team/PyBaMM/pull/1326))
-   Added temperature dependence to density, heat capacity and thermal conductivity ([#1323](https://github.com/pybamm-team/PyBaMM/pull/1323))
-   Added temperature dependence to the transference number (`t_plus`) ([#1317](https://github.com/pybamm-team/PyBaMM/pull/1317))
-   Added new functionality for `Interpolant` ([#1312](https://github.com/pybamm-team/PyBaMM/pull/1312))
-   Added option to express experiments (and extract solutions) in terms of cycles of operating condition ([#1309](https://github.com/pybamm-team/PyBaMM/pull/1309))
-   The event time and state are now returned as part of `Solution.t` and `Solution.y` so that the event is accurately captured in the returned solution ([#1300](https://github.com/pybamm-team/PyBaMM/pull/1300))
-   Added reversible and irreversible lithium plating models ([#1287](https://github.com/pybamm-team/PyBaMM/pull/1287))
-   Reformatted the `BasicDFNHalfCell` to be consistent with the other models ([#1282](https://github.com/pybamm-team/PyBaMM/pull/1282))
-   Added option to make the total interfacial current density a state ([#1280](https://github.com/pybamm-team/PyBaMM/pull/1280))
-   Added functionality to initialize a model using the solution from another model ([#1278](https://github.com/pybamm-team/PyBaMM/pull/1278))
-   Added submodels for active material ([#1262](https://github.com/pybamm-team/PyBaMM/pull/1262))
-   Updated solvers' method `solve()` so it can take a list of inputs dictionaries as the `inputs` keyword argument. In this case the model is solved for each input set in the list, and a list of solutions mapping the set of inputs to the solutions is returned. Note that `solve()` can still take a single dictionary as the `inputs` keyword argument. In this case the behaviour is unchanged compared to previous versions.([#1261](https://github.com/pybamm-team/PyBaMM/pull/1261))
-   Added composite surface form electrolyte models: `CompositeDifferential` and `CompositeAlgebraic` ([#1207](https://github.com/pybamm-team/PyBaMM/issues/1207))

## Optimizations

-   Improved the way an `Experiment` is simulated to reduce solve time (at the cost of slightly higher set-up time) ([#1408](https://github.com/pybamm-team/PyBaMM/pull/1408))
-   Add script and workflow to automatically update parameter_sets.py docstrings ([#1371](https://github.com/pybamm-team/PyBaMM/pull/1371))
-   Add URLs checker in workflows ([#1347](https://github.com/pybamm-team/PyBaMM/pull/1347))
-   The `Solution` class now only creates the concatenated `y` when the user asks for it. This is an optimization step as the concatenation can be slow, especially with larger experiments ([#1331](https://github.com/pybamm-team/PyBaMM/pull/1331))
-   If solver method `solve()` is passed a list of inputs as the `inputs` keyword argument, the resolution of the model for each input set is spread across several Python processes, usually running in parallel on different processors. The default number of processes is the number of processors available. `solve()` takes a new keyword argument `nproc` which can be used to set this number a manually.
-   Variables are now post-processed using CasADi ([#1316](https://github.com/pybamm-team/PyBaMM/pull/1316))
-   Operations such as `1*x` and `0+x` now directly return `x` ([#1252](https://github.com/pybamm-team/PyBaMM/pull/1252))

## Bug fixes

-   Fixed a bug on the boundary conditions of `FickianSingleParticle` and `FickianManyParticles` to ensure mass is conserved ([#1421](https://github.com/pybamm-team/PyBaMM/pull/1421))
-   Fixed a bug where the `PolynomialSingleParticle` submodel gave incorrect results with "dimensionality" equal to 2 ([#1411](https://github.com/pybamm-team/PyBaMM/pull/1411))
-   Fixed a bug where volume averaging in 0D gave the wrong result ([#1411](https://github.com/pybamm-team/PyBaMM/pull/1411))
-   Fixed a sign error in the positive electrode ohmic losses ([#1407](https://github.com/pybamm-team/PyBaMM/pull/1407))
-   Fixed the formulation of the EC reaction SEI model ([#1397](https://github.com/pybamm-team/PyBaMM/pull/1397))
-   Simulations now stop when an experiment becomes infeasible ([#1395](https://github.com/pybamm-team/PyBaMM/pull/1395))
-   Added a check for domains in `Concatenation` ([#1368](https://github.com/pybamm-team/PyBaMM/pull/1368))
-   Differentiation now works even when the differentiation variable is a constant ([#1294](https://github.com/pybamm-team/PyBaMM/pull/1294))
-   Fixed a bug where the event time and state were no longer returned as part of the solution ([#1344](https://github.com/pybamm-team/PyBaMM/pull/1344))
-   Fixed a bug in `CasadiSolver` safe mode which crashed when there were extrapolation events but no termination events ([#1321](https://github.com/pybamm-team/PyBaMM/pull/1321))
-   When an `Interpolant` is extrapolated an error is raised for `CasadiSolver` (and a warning is raised for the other solvers) ([#1315](https://github.com/pybamm-team/PyBaMM/pull/1315))
-   Fixed `Simulation` and `model.new_copy` to fix a bug where changes to the model were overwritten ([#1278](https://github.com/pybamm-team/PyBaMM/pull/1278))

## Breaking changes

-   Removed `Simplification` class and `.simplify()` function ([#1369](https://github.com/pybamm-team/PyBaMM/pull/1369))
-   All example notebooks in PyBaMM's GitHub repository must now include the command `pybamm.print_citations()`, otherwise the tests will fail. This is to encourage people to use this command to cite the relevant papers ([#1340](https://github.com/pybamm-team/PyBaMM/pull/1340))
-   Notation has been homogenised to use positive and negative electrode (instead of cathode and anode). This applies to the parameter folders (now called `'positive_electrodes'` and `'negative_electrodes'`) and the options of `active_material` and `particle_cracking` submodels (now called `'positive'` and `'negative'`) ([#1337](https://github.com/pybamm-team/PyBaMM/pull/1337))
-   `Interpolant` now takes `x` and `y` instead of a single `data` entry ([#1312](https://github.com/pybamm-team/PyBaMM/pull/1312))
-   Boolean model options ('sei porosity change', 'convection') must now be given in string format ('true' or 'false' instead of True or False) ([#1280](https://github.com/pybamm-team/PyBaMM/pull/1280))
-   Operations such as `1*x` and `0+x` now directly return `x`. This can be bypassed by explicitly creating the binary operators, e.g. `pybamm.Multiplication(1, x)` ([#1252](https://github.com/pybamm-team/PyBaMM/pull/1252))
-   `'Cell capacity [A.h]'` has been renamed to `'Nominal cell capacity [A.h]'`. `'Cell capacity [A.h]'` will be deprecated in the next release. ([#1352](https://github.com/pybamm-team/PyBaMM/pull/1352))

# [v0.3.0](https://github.com/pybamm-team/PyBaMM/tree/v0.3.0) - 2020-12-01

This release introduces a new aging model for particle mechanics, a new reduced-order model (TSPMe), and a parameter set for A123 LFP cells. Additionally, there have been several backend optimizations to speed up model creation and solving, and other minor features and bug fixes.

## Features

-   Added a submodel for particle mechanics ([#1232](https://github.com/pybamm-team/PyBaMM/pull/1232))
-   Added a notebook on how to speed up the solver and handle instabilities ([#1223](https://github.com/pybamm-team/PyBaMM/pull/1223))
-   Improve string printing of `BinaryOperator`, `Function`, and `Concatenation` objects ([#1223](https://github.com/pybamm-team/PyBaMM/pull/1223))
-   Added `Solution.integration_time`, which is the time taken just by the integration subroutine, without extra setups ([#1223](https://github.com/pybamm-team/PyBaMM/pull/1223))
-   Added parameter set for an A123 LFP cell ([#1209](https://github.com/pybamm-team/PyBaMM/pull/1209))
-   Added variables related to equivalent circuit models ([#1204](https://github.com/pybamm-team/PyBaMM/pull/1204))
-   Added the `Integrated` electrolyte conductivity submodel ([#1188](https://github.com/pybamm-team/PyBaMM/pull/1188))
-   Added an example script to check conservation of lithium ([#1186](https://github.com/pybamm-team/PyBaMM/pull/1186))
-   Added `erf` and `erfc` functions ([#1184](https://github.com/pybamm-team/PyBaMM/pull/1184))

## Optimizations

-   Add (optional) smooth approximations for the `Minimum`, `Maximum`, `Heaviside`, and `AbsoluteValue` operators ([#1223](https://github.com/pybamm-team/PyBaMM/pull/1223))
-   Avoid unnecessary repeated computations in the solvers ([#1222](https://github.com/pybamm-team/PyBaMM/pull/1222))
-   Rewrite `Symbol.is_constant` to be more efficient ([#1222](https://github.com/pybamm-team/PyBaMM/pull/1222))
-   Cache shape and size calculations ([#1222](https://github.com/pybamm-team/PyBaMM/pull/1222))
-   Only instantiate the geometric, electrical and thermal parameter classes once ([#1222](https://github.com/pybamm-team/PyBaMM/pull/1222))

## Bug fixes

-   Quickplot now works when timescale or lengthscale is a function of an input parameter ([#1234](https://github.com/pybamm-team/PyBaMM/pull/1234))
-   Fix bug that was slowing down creation of the EC reaction SEI submodel ([#1227](https://github.com/pybamm-team/PyBaMM/pull/1227))
-   Add missing separator thermal parameters for the Ecker parameter set ([#1226](https://github.com/pybamm-team/PyBaMM/pull/1226))
-   Make sure simulation solves when evaluated timescale is a function of an input parameter ([#1218](https://github.com/pybamm-team/PyBaMM/pull/1218))
-   Raise error if saving to MATLAB with variable names that MATLAB can't read, and give option of providing alternative variable names ([#1206](https://github.com/pybamm-team/PyBaMM/pull/1206))
-   Raise error if the boundary condition at the origin in a spherical domain is other than no-flux ([#1175](https://github.com/pybamm-team/PyBaMM/pull/1175))
-   Fix boundary conditions at r = 0 for Creating Models notebooks ([#1173](https://github.com/pybamm-team/PyBaMM/pull/1173))

## Breaking changes

-    The parameters "Positive/Negative particle distribution in x" and "Positive/Negative surface area to volume ratio distribution in x" have been deprecated. Instead, users can provide "Positive/Negative particle radius [m]" and "Positive/Negative surface area to volume ratio [m-1]" directly as functions of through-cell position (x [m]) ([#1237](https://github.com/pybamm-team/PyBaMM/pull/1237))

# [v0.2.4](https://github.com/pybamm-team/PyBaMM/tree/v0.2.4) - 2020-09-07

This release adds new operators for more complex models, some basic sensitivity analysis, and a spectral volumes spatial method, as well as some small bug fixes.

## Features

-   Added variables which track the total amount of lithium in the system ([#1136](https://github.com/pybamm-team/PyBaMM/pull/1136))
-   Added `Upwind` and `Downwind` operators for convection ([#1134](https://github.com/pybamm-team/PyBaMM/pull/1134))
-   Added Getting Started notebook on solver options and changing the mesh. Also added a notebook detailing the different thermal options, and a notebook explaining the steps that occur behind the scenes in the `Simulation` class ([#1131](https://github.com/pybamm-team/PyBaMM/pull/1131))
-   Added particle submodel that use a polynomial approximation to the concentration within the electrode particles ([#1130](https://github.com/pybamm-team/PyBaMM/pull/1130))
-   Added `Modulo`, `Floor` and `Ceiling` operators ([#1121](https://github.com/pybamm-team/PyBaMM/pull/1121))
-   Added DFN model for a half cell ([#1121](https://github.com/pybamm-team/PyBaMM/pull/1121))
-   Automatically compute surface area to volume ratio based on particle shape for li-ion models ([#1120](https://github.com/pybamm-team/PyBaMM/pull/1120))
-   Added "R-averaged particle concentration" variables ([#1118](https://github.com/pybamm-team/PyBaMM/pull/1118))
-   Added support for sensitivity calculations to the casadi solver ([#1109](https://github.com/pybamm-team/PyBaMM/pull/1109))
-   Added support for index 1 semi-explicit dae equations and sensitivity calculations to JAX BDF solver ([#1107](https://github.com/pybamm-team/PyBaMM/pull/1107))
-   Allowed keyword arguments to be passed to `Simulation.plot()` ([#1099](https://github.com/pybamm-team/PyBaMM/pull/1099))
-   Added the Spectral Volumes spatial method and the submesh that it works with ([#900](https://github.com/pybamm-team/PyBaMM/pull/900))

## Bug fixes

-   Fixed bug where some parameters were not being set by the `EcReactionLimited` SEI model ([#1136](https://github.com/pybamm-team/PyBaMM/pull/1136))
-   Fixed bug on electrolyte potential for `BasicDFNHalfCell` ([#1133](https://github.com/pybamm-team/PyBaMM/pull/1133))
-   Fixed `r_average` to work with `SecondaryBroadcast` ([#1118](https://github.com/pybamm-team/PyBaMM/pull/1118))
-   Fixed finite volume discretisation of spherical integrals ([#1118](https://github.com/pybamm-team/PyBaMM/pull/1118))
-   `t_eval` now gets changed to a `linspace` if a list of length 2 is passed ([#1113](https://github.com/pybamm-team/PyBaMM/pull/1113))
-   Fixed bug when setting a function with an `InputParameter` ([#1111](https://github.com/pybamm-team/PyBaMM/pull/1111))

## Breaking changes

-   The "fast diffusion" particle option has been renamed "uniform profile" ([#1130](https://github.com/pybamm-team/PyBaMM/pull/1130))
-   The modules containing standard parameters are now classes so they can take options
(e.g. `standard_parameters_lithium_ion` is now `LithiumIonParameters`) ([#1120](https://github.com/pybamm-team/PyBaMM/pull/1120))
-   Renamed `quick_plot_vars` to `output_variables` in `Simulation` to be consistent with `QuickPlot`. Passing `quick_plot_vars` to `Simulation.plot()` has been deprecated and `output_variables` should be passed instead ([#1099](https://github.com/pybamm-team/PyBaMM/pull/1099))

# [v0.2.3](https://github.com/pybamm-team/PyBaMM/tree/v0.2.3) - 2020-07-01

This release enables the use of [Google Colab](https://colab.research.google.com/github/pybamm-team/PyBaMM/blob/main/) for running example notebooks, and adds some small new features and bug fixes.

## Features

-   Added JAX evaluator, and ODE solver ([#1038](https://github.com/pybamm-team/PyBaMM/pull/1038))
-   Reformatted Getting Started notebooks ([#1083](https://github.com/pybamm-team/PyBaMM/pull/1083))
-   Reformatted Landesfeind electrolytes ([#1064](https://github.com/pybamm-team/PyBaMM/pull/1064))
-   Adapted examples to be run in Google Colab ([#1061](https://github.com/pybamm-team/PyBaMM/pull/1061))
-   Added some new solvers for algebraic models ([#1059](https://github.com/pybamm-team/PyBaMM/pull/1059))
-   Added `length_scales` attribute to models ([#1058](https://github.com/pybamm-team/PyBaMM/pull/1058))
-   Added averaging in secondary dimensions ([#1057](https://github.com/pybamm-team/PyBaMM/pull/1057))
-   Added SEI reaction based on Yang et. al. 2017 and reduction in porosity ([#1009](https://github.com/pybamm-team/PyBaMM/issues/1009))

## Optimizations

-   Reformatted CasADi "safe" mode to deal with events better ([#1089](https://github.com/pybamm-team/PyBaMM/pull/1089))

## Bug fixes

-   Fixed a bug in `InterstitialDiffusionLimited` ([#1097](https://github.com/pybamm-team/PyBaMM/pull/1097))
-   Fixed `Simulation` to keep different copies of the model so that parameters can be changed between simulations ([#1090](https://github.com/pybamm-team/PyBaMM/pull/1090))
-   Fixed `model.new_copy()` to keep custom submodels ([#1090](https://github.com/pybamm-team/PyBaMM/pull/1090))
-   2D processed variables can now be evaluated at the domain boundaries ([#1088](https://github.com/pybamm-team/PyBaMM/pull/1088))
-   Update the default variable points to better capture behaviour in the solid particles in li-ion models ([#1081](https://github.com/pybamm-team/PyBaMM/pull/1081))
-   Fix `QuickPlot` to display variables discretised by FEM (in y-z) properly ([#1078](https://github.com/pybamm-team/PyBaMM/pull/1078))
-   Add length scales to `EffectiveResistance` models ([#1071](https://github.com/pybamm-team/PyBaMM/pull/1071))
-   Allowed for pybamm functions exp, sin, cos, sqrt to be used in expression trees that
    are converted to casadi format ([#1067](https://github.com/pybamm-team/PyBaMM/pull/1067))
-   Fix a bug where variables that depend on y and z were transposed in `QuickPlot` ([#1055](https://github.com/pybamm-team/PyBaMM/pull/1055))

## Breaking changes

-   `Simulation.specs` and `Simulation.set_defaults` have been deprecated. Users should create a new `Simulation` object for each different case instead ([#1090](https://github.com/pybamm-team/PyBaMM/pull/1090))
-   The solution times `t_eval` must now be provided to `Simulation.solve()` when not using an experiment or prescribing the current using drive cycle data ([#1086](https://github.com/pybamm-team/PyBaMM/pull/1086))

# [v0.2.2](https://github.com/pybamm-team/PyBaMM/tree/v0.2.2) - 2020-06-01

New SEI models, simplification of submodel structure, as well as optimisations and general bug fixes.

## Features

-   Reformatted `Geometry` and `Mesh` classes ([#1032](https://github.com/pybamm-team/PyBaMM/pull/1032))
-   Added arbitrary geometry to the lumped thermal model ([#718](https://github.com/pybamm-team/PyBaMM/issues/718))
-   Allowed `ProcessedVariable` to handle cases where `len(solution.t)=1` ([#1020](https://github.com/pybamm-team/PyBaMM/pull/1020))
-   Added `BackwardIndefiniteIntegral` symbol ([#1014](https://github.com/pybamm-team/PyBaMM/pull/1014))
-   Added `plot` and `plot2D` to enable easy plotting of `pybamm.Array` objects ([#1008](https://github.com/pybamm-team/PyBaMM/pull/1008))
-   Updated effective current collector models and added example notebook ([#1007](https://github.com/pybamm-team/PyBaMM/pull/1007))
-   Added SEI film resistance as an option ([#994](https://github.com/pybamm-team/PyBaMM/pull/994))
-   Added `parameters` attribute to `pybamm.BaseModel` and `pybamm.Geometry` that lists all of the required parameters ([#993](https://github.com/pybamm-team/PyBaMM/pull/993))
-   Added tab, edge, and surface cooling ([#965](https://github.com/pybamm-team/PyBaMM/pull/965))
-   Added functionality to solver to automatically discretise a 0D model ([#947](https://github.com/pybamm-team/PyBaMM/pull/947))
-   Added sensitivity to `CasadiAlgebraicSolver` ([#940](https://github.com/pybamm-team/PyBaMM/pull/940))
-   Added `ProcessedSymbolicVariable` class, which can handle symbolic variables (i.e. variables for which the inputs are symbolic) ([#940](https://github.com/pybamm-team/PyBaMM/pull/940))
-   Made `QuickPlot` compatible with Google Colab ([#935](https://github.com/pybamm-team/PyBaMM/pull/935))
-   Added `BasicFull` model for lead-acid ([#932](https://github.com/pybamm-team/PyBaMM/pull/932))
-   Added 'arctan' function  ([#973](https://github.com/pybamm-team/PyBaMM/pull/973))

## Optimizations

-   Implementing the use of GitHub Actions for CI ([#855](https://github.com/pybamm-team/PyBaMM/pull/855))
-   Changed default solver for DAE models to `CasadiSolver` ([#978](https://github.com/pybamm-team/PyBaMM/pull/978))
-   Added some extra simplifications to the expression tree ([#971](https://github.com/pybamm-team/PyBaMM/pull/971))
-   Changed the behaviour of "safe" mode in `CasadiSolver` ([#956](https://github.com/pybamm-team/PyBaMM/pull/956))
-   Sped up model building ([#927](https://github.com/pybamm-team/PyBaMM/pull/927))
-   Changed default solver for lead-acid to `CasadiSolver` ([#927](https://github.com/pybamm-team/PyBaMM/pull/927))

## Bug fixes

-   Fix a bug where slider plots do not update properly in notebooks ([#1041](https://github.com/pybamm-team/PyBaMM/pull/1041))
-   Fix storing and plotting external variables in the solution ([#1026](https://github.com/pybamm-team/PyBaMM/pull/1026))
-   Fix running a simulation with a model that is already discretized ([#1025](https://github.com/pybamm-team/PyBaMM/pull/1025))
-   Fix CI not triggering for PR. ([#1013](https://github.com/pybamm-team/PyBaMM/pull/1013))
-   Fix schedule testing running too often. ([#1010](https://github.com/pybamm-team/PyBaMM/pull/1010))
-   Fix doctests failing due to mismatch in unsorted output.([#990](https://github.com/pybamm-team/PyBaMM/pull/990))
-   Added extra checks when creating a model, for clearer errors ([#971](https://github.com/pybamm-team/PyBaMM/pull/971))
-   Fixed `Interpolant` ids to allow processing ([#962](https://github.com/pybamm-team/PyBaMM/pull/962))
-   Fixed a bug in the initial conditions of the potential pair model ([#954](https://github.com/pybamm-team/PyBaMM/pull/954))
-   Changed simulation attributes to assign copies rather than the objects themselves ([#952](https://github.com/pybamm-team/PyBaMM/pull/952))
-   Added default values to base model so that it works with the `Simulation` class ([#952](https://github.com/pybamm-team/PyBaMM/pull/952))
-   Fixed solver to recompute initial conditions when inputs are changed ([#951](https://github.com/pybamm-team/PyBaMM/pull/951))
-   Reformatted thermal submodels ([#938](https://github.com/pybamm-team/PyBaMM/pull/938))
-   Reformatted electrolyte submodels ([#927](https://github.com/pybamm-team/PyBaMM/pull/927))
-   Reformatted convection submodels ([#635](https://github.com/pybamm-team/PyBaMM/pull/635))

## Breaking changes

-   Geometry should no longer be given keys 'primary' or 'secondary' ([#1032](https://github.com/pybamm-team/PyBaMM/pull/1032))
-   Calls to `ProcessedVariable` objects are now made using dimensional time and space ([#1028](https://github.com/pybamm-team/PyBaMM/pull/1028))
-   For variables discretised using finite elements the result returned by calling `ProcessedVariable` is now transposed ([#1020](https://github.com/pybamm-team/PyBaMM/pull/1020))
-   Renamed "surface area density" to "surface area to volume ratio" ([#975](https://github.com/pybamm-team/PyBaMM/pull/975))
-   Replaced "reaction rate" with "exchange-current density" ([#975](https://github.com/pybamm-team/PyBaMM/pull/975))
-   Changed the implementation of reactions in submodels ([#948](https://github.com/pybamm-team/PyBaMM/pull/948))
-   Removed some inputs like `T_inf`, `R_g` and activation energies to some of the standard function parameters. This is because each of those inputs is specific to a particular function (e.g. the reference temperature at which the function was measured). To change a property such as the activation energy, users should create a new function, specifying the relevant property as a `Parameter` or `InputParameter` ([#942](https://github.com/pybamm-team/PyBaMM/pull/942))
-   The thermal option 'xyz-lumped' has been removed. The option 'thermal current collector' has also been removed ([#938](https://github.com/pybamm-team/PyBaMM/pull/938))
-   The 'C-rate' parameter has been deprecated. Use 'Current function [A]' instead. The cell capacity can be accessed as 'Cell capacity [A.h]', and used to calculate current from C-rate ([#952](https://github.com/pybamm-team/PyBaMM/pull/952))

# [v0.2.1](https://github.com/pybamm-team/PyBaMM/tree/v0.2.1) - 2020-03-31

New expression tree node types, models, parameter sets and solvers, as well as general bug fixes and new examples.

## Features

-   Store variable slices in model for inspection ([#925](https://github.com/pybamm-team/PyBaMM/pull/925))
-   Added LiNiCoO2 parameter set from Ecker et. al. ([#922](https://github.com/pybamm-team/PyBaMM/pull/922))
-   Made t_plus (optionally) a function of electrolyte concentration, and added (1 + dlnf/dlnc) to models ([#921](https://github.com/pybamm-team/PyBaMM/pull/921))
-   Added `DummySolver` for empty models ([#915](https://github.com/pybamm-team/PyBaMM/pull/915))
-   Added functionality to broadcast to edges ([#891](https://github.com/pybamm-team/PyBaMM/pull/891))
-   Reformatted and cleaned up `QuickPlot` ([#886](https://github.com/pybamm-team/PyBaMM/pull/886))
-   Added thermal effects to lead-acid models ([#885](https://github.com/pybamm-team/PyBaMM/pull/885))
-   Added a helper function for info on function parameters ([#881](https://github.com/pybamm-team/PyBaMM/pull/881))
-   Added additional notebooks showing how to create and compare models ([#877](https://github.com/pybamm-team/PyBaMM/pull/877))
-   Added `Minimum`, `Maximum` and `Sign` operators
    ([#876](https://github.com/pybamm-team/PyBaMM/pull/876))
-   Added a search feature to `FuzzyDict` ([#875](https://github.com/pybamm-team/PyBaMM/pull/875))
-   Add ambient temperature as a function of time ([#872](https://github.com/pybamm-team/PyBaMM/pull/872))
-   Added `CasadiAlgebraicSolver` for solving algebraic systems with CasADi ([#868](https://github.com/pybamm-team/PyBaMM/pull/868))
-   Added electrolyte functions from Landesfeind ([#860](https://github.com/pybamm-team/PyBaMM/pull/860))
-   Add new symbols `VariableDot`, representing the derivative of a variable wrt time,
    and `StateVectorDot`, representing the derivative of a state vector wrt time
    ([#858](https://github.com/pybamm-team/PyBaMM/issues/858))

## Bug fixes

-   Filter out discontinuities that occur after solve times
    ([#941](https://github.com/pybamm-team/PyBaMM/pull/945))
-   Fixed tight layout for QuickPlot in jupyter notebooks ([#930](https://github.com/pybamm-team/PyBaMM/pull/930))
-   Fixed bug raised if function returns a scalar ([#919](https://github.com/pybamm-team/PyBaMM/pull/919))
-   Fixed event handling in `ScipySolver` ([#905](https://github.com/pybamm-team/PyBaMM/pull/905))
-   Made input handling clearer in solvers ([#905](https://github.com/pybamm-team/PyBaMM/pull/905))
-   Updated Getting started notebook 2 ([#903](https://github.com/pybamm-team/PyBaMM/pull/903))
-   Reformatted external circuit submodels ([#879](https://github.com/pybamm-team/PyBaMM/pull/879))
-   Some bug fixes to generalize specifying models that aren't battery models, see [#846](https://github.com/pybamm-team/PyBaMM/issues/846)
-   Reformatted interface submodels to be more readable ([#866](https://github.com/pybamm-team/PyBaMM/pull/866))
-   Removed double-counted "number of electrodes connected in parallel" from simulation ([#864](https://github.com/pybamm-team/PyBaMM/pull/864))

## Breaking changes

-   Changed keyword argument `u` for inputs (when evaluating an object) to `inputs` ([#905](https://github.com/pybamm-team/PyBaMM/pull/905))
-   Removed "set external temperature" and "set external potential" options. Use "external submodels" option instead ([#862](https://github.com/pybamm-team/PyBaMM/pull/862))

# [v0.2.0](https://github.com/pybamm-team/PyBaMM/tree/v0.2.0) - 2020-02-26

This release introduces many new features and optimizations. All models can now be solved using the pip installation - in particular, the DFN can be solved in around 0.1s. Other highlights include an improved user interface, simulations of experimental protocols (GITT, CCCV, etc), new parameter sets for NCA and LGM50, drive cycles, "input parameters" and "external variables" for quickly solving models with different parameter values and coupling with external software, and general bug fixes and optimizations.

## Features

-   Added LG M50 parameter set from Chen 2020 ([#854](https://github.com/pybamm-team/PyBaMM/pull/854))
-   Changed rootfinding algorithm to CasADi, scipy.optimize.root still accessible as an option ([#844](https://github.com/pybamm-team/PyBaMM/pull/844))
-   Added capacitance effects to lithium-ion models ([#842](https://github.com/pybamm-team/PyBaMM/pull/842))
-   Added NCA parameter set ([#824](https://github.com/pybamm-team/PyBaMM/pull/824))
-   Added functionality to `Solution` that automatically gets `t_eval` from the data when simulating drive cycles and performs checks to ensure the output has the required resolution to accurately capture the input current ([#819](https://github.com/pybamm-team/PyBaMM/pull/819))
-   Added `Citations` object to print references when specific functionality is used ([#818](https://github.com/pybamm-team/PyBaMM/pull/818))
-   Updated `Solution` to allow exporting to matlab and csv formats ([#811](https://github.com/pybamm-team/PyBaMM/pull/811))
-   Allow porosity to vary in space ([#809](https://github.com/pybamm-team/PyBaMM/pull/809))
-   Added functionality to solve DAE models with non-smooth current inputs ([#808](https://github.com/pybamm-team/PyBaMM/pull/808))
-   Added functionality to simulate experiments and testing protocols ([#807](https://github.com/pybamm-team/PyBaMM/pull/807))
-   Added fuzzy string matching for parameters and variables ([#796](https://github.com/pybamm-team/PyBaMM/pull/796))
-   Changed ParameterValues to raise an error when a parameter that wasn't previously defined is updated ([#796](https://github.com/pybamm-team/PyBaMM/pull/796))
-   Added some basic models (BasicSPM and BasicDFN) in order to clearly demonstrate the PyBaMM model structure for battery models ([#795](https://github.com/pybamm-team/PyBaMM/pull/795))
-   Allow initial conditions in the particle to depend on x ([#786](https://github.com/pybamm-team/PyBaMM/pull/786))
-   Added the harmonic mean to the Finite Volume method, which is now used when computing fluxes ([#783](https://github.com/pybamm-team/PyBaMM/pull/783))
-   Refactored `Solution` to make it a dictionary that contains all of the solution variables. This automatically creates `ProcessedVariable` objects when required, so that the solution can be obtained much more easily. ([#781](https://github.com/pybamm-team/PyBaMM/pull/781))
-   Added notebook to explain broadcasts ([#776](https://github.com/pybamm-team/PyBaMM/pull/776))
-   Added a step to discretisation that automatically compute the inverse of the mass matrix of the differential part of the problem so that the underlying DAEs can be provided in semi-explicit form, as required by the CasADi solver ([#769](https://github.com/pybamm-team/PyBaMM/pull/769))
-   Added the gradient operation for the Finite Element Method ([#767](https://github.com/pybamm-team/PyBaMM/pull/767))
-   Added `InputParameter` node for quickly changing parameter values ([#752](https://github.com/pybamm-team/PyBaMM/pull/752))
-   Added submodels for operating modes other than current-controlled ([#751](https://github.com/pybamm-team/PyBaMM/pull/751))
-   Changed finite volume discretisation to use exact values provided by Neumann boundary conditions when computing the gradient instead of adding ghost nodes([#748](https://github.com/pybamm-team/PyBaMM/pull/748))
-   Added optional R(x) distribution in particle models ([#745](https://github.com/pybamm-team/PyBaMM/pull/745))
-   Generalized importing of external variables ([#728](https://github.com/pybamm-team/PyBaMM/pull/728))
-   Separated active and inactive material volume fractions ([#726](https://github.com/pybamm-team/PyBaMM/pull/726))
-   Added submodels for tortuosity ([#726](https://github.com/pybamm-team/PyBaMM/pull/726))
-   Simplified the interface for setting current functions ([#723](https://github.com/pybamm-team/PyBaMM/pull/723))
-   Added Heaviside operator ([#723](https://github.com/pybamm-team/PyBaMM/pull/723))
-   New extrapolation methods ([#707](https://github.com/pybamm-team/PyBaMM/pull/707))
-   Added some "Getting Started" documentation ([#703](https://github.com/pybamm-team/PyBaMM/pull/703))
-   Allow abs tolerance to be set by variable for IDA KLU solver ([#700](https://github.com/pybamm-team/PyBaMM/pull/700))
-   Added Simulation class ([#693](https://github.com/pybamm-team/PyBaMM/pull/693)) with load/save functionality ([#732](https://github.com/pybamm-team/PyBaMM/pull/732))
-   Added interface to CasADi solver ([#687](https://github.com/pybamm-team/PyBaMM/pull/687), [#691](https://github.com/pybamm-team/PyBaMM/pull/691), [#714](https://github.com/pybamm-team/PyBaMM/pull/714)). This makes the SUNDIALS DAE solvers (Scikits and KLU) truly optional (though IDA KLU is recommended for solving the DFN).
-   Added option to use CasADi's Algorithmic Differentiation framework to calculate Jacobians ([#687](https://github.com/pybamm-team/PyBaMM/pull/687))
-   Added method to evaluate parameters more easily ([#669](https://github.com/pybamm-team/PyBaMM/pull/669))
-   Added `Jacobian` class to reuse known Jacobians of expressions ([#665](https://github.com/pybamm-team/PyBaMM/pull/670))
-   Added `Interpolant` class to interpolate experimental data (e.g. OCP curves) ([#661](https://github.com/pybamm-team/PyBaMM/pull/661))
-   Added interface (via pybind11) to sundials with the IDA KLU sparse linear solver ([#657](https://github.com/pybamm-team/PyBaMM/pull/657))
-   Allowed parameters to be set by material or by specifying a particular paper ([#647](https://github.com/pybamm-team/PyBaMM/pull/647))
-   Set relative and absolute tolerances independently in solvers ([#645](https://github.com/pybamm-team/PyBaMM/pull/645))
-   Added basic method to allow (a part of) the State Vector to be updated with results obtained from another solution or package ([#624](https://github.com/pybamm-team/PyBaMM/pull/624))
-   Added some non-uniform meshes in 1D and 2D ([#617](https://github.com/pybamm-team/PyBaMM/pull/617))

## Optimizations

-   Now simplifying objects that are constant as soon as they are created ([#801](https://github.com/pybamm-team/PyBaMM/pull/801))
-   Simplified solver interface ([#800](https://github.com/pybamm-team/PyBaMM/pull/800))
-   Added caching for shape evaluation, used during discretisation ([#780](https://github.com/pybamm-team/PyBaMM/pull/780))
-   Added an option to skip model checks during discretisation, which could be slow for large models ([#739](https://github.com/pybamm-team/PyBaMM/pull/739))
-   Use CasADi's automatic differentation algorithms by default when solving a model ([#714](https://github.com/pybamm-team/PyBaMM/pull/714))
-   Avoid re-checking size when making a copy of an `Index` object ([#656](https://github.com/pybamm-team/PyBaMM/pull/656))
-   Avoid recalculating `_evaluation_array` when making a copy of a `StateVector` object ([#653](https://github.com/pybamm-team/PyBaMM/pull/653))

## Bug fixes

-   Fixed a bug where current loaded from data was incorrectly scaled with the cell capacity ([#852](https://github.com/pybamm-team/PyBaMM/pull/852))
-   Moved evaluation of initial conditions to solver ([#839](https://github.com/pybamm-team/PyBaMM/pull/839))
-   Fixed a bug where the first line of the data wasn't loaded when parameters are loaded from data ([#819](https://github.com/pybamm-team/PyBaMM/pull/819))
-   Made `graphviz` an optional dependency ([#810](https://github.com/pybamm-team/PyBaMM/pull/810))
-   Fixed examples to run with basic pip installation ([#800](https://github.com/pybamm-team/PyBaMM/pull/800))
-   Added events for CasADi solver when stepping ([#800](https://github.com/pybamm-team/PyBaMM/pull/800))
-   Improved implementation of broadcasts ([#776](https://github.com/pybamm-team/PyBaMM/pull/776))
-   Fixed a bug which meant that the Ohmic heating in the current collectors was incorrect if using the Finite Element Method ([#767](https://github.com/pybamm-team/PyBaMM/pull/767))
-   Improved automatic broadcasting ([#747](https://github.com/pybamm-team/PyBaMM/pull/747))
-   Fixed bug with wrong temperature in initial conditions ([#737](https://github.com/pybamm-team/PyBaMM/pull/737))
-   Improved flexibility of parameter values so that parameters (such as diffusivity or current) can be set as functions or scalars ([#723](https://github.com/pybamm-team/PyBaMM/pull/723))
-   Fixed a bug where boundary conditions were sometimes handled incorrectly in 1+1D models ([#713](https://github.com/pybamm-team/PyBaMM/pull/713))
-   Corrected a sign error in Dirichlet boundary conditions in the Finite Element Method ([#706](https://github.com/pybamm-team/PyBaMM/pull/706))
-   Passed the correct dimensional temperature to open circuit potential ([#702](https://github.com/pybamm-team/PyBaMM/pull/702))
-   Added missing temperature dependence in electrolyte and interface submodels ([#698](https://github.com/pybamm-team/PyBaMM/pull/698))
-   Fixed differentiation of functions that have more than one argument ([#687](https://github.com/pybamm-team/PyBaMM/pull/687))
-   Added warning if `ProcessedVariable` is called outside its interpolation range ([#681](https://github.com/pybamm-team/PyBaMM/pull/681))
-   Updated installation instructions for Mac OS ([#680](https://github.com/pybamm-team/PyBaMM/pull/680))
-   Improved the way `ProcessedVariable` objects are created in higher dimensions ([#581](https://github.com/pybamm-team/PyBaMM/pull/581))

## Breaking changes

-   Time for solver should now be given in seconds ([#832](https://github.com/pybamm-team/PyBaMM/pull/832))
-   Model events are now represented as a list of `pybamm.Event` ([#759](https://github.com/pybamm-team/PyBaMM/issues/759)
-   Removed `ParameterValues.update_model`, whose functionality is now replaced by `InputParameter` ([#801](https://github.com/pybamm-team/PyBaMM/pull/801))
-   Removed `Outer` and `Kron` nodes as no longer used ([#777](https://github.com/pybamm-team/PyBaMM/pull/777))
-   Moved `results` to separate repositories ([#761](https://github.com/pybamm-team/PyBaMM/pull/761))
-   The parameters "Bruggeman coefficient" must now be specified separately as "Bruggeman coefficient (electrolyte)" and "Bruggeman coefficient (electrode)"
-   The current classes (`GetConstantCurrent`, `GetUserCurrent` and `GetUserData`) have now been removed. Please refer to the [`change-input-current` notebook](https://github.com/pybamm-team/PyBaMM/blob/main/examples/notebooks/change-input-current.ipynb) for information on how to specify an input current
-   Parameter functions must now use pybamm functions instead of numpy functions (e.g. `pybamm.exp` instead of `numpy.exp`), as these are then used to construct the expression tree directly. Generally, pybamm syntax follows numpy syntax; please get in touch if a function you need is missing.
-   The current must now be updated by changing "Current function [A]" or "C-rate" instead of "Typical current [A]"


# [v0.1.0](https://github.com/pybamm-team/PyBaMM/tree/v0.1.0) - 2019-10-08

This is the first official version of PyBaMM.
Please note that PyBaMM in still under active development, and so the API may change in the future.

## Features

### Models

#### Lithium-ion

- Single Particle Model (SPM)
- Single Particle Model with electrolyte (SPMe)
- Doyle-Fuller-Newman (DFN) model

with the following optional physics:

- Thermal effects
- Fast diffusion in particles
- 2+1D (pouch cell)

#### Lead-acid

- Leading-Order Quasi-Static model
- First-Order Quasi-Static model
- Composite model
- Full model

with the following optional physics:

- Hydrolysis side reaction
- Capacitance effects
- 2+1D


### Spatial discretisations

- Finite Volume (1D only)
- Finite Element (scikit, 2D only)

### Solvers

- Scipy
- Scikits ODE
- Scikits DAE
- IDA KLU sparse linear solver (Sundials)
- Algebraic (root-finding)<|MERGE_RESOLUTION|>--- conflicted
+++ resolved
@@ -1,10 +1,17 @@
 # [Unreleased](https://github.com/pybamm-team/PyBaMM/)
 
+## Features
+
+-   For experiments, the simulation now automatically checks and skips steps that cannot be performed (e.g. "Charge at 1C until 4.2V" from 100% SOC) ([#2212](https://github.com/pybamm-team/PyBaMM/pull/2212))
+
+## Breaking changes
+
+-   Events must now be defined in such a way that they are positive at the initial conditions (events will be triggered when they become negative, instead of when they change sign in either direction) ([#2212](https://github.com/pybamm-team/PyBaMM/pull/2212))
+
 # [v22.8](https://github.com/pybamm-team/PyBaMM/tree/v22.8) - 2022-08-31
 
 ## Features
 
--   For experiments, the simulation now automatically checks and skips steps that cannot be performed (e.g. "Charge at 1C until 4.2V" from 100% SOC) ([#2212](https://github.com/pybamm-team/PyBaMM/pull/2212))
 -   Added `CurrentSigmoidOpenCircuitPotential` model to model voltage hysteresis for charge/discharge ([#2256](https://github.com/pybamm-team/PyBaMM/pull/2256))
 -   Added "Chen2020_composite" parameter set for a composite graphite/silicon electrode. ([#2256](https://github.com/pybamm-team/PyBaMM/pull/2256))
 -   Added new cumulative variables `Throughput capacity [A.h]` and `Throughput energy [W.h]` to standard variables and summary variables, to assist with degradation studies. Throughput variables are only calculated if `calculate discharge energy` is set to `true`. `Time [s]` and `Time [h]` also added to summary variables. ([#2249](https://github.com/pybamm-team/PyBaMM/pull/2249))
@@ -25,11 +32,7 @@
 
 ## Breaking changes
 
-<<<<<<< HEAD
--   Events must now be defined in such a way that they are positive at the initial conditions (events will be triggered when they become negative, instead of when they change sign in either direction) ([#2212](https://github.com/pybamm-team/PyBaMM/pull/2212))
-=======
 -   Parameters specific to a (primary/secondary) phase in a domain are doubly nested. e.g. `param.c_n_max` is now `param.n.prim.c_max` ([#2248](https://github.com/pybamm-team/PyBaMM/pull/2248))
->>>>>>> develop
 
 # [v22.7](https://github.com/pybamm-team/PyBaMM/tree/v22.7) - 2022-07-31
 
