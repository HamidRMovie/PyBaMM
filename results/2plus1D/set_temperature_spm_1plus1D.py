--- conflicted
+++ resolved
@@ -17,79 +17,7 @@
 model = pybamm.lithium_ion.SPMe(model_options)
 
 var = pybamm.standard_spatial_vars
-<<<<<<< HEAD
-var_pts = {var.x_n: 5, var.x_s: 5, var.x_p: 5, var.r_n: 5, var.r_p: 5, var.z: nbat}
-# depending on number of points in y-z plane may need to increase recursion depth...
-sys.setrecursionlimit(10000)
-mesh = pybamm.Mesh(geometry, model.default_submesh_types, var_pts)
 
-# discretise model
-disc = pybamm.Discretisation(mesh, model.default_spatial_methods)
-disc.process_model(model)
-
-
-# define a method which updates statevector
-def update_statevector(variables, statevector):
-    "takes in a dict of variable name and vector of updated state"
-    for name, new_vector in variables.items():
-        var_slice = model.variables[name].y_slices
-        statevector[var_slice] = new_vector
-    return statevector
-
-
-# define a method to non-dimensionalise a temperature
-def non_dim_temperature(temperature):
-    "takes in a temperature and returns the non-dimensional version"
-    Delta_T = param.process_symbol(model.submodels["thermal"].param.Delta_T).evaluate()
-    T_ref = param.process_symbol(model.submodels["thermal"].param.T_ref).evaluate()
-    return (temperature - T_ref) / Delta_T
-
-
-# step model in time and process variables for later plotting
-# solver = model.default_solver
-solver = pybamm.IDAKLUSolver()
-dt = 0.1  # timestep to take
-npts = 20  # number of points to store the solution at during this step
-solution1 = solver.step(model, dt, npts=npts)
-# create dict of variables to post process
-output_variables = [
-    "Negative current collector potential [V]",
-    "Positive current collector potential [V]",
-    "Current [A]",
-    "X-averaged total heating [W.m-3]",
-    "X-averaged positive particle surface concentration [mol.m-3]",
-    "X-averaged cell temperature [K]",
-]
-output_variables_dict = {}
-for var in output_variables:
-    output_variables_dict[var] = model.variables[var]
-processed_vars_step1 = pybamm.post_process_variables(
-    output_variables_dict, solution1.t, solution1.y, mesh
-)
-
-# get the current state and temperature
-current_state = solution1.y[:, -1]
-temp_ave = current_state[model.variables["X-averaged cell temperature"].y_slices]
-
-# update the temperature
-T_ref = param.process_symbol(model.submodels["thermal"].param.T_ref).evaluate()
-t_external = np.linspace(T_ref, T_ref + 6.0, nbat)
-non_dim_t_external = non_dim_temperature(t_external)
-variables = {"X-averaged cell temperature": non_dim_t_external}
-new_state = update_statevector(variables, current_state)
-
-# step in time again and process variables for later plotting
-# use new state as initial condition. Note: need to to recompute consistent initial
-# values for the algebraic part of the model. Since the (dummy) equation for the
-# temperature is an ODE, the imposed change in temperature is unaffected by this
-# process
-solver.y0 = solver.calculate_consistent_initial_conditions(
-    solver.rhs, solver.algebraic, new_state
-)
-solution2 = solver.step(model, dt, npts=npts)
-processed_vars_step2 = pybamm.post_process_variables(
-    output_variables_dict, solution2.t, solution2.y, mesh
-=======
 z_pts = 20
 var_pts = {var.x_n: 5, var.x_s: 5, var.x_p: 5, var.r_n: 5, var.r_p: 5, var.z: z_pts}
 
@@ -120,5 +48,5 @@
         "Positive current collector potential [V]",
         "Local voltage [V]",
     ]
->>>>>>> d8d24c60
+
 )
